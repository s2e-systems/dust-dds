use crate::{
    behavior::RTPSWriter,
    messages::{
        submessage_elements::{
            CountSubmessageElementPIM, EntityIdSubmessageElementPIM, EntityIdSubmessageElementType,
            ParameterListSubmessageElementPIM, SequenceNumberSetSubmessageElementPIM,
            SequenceNumberSetSubmessageElementType, SequenceNumberSubmessageElementPIM,
            SequenceNumberSubmessageElementType, SerializedDataSubmessageElementPIM,
            SerializedDataSubmessageElementType,
        },
        submessages::{
            AckNackSubmessage, DataSubmessage, DataSubmessagePIM, GapSubmessage, GapSubmessagePIM,
        },
        types::{CountPIM, ParameterIdPIM, SubmessageKindPIM},
        RtpsSubmessageHeaderPIM,
    },
    structure::{
        types::{
            ChangeKind, DataPIM, EntityIdPIM, GUIDType, GuidPrefixPIM, InstanceHandlePIM,
            LocatorPIM, SequenceNumberPIM, GUIDPIM,
        },
        RTPSCacheChange, RTPSHistoryCache,
    },
};

use super::types::DurationPIM;
pub trait RTPSReaderLocator<PSM: LocatorPIM + SequenceNumberPIM> {
    type SequenceNumberVector: IntoIterator<Item = PSM::SequenceNumberType>;

    fn locator(&self) -> &PSM::LocatorType;

    fn expects_inline_qos(&self) -> bool;

    fn next_requested_change(&mut self) -> Option<PSM::SequenceNumberType>;

    fn next_unsent_change(
        &mut self,
        last_change_sequence_number: &PSM::SequenceNumberType,
    ) -> Option<PSM::SequenceNumberType>;

    fn requested_changes(&self) -> Self::SequenceNumberVector;

    fn requested_changes_set(
        &mut self,
        req_seq_num_set: &[PSM::SequenceNumberType],
        last_change_sequence_number: &PSM::SequenceNumberType,
    );

    fn unsent_changes(
        &self,
        last_change_sequence_number: PSM::SequenceNumberType,
    ) -> Self::SequenceNumberVector;
}

pub trait RTPSStatelessWriter<
    PSM: GuidPrefixPIM
        + EntityIdPIM
        + DurationPIM
        + DataPIM
        + InstanceHandlePIM
        + LocatorPIM
        + SequenceNumberPIM
        + GUIDPIM<PSM>
        + ParameterIdPIM
        + ParameterListSubmessageElementPIM<PSM>,
>: RTPSWriter<PSM>
{
    type ReaderLocatorPIM: RTPSReaderLocator<PSM>;

    fn reader_locators(&mut self) -> (&mut [Self::ReaderLocatorPIM], &Self::HistoryCacheType);

    fn reader_locator_add(&mut self, a_locator: Self::ReaderLocatorPIM);

    fn reader_locator_remove(&mut self, a_locator: &PSM::LocatorType);

    fn unsent_changes_reset(&mut self);
}

pub fn best_effort_send_unsent_data<
    'a,
    PSM: LocatorPIM
        + SequenceNumberPIM
        + GuidPrefixPIM
        + EntityIdPIM
        + InstanceHandlePIM
        + DataPIM
        + ParameterIdPIM
        + ParameterListSubmessageElementPIM<PSM>
        + GUIDPIM<PSM>
        + SubmessageKindPIM
        + RtpsSubmessageHeaderPIM<PSM>
        + EntityIdSubmessageElementPIM<PSM>
        + SequenceNumberSubmessageElementPIM<PSM>
        + SerializedDataSubmessageElementPIM<'a>
        + SequenceNumberSetSubmessageElementPIM<PSM>
        + DataSubmessagePIM<'a, PSM>
        + GapSubmessagePIM<PSM>,
    HistoryCache: RTPSHistoryCache<PSM>,
>(
    reader_locator: &mut impl RTPSReaderLocator<PSM>,
    last_change_sequence_number: &PSM::SequenceNumberType,
    writer_cache: &'a HistoryCache,
    mut send_data: impl FnMut(<PSM as DataSubmessagePIM<'a, PSM>>::DataSubmessageType),
    mut send_gap: impl FnMut(PSM::GapSubmessageType),
) where
<<<<<<< HEAD
    <PSM as DataPIM>::DataType: 'a,
    <PSM as ParameterListPIM<PSM>>::ParameterListType: Clone,
    <PSM as SubmessageFlagPIM>::SubmessageFlagType: From<bool>,
    <PSM as GUIDPIM>::GUIDType: GUID<PSM>,
    <PSM as DataPIM>::DataType: AsRef<[u8]>,
    <PSM as SequenceNumberPIM>::SequenceNumberType: Copy,
=======
    PSM::DataType: 'a,
    PSM::ParameterListSubmessageElementType: 'a,
>>>>>>> edb18977
    HistoryCache::CacheChange: 'a,
{
    while let Some(seq_num) = reader_locator.next_unsent_change(&last_change_sequence_number) {
        if let Some(change) = writer_cache.get_change(&seq_num) {
            let endianness_flag = true;
            let inline_qos_flag = true;
            let (data_flag, key_flag) = match change.kind() {
                ChangeKind::Alive => (true, false),
                ChangeKind::NotAliveDisposed | ChangeKind::NotAliveUnregistered => (false, true),
                _ => todo!(),
            };
<<<<<<< HEAD
            let non_standard_payload_flag = false.into();
            let reader_id = submessage_elements::EntityId::new(PSM::ENTITYID_UNKNOWN);
            let writer_id = submessage_elements::EntityId::new(change.writer_guid().entity_id());
            let writer_sn = submessage_elements::SequenceNumber::new(*change.sequence_number());
            let inline_qos = change.inline_qos().clone();
=======
            let non_standard_payload_flag = false;
            let reader_id = PSM::EntityIdSubmessageElementType::new(&PSM::ENTITYID_UNKNOWN);
            let writer_id =
                PSM::EntityIdSubmessageElementType::new(change.writer_guid().entity_id());
            let writer_sn = PSM::SequenceNumberSubmessageElementType::new(change.sequence_number());
            let inline_qos = change.inline_qos();
>>>>>>> edb18977
            let data = change.data_value();
            let serialized_payload = PSM::SerializedDataSubmessageElementType::new(data.as_ref());
            let data_submessage = PSM::DataSubmessageType::new(
                endianness_flag,
                inline_qos_flag,
                data_flag,
                key_flag,
                non_standard_payload_flag,
                reader_id,
                writer_id,
                writer_sn,
                inline_qos,
                serialized_payload,
            );
            send_data(data_submessage)
        } else {
            let endianness_flag = true;
            let reader_id = PSM::EntityIdSubmessageElementType::new(&PSM::ENTITYID_UNKNOWN);
            let writer_id = PSM::EntityIdSubmessageElementType::new(&PSM::ENTITYID_UNKNOWN);
            let gap_start = PSM::SequenceNumberSubmessageElementType::new(&seq_num);
            let set = &[];
            let gap_list = PSM::SequenceNumberSetSubmessageElementType::new(&seq_num, set);
            let gap_submessage = PSM::GapSubmessageType::new(
                endianness_flag,
                reader_id,
                writer_id,
                gap_start,
                gap_list,
            );
            send_gap(gap_submessage)
        }
    }
}

pub fn reliable_send_unsent_data<PSM: LocatorPIM + SequenceNumberPIM>(
    reader_locator: &mut impl RTPSReaderLocator<PSM>,
    last_change_sequence_number: PSM::SequenceNumberType,
    mut send: impl FnMut(PSM::SequenceNumberType),
) {
    while let Some(seq_num) = reader_locator.next_unsent_change(&last_change_sequence_number) {
        send(seq_num)
    }
}

pub fn reliable_receive_acknack<
    PSM: LocatorPIM
        + SequenceNumberPIM
        + SubmessageKindPIM
        + EntityIdPIM
        + CountPIM
        + EntityIdSubmessageElementPIM<PSM>
        + SequenceNumberSetSubmessageElementPIM<PSM>
        + CountSubmessageElementPIM<PSM>
        + RtpsSubmessageHeaderPIM<PSM>,
>(
    reader_locator: &mut impl RTPSReaderLocator<PSM>,
    acknack: &impl AckNackSubmessage<PSM>,
    last_change_sequence_number: &PSM::SequenceNumberType,
) {
    reader_locator
        .requested_changes_set(acknack.reader_sn_state().set(), last_change_sequence_number);
}

pub fn reliable_after_nack_response_delay<PSM: LocatorPIM + SequenceNumberPIM>(
    reader_locator: &mut impl RTPSReaderLocator<PSM>,
    mut send: impl FnMut(PSM::SequenceNumberType),
) {
    while let Some(seq_num) = reader_locator.next_requested_change() {
        send(seq_num)
    }
}

#[cfg(test)]
mod tests {
    use core::iter::FromIterator;

    use crate::{
        messages::{
            submessage_elements::{
                EntityIdSubmessageElementType, ParameterListSubmessageElementType, ParameterType,
                SequenceNumberSetSubmessageElementType, SequenceNumberSubmessageElementType,
                SerializedDataSubmessageElementType,
            },
            RtpsSubmessageHeaderType, Submessage,
        },
        structure::{
            types::{GUIDType, LocatorType},
            RTPSCacheChange, RTPSHistoryCache,
        },
    };

    use super::*;

    #[derive(Clone, Copy, PartialEq)]
    struct MockGUID;

    impl GUIDType<MockPSM> for [u8; 16] {
        fn new(_prefix: [u8; 12], _entity_id: [u8; 4]) -> Self {
            todo!()
        }

        fn prefix(&self) -> &[u8; 12] {
            todo!()
        }

        fn entity_id(&self) -> &[u8; 4] {
            &MockPSM::ENTITYID_UNKNOWN
        }
    }
    #[derive(Clone, Copy, PartialEq)]
    struct MockLocator;

    impl LocatorType for MockLocator {
        type LocatorKind = [u8; 4];

        type LocatorPort = [u8; 4];

        type LocatorAddress = [u8; 16];

        fn kind(&self) -> &Self::LocatorKind {
            todo!()
        }

        fn port(&self) -> &Self::LocatorPort {
            todo!()
        }

        fn address(&self) -> &Self::LocatorAddress {
            todo!()
        }
    }

    struct MockParameter;

    impl ParameterType<MockPSM> for MockParameter {
        fn parameter_id(&self) -> () {
            todo!()
        }

        fn length(&self) -> i16 {
            todo!()
        }

        fn value(&self) -> &[u8] {
            todo!()
        }
    }
    #[derive(Clone)]
    struct MockParameterList;

    impl ParameterListSubmessageElementType<MockPSM> for MockParameterList {
        type Parameter = MockParameter;

        fn new(_parameter: &[Self::Parameter]) -> Self {
            todo!()
        }

        fn parameter(&self) -> &[Self::Parameter] {
            todo!()
        }
    }

    struct MockPSM;

    impl ParameterIdPIM for MockPSM {
        type ParameterIdType = ();
    }

    impl ParameterListSubmessageElementPIM<MockPSM> for MockPSM {
        type ParameterListSubmessageElementType = MockParameterList;
    }

    impl DataPIM for MockPSM {
        type DataType = [u8; 0];
    }

    impl InstanceHandlePIM for MockPSM {
        type InstanceHandleType = ();
    }

    impl EntityIdPIM for MockPSM {
        type EntityIdType = [u8; 4];
        const ENTITYID_UNKNOWN: Self::EntityIdType = [0; 4];
        const ENTITYID_PARTICIPANT: Self::EntityIdType = [0; 4];
    }

    impl GuidPrefixPIM for MockPSM {
        type GuidPrefixType = [u8; 12];
        const GUIDPREFIX_UNKNOWN: Self::GuidPrefixType = [0; 12];
    }

    impl GUIDPIM<Self> for MockPSM {
        type GUIDType = [u8; 16];
        const GUID_UNKNOWN: Self::GUIDType = [0; 16];
    }

    impl SequenceNumberPIM for MockPSM {
        type SequenceNumberType = i64;
        const SEQUENCE_NUMBER_UNKNOWN: Self::SequenceNumberType = -1;
    }

    impl LocatorPIM for MockPSM {
        type LocatorType = MockLocator;

        const LOCATOR_INVALID: Self::LocatorType = MockLocator;
        const LOCATOR_KIND_INVALID: <Self::LocatorType as LocatorType>::LocatorKind = [0; 4];
        const LOCATOR_KIND_RESERVED: <Self::LocatorType as LocatorType>::LocatorKind = [0; 4];
        #[allow(non_upper_case_globals)]
        const LOCATOR_KIND_UDPv4: <Self::LocatorType as LocatorType>::LocatorKind = [0; 4];
        #[allow(non_upper_case_globals)]
        const LOCATOR_KIND_UDPv6: <Self::LocatorType as LocatorType>::LocatorKind = [0; 4];

        const LOCATOR_PORT_INVALID: <Self::LocatorType as LocatorType>::LocatorPort = [0; 4];

        const LOCATOR_ADDRESS_INVALID: <Self::LocatorType as LocatorType>::LocatorAddress = [0; 16];
    }

    impl SubmessageKindPIM for MockPSM {
        type SubmessageKindType = u8;

        const DATA: Self::SubmessageKindType = 0;
        const GAP: Self::SubmessageKindType = 0;
        const HEARTBEAT: Self::SubmessageKindType = 0;
        const ACKNACK: Self::SubmessageKindType = 0;
        const PAD: Self::SubmessageKindType = 0;
        const INFO_TS: Self::SubmessageKindType = 0;
        const INFO_REPLY: Self::SubmessageKindType = 0;
        const INFO_DST: Self::SubmessageKindType = 0;
        const INFO_SRC: Self::SubmessageKindType = 0;
        const DATA_FRAG: Self::SubmessageKindType = 0;
        const NACK_FRAG: Self::SubmessageKindType = 0;
        const HEARTBEAT_FRAG: Self::SubmessageKindType = 0;
    }

    impl<'a> SerializedDataSubmessageElementPIM<'a> for MockPSM {
        type SerializedDataSubmessageElementType = &'a [u8];
    }

    impl SequenceNumberSubmessageElementPIM<Self> for MockPSM {
        type SequenceNumberSubmessageElementType = i64;
    }

    impl EntityIdSubmessageElementPIM<Self> for MockPSM {
        type EntityIdSubmessageElementType = [u8; 4];
    }

    impl SequenceNumberSetSubmessageElementPIM<Self> for MockPSM {
        type SequenceNumberSetSubmessageElementType = MockSequenceNumberSet;
    }

    impl<'a> DataSubmessagePIM<'a, Self> for MockPSM {
        type DataSubmessageType = MockDataSubmessage;
    }

    impl RtpsSubmessageHeaderPIM<Self> for MockPSM {
        type RtpsSubmessageHeaderType = MockSubmessageHeader;
    }

    struct MockSubmessageHeader;

    impl RtpsSubmessageHeaderType<MockPSM> for MockSubmessageHeader {
        fn submessage_id(&self) -> u8 {
            todo!()
        }

        fn flags(&self) -> [bool; 8] {
            todo!()
        }

        fn submessage_length(&self) -> u16 {
            todo!()
        }
    }

    struct MockDataSubmessage(i64);

    impl Submessage<MockPSM> for MockDataSubmessage {
        fn submessage_header(&self) -> MockSubmessageHeader {
            todo!()
        }
    }

    impl EntityIdSubmessageElementType<MockPSM> for [u8; 4] {
        fn new(value: &[u8; 4]) -> Self {
            value.clone()
        }

        fn value(&self) -> &[u8; 4] {
            self
        }
    }

    impl SequenceNumberSubmessageElementType<MockPSM> for i64 {
        fn new(value: &i64) -> Self {
            value.clone()
        }

        fn value(&self) -> &i64 {
            self
        }
    }

    impl<'a> SerializedDataSubmessageElementType<'a> for &'a [u8] {
        fn new(value: &'a [u8]) -> Self {
            value
        }

        fn value(&self) -> &[u8] {
            self
        }
    }

    impl<'a> DataSubmessage<'a, MockPSM> for MockDataSubmessage {
        fn new(
            _endianness_flag: bool,
            _inline_qos_flag: bool,
            _data_flag: bool,
            _key_flag: bool,
            _non_standard_payload_flag: bool,
<<<<<<< HEAD
            _reader_id: Self::EntityId,
            _writer_id: Self::EntityId,
            writer_sn: Self::SequenceNumber,
            _inline_qos: MockParameterList,
            _serialized_payload: Self::SerializedData,
=======
            _reader_id: [u8; 4],
            _writer_id: [u8; 4],
            writer_sn: i64,
            _inline_qos: &'a MockParameterList,
            _serialized_payload: &'a [u8],
>>>>>>> edb18977
        ) -> Self {
            Self(writer_sn)
        }

        fn endianness_flag(&self) -> bool {
            todo!()
        }

        fn inline_qos_flag(&self) -> bool {
            todo!()
        }

        fn data_flag(&self) -> bool {
            todo!()
        }

        fn key_flag(&self) -> bool {
            todo!()
        }

        fn non_standard_payload_flag(&self) -> bool {
            todo!()
        }

        fn reader_id(&self) -> &[u8; 4] {
            todo!()
        }

        fn writer_id(&self) -> &[u8; 4] {
            todo!()
        }

        fn writer_sn(&self) -> &i64 {
            &self.0
        }

        fn inline_qos(&self) -> &MockParameterList {
            todo!()
        }

        fn serialized_payload(&self) -> &&'a [u8] {
            todo!()
        }
    }

    struct MockSequenceNumberVectorIter;
    impl Iterator for MockSequenceNumberVectorIter {
        type Item = i64;

        fn next(&mut self) -> Option<Self::Item> {
            todo!()
        }
    }
    struct MockSequenceNumberVector;

    impl FromIterator<i64> for MockSequenceNumberVector {
        fn from_iter<T: IntoIterator<Item = i64>>(_iter: T) -> Self {
            MockSequenceNumberVector
        }
    }

    impl IntoIterator for MockSequenceNumberVector {
        type Item = i64;
        type IntoIter = MockSequenceNumberVectorIter;

        fn into_iter(self) -> Self::IntoIter {
            todo!()
        }
    }

    impl GapSubmessagePIM<MockPSM> for MockPSM {
        type GapSubmessageType = MockGapSubmessage;
    }

    struct MockSequenceNumberSet;

    impl SequenceNumberSetSubmessageElementType<MockPSM> for MockSequenceNumberSet {
        fn new(_base: &i64, _set: &[i64]) -> Self {
            MockSequenceNumberSet
        }

        fn base(&self) -> &i64 {
            todo!()
        }

        fn set(&self) -> &[i64] {
            todo!()
        }
    }

    struct MockGapSubmessage(i64);

    impl Submessage<MockPSM> for MockGapSubmessage {
        fn submessage_header(&self) -> MockSubmessageHeader {
            todo!()
        }
    }

    impl GapSubmessage<MockPSM> for MockGapSubmessage {
        fn new(
            _endianness_flag: bool,
            _reader_id: [u8; 4],
            _writer_id: [u8; 4],
            gap_start: i64,
            _gap_list: MockSequenceNumberSet,
        ) -> Self {
            MockGapSubmessage(gap_start)
        }

        fn endianness_flag(&self) -> bool {
            todo!()
        }

        fn reader_id(&self) -> &[u8; 4] {
            todo!()
        }

        fn writer_id(&self) -> &[u8; 4] {
            todo!()
        }

        fn gap_start(&self) -> &i64 {
            &self.0
        }

        fn gap_list(&self) -> &MockSequenceNumberSet {
            todo!()
        }
    }

    struct MockReaderLocator {
        last_sent_sequence_number: i64,
    }

    impl<'a> RTPSReaderLocator<MockPSM> for MockReaderLocator {
        type SequenceNumberVector = Option<i64>;

        fn locator(&self) -> &MockLocator {
            &MockLocator
        }

        fn expects_inline_qos(&self) -> bool {
            todo!()
        }

        fn next_requested_change(&mut self) -> Option<i64> {
            todo!()
        }

        fn next_unsent_change(&mut self, last_change_sequence_number: &i64) -> Option<i64> {
            if &self.last_sent_sequence_number < last_change_sequence_number {
                self.last_sent_sequence_number += 1;
                Some(self.last_sent_sequence_number)
            } else {
                None
            }
        }

        fn requested_changes(&self) -> Self::SequenceNumberVector {
            todo!()
        }

        fn requested_changes_set(
            &mut self,
            _req_seq_num_set: &[i64],
            _last_change_sequence_number: &i64,
        ) {
            todo!()
        }

        fn unsent_changes(&self, _last_change_sequence_number: i64) -> Self::SequenceNumberVector {
            todo!()
        }
    }

    struct MockCacheChange {
        kind: ChangeKind,
        sequence_number: i64,
    }

    impl RTPSCacheChange<MockPSM> for MockCacheChange {
        fn kind(&self) -> crate::structure::types::ChangeKind {
            self.kind
        }

        fn writer_guid(&self) -> &[u8; 16] {
            &[0; 16]
        }

        fn instance_handle(&self) -> &() {
            todo!()
        }

        fn sequence_number(&self) -> &i64 {
            &self.sequence_number
        }

        fn data_value(&self) -> &[u8; 0] {
            &[]
        }

        fn inline_qos(&self) -> &MockParameterList {
            &MockParameterList
        }
    }
    struct MockHistoryCache<const N: usize> {
        changes: [MockCacheChange; N],
    }

    impl<const N: usize> RTPSHistoryCache<MockPSM> for MockHistoryCache<N> {
        type CacheChange = MockCacheChange;

        fn new() -> Self
        where
            Self: Sized,
        {
            todo!()
        }

        fn add_change(&mut self, _change: Self::CacheChange) {
            todo!()
        }

        fn remove_change(&mut self, _seq_num: &i64) {
            todo!()
        }

        fn get_change(&self, seq_num: &i64) -> Option<&Self::CacheChange> {
            self.changes.iter().find(|&x| &x.sequence_number == seq_num)
        }

        fn get_seq_num_min(&self) -> Option<&i64> {
            todo!()
        }

        fn get_seq_num_max(&self) -> Option<&i64> {
            todo!()
        }
    }

    #[test]
    fn stateless_writer_best_effort_send_unsent_data_only_data() {
        let mut sent_data_seq_num = [0, 0];
        let mut total_data = 0;
        let mut sent_gap_seq_num = [];
        let mut total_gap = 0;

        let expected_total_data = 2;
        let expected_sent_data_seq_num = [1, 2];
        let expected_total_gap = 0;
        let expected_sent_gap_seq_num = [];

        let mut reader_locator = MockReaderLocator {
            last_sent_sequence_number: 0,
        };
        let writer_cache = MockHistoryCache::<2> {
            changes: [
                MockCacheChange {
                    kind: ChangeKind::Alive,
                    sequence_number: 1,
                },
                MockCacheChange {
                    kind: ChangeKind::Alive,
                    sequence_number: 2,
                },
            ],
        };
        best_effort_send_unsent_data(
            &mut reader_locator,
            &2,
            &writer_cache,
            |data_submessage| {
                sent_data_seq_num[total_data] = data_submessage.writer_sn().clone();
                total_data += 1;
            },
            |gap_submessage| {
                sent_gap_seq_num[total_gap] = gap_submessage.gap_start().clone();
                total_gap += 1;
            },
        );

        assert_eq!(total_data, expected_total_data);
        assert_eq!(sent_data_seq_num, expected_sent_data_seq_num);
        assert_eq!(total_gap, expected_total_gap);
        assert_eq!(sent_gap_seq_num, expected_sent_gap_seq_num);
    }

    #[test]
    fn stateless_writer_best_effort_send_unsent_data_only_gap() {
        let mut sent_data_seq_num = [];
        let mut total_data = 0;
        let mut sent_gap_seq_num = [0, 0];
        let mut total_gap = 0;

        let expected_total_data = 0;
        let expected_sent_data_seq_num = [];
        let expected_total_gap = 2;
        let expected_sent_gap_seq_num = [1, 2];

        let mut reader_locator = MockReaderLocator {
            last_sent_sequence_number: 0,
        };
        let writer_cache = MockHistoryCache::<0> { changes: [] };
        best_effort_send_unsent_data(
            &mut reader_locator,
            &2,
            &writer_cache,
            |data_submessage| {
                sent_data_seq_num[total_data] = data_submessage.writer_sn().clone();
                total_data += 1;
            },
            |gap_submessage| {
                sent_gap_seq_num[total_gap] = gap_submessage.gap_start().clone();
                total_gap += 1;
            },
        );

        assert_eq!(total_data, expected_total_data);
        assert_eq!(sent_data_seq_num, expected_sent_data_seq_num);
        assert_eq!(total_gap, expected_total_gap);
        assert_eq!(sent_gap_seq_num, expected_sent_gap_seq_num);
    }

    #[test]
    fn stateless_writer_best_effort_send_unsent_data_data_and_gap() {
        let mut sent_data_seq_num = [0];
        let mut total_data = 0;
        let mut sent_gap_seq_num = [0];
        let mut total_gap = 0;

        let expected_total_data = 1;
        let expected_sent_data_seq_num = [2];
        let expected_total_gap = 1;
        let expected_sent_gap_seq_num = [1];

        let mut reader_locator = MockReaderLocator {
            last_sent_sequence_number: 0,
        };
        let writer_cache = MockHistoryCache::<1> {
            changes: [MockCacheChange {
                kind: ChangeKind::Alive,
                sequence_number: 2,
            }],
        };
        best_effort_send_unsent_data(
            &mut reader_locator,
            &2,
            &writer_cache,
            |data_submessage| {
                sent_data_seq_num[total_data] = data_submessage.writer_sn().clone();
                total_data += 1;
            },
            |gap_submessage| {
                sent_gap_seq_num[total_gap] = gap_submessage.gap_start().clone();
                total_gap += 1;
            },
        );

        assert_eq!(total_data, expected_total_data);
        assert_eq!(sent_data_seq_num, expected_sent_data_seq_num);
        assert_eq!(total_gap, expected_total_gap);
        assert_eq!(sent_gap_seq_num, expected_sent_gap_seq_num);
    }
}<|MERGE_RESOLUTION|>--- conflicted
+++ resolved
@@ -103,17 +103,8 @@
     mut send_data: impl FnMut(<PSM as DataSubmessagePIM<'a, PSM>>::DataSubmessageType),
     mut send_gap: impl FnMut(PSM::GapSubmessageType),
 ) where
-<<<<<<< HEAD
-    <PSM as DataPIM>::DataType: 'a,
-    <PSM as ParameterListPIM<PSM>>::ParameterListType: Clone,
-    <PSM as SubmessageFlagPIM>::SubmessageFlagType: From<bool>,
-    <PSM as GUIDPIM>::GUIDType: GUID<PSM>,
-    <PSM as DataPIM>::DataType: AsRef<[u8]>,
-    <PSM as SequenceNumberPIM>::SequenceNumberType: Copy,
-=======
     PSM::DataType: 'a,
-    PSM::ParameterListSubmessageElementType: 'a,
->>>>>>> edb18977
+    PSM::ParameterListSubmessageElementType: 'a + Clone,
     HistoryCache::CacheChange: 'a,
 {
     while let Some(seq_num) = reader_locator.next_unsent_change(&last_change_sequence_number) {
@@ -125,20 +116,12 @@
                 ChangeKind::NotAliveDisposed | ChangeKind::NotAliveUnregistered => (false, true),
                 _ => todo!(),
             };
-<<<<<<< HEAD
-            let non_standard_payload_flag = false.into();
-            let reader_id = submessage_elements::EntityId::new(PSM::ENTITYID_UNKNOWN);
-            let writer_id = submessage_elements::EntityId::new(change.writer_guid().entity_id());
-            let writer_sn = submessage_elements::SequenceNumber::new(*change.sequence_number());
-            let inline_qos = change.inline_qos().clone();
-=======
             let non_standard_payload_flag = false;
             let reader_id = PSM::EntityIdSubmessageElementType::new(&PSM::ENTITYID_UNKNOWN);
             let writer_id =
                 PSM::EntityIdSubmessageElementType::new(change.writer_guid().entity_id());
             let writer_sn = PSM::SequenceNumberSubmessageElementType::new(change.sequence_number());
-            let inline_qos = change.inline_qos();
->>>>>>> edb18977
+            let inline_qos = change.inline_qos().clone();
             let data = change.data_value();
             let serialized_payload = PSM::SerializedDataSubmessageElementType::new(data.as_ref());
             let data_submessage = PSM::DataSubmessageType::new(
@@ -458,19 +441,11 @@
             _data_flag: bool,
             _key_flag: bool,
             _non_standard_payload_flag: bool,
-<<<<<<< HEAD
-            _reader_id: Self::EntityId,
-            _writer_id: Self::EntityId,
-            writer_sn: Self::SequenceNumber,
-            _inline_qos: MockParameterList,
-            _serialized_payload: Self::SerializedData,
-=======
             _reader_id: [u8; 4],
             _writer_id: [u8; 4],
             writer_sn: i64,
-            _inline_qos: &'a MockParameterList,
+            _inline_qos: MockParameterList,
             _serialized_payload: &'a [u8],
->>>>>>> edb18977
         ) -> Self {
             Self(writer_sn)
         }
