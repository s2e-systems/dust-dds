/// This file implements the behaviors described in 8.4.8 RTPS StatelessWriter Behavior
use crate::{
    messages::{
        submessage_elements::{
            CountSubmessageElementConstructor, EntityIdSubmessageElementConstructor,
            SequenceNumberSetSubmessageElementAttributes,
            SequenceNumberSetSubmessageElementConstructor,
            SequenceNumberSubmessageElementConstructor,
        },
        submessages::{
            AckNackSubmessageAttributes, DataSubmessageConstructor, GapSubmessageConstructor,
            HeartbeatSubmessageConstructor,
        },
        types::Count,
    },
    structure::{
        cache_change::RtpsCacheChangeAttributes,
        history_cache::{RtpsHistoryCacheGetChange, RtpsHistoryCacheOperations},
        types::{ChangeKind, EntityId, Guid, SequenceNumber, ENTITYID_UNKNOWN},
    },
};

use super::writer::reader_locator::RtpsReaderLocatorOperations;

pub enum StatelessWriterBehavior<'a, R, C> {
    BestEffort(BestEffortStatelessWriterBehavior<'a, R, C>),
    Reliable(ReliableStatelessWriterBehavior<'a, R, C>),
}

/// This struct is a wrapper for the implementation of the behaviors described in 8.4.8.1 Best-Effort StatelessWriter Behavior
pub struct BestEffortStatelessWriterBehavior<'a, R, C> {
    pub reader_locator: &'a mut R,
    pub writer_cache: &'a C,
    pub last_change_sequence_number: &'a SequenceNumber,
}

impl<'a, R, C> BestEffortStatelessWriterBehavior<'a, R, C> {
    /// Implement 8.4.8.1.4 Transition T4
    pub fn send_unsent_changes<
        Data,
        EntityIdElement,
        SequenceNumberElement,
        CacheChange,
        Gap,
        SequenceNumberSetElement,
    >(
        &mut self,
        mut send_data: impl FnMut(Data),
        mut send_gap: impl FnMut(Gap),
    ) where
        R: RtpsReaderLocatorOperations,
        Data: DataSubmessageConstructor<
            EntityIdSubmessageElementType = EntityIdElement,
            SequenceNumberSubmessageElementType = SequenceNumberElement,
            ParameterListSubmessageElementType = &'a CacheChange::ParameterListType,
            SerializedDataSubmessageElementType = &'a CacheChange::DataType,
        >,
        C: RtpsHistoryCacheGetChange<CacheChangeType = CacheChange>,
        CacheChange: RtpsCacheChangeAttributes<'a> + 'a,
        EntityIdElement: EntityIdSubmessageElementConstructor<EntityIdType = EntityId>,
        SequenceNumberElement:
            SequenceNumberSubmessageElementConstructor<SequenceNumberType = SequenceNumber>,
        SequenceNumberSetElement: SequenceNumberSetSubmessageElementConstructor<
            SequenceNumberType = SequenceNumber,
            SequenceNumberSetType = [SequenceNumber],
        >,
        Gap: GapSubmessageConstructor<
            EntityIdSubmessageElementType = EntityIdElement,
            SequenceNumberSubmessageElementType = SequenceNumberElement,
            SequenceNumberSetSubmessageElementType = SequenceNumberSetElement,
        >,
    {
        while let Some(seq_num) = self
            .reader_locator
            .next_unsent_change(self.last_change_sequence_number)
        {
            if let Some(change) = self.writer_cache.get_change(&seq_num) {
                let endianness_flag = true;
                let inline_qos_flag = true;
                let (data_flag, key_flag) = match change.kind() {
                    ChangeKind::Alive => (true, false),
                    ChangeKind::NotAliveDisposed | ChangeKind::NotAliveUnregistered => {
                        (false, true)
                    }
                    _ => todo!(),
                };
                let non_standard_payload_flag = false;
                let reader_id = EntityIdElement::new(&ENTITYID_UNKNOWN);
                let writer_id = EntityIdElement::new(change.writer_guid().entity_id());
                let writer_sn = SequenceNumberElement::new(change.sequence_number());
                let inline_qos = change.inline_qos();
                let serialized_payload = change.data_value();
                let data_submessage = Data::new(
                    endianness_flag,
                    inline_qos_flag,
                    data_flag,
                    key_flag,
                    non_standard_payload_flag,
                    reader_id,
                    writer_id,
                    writer_sn,
                    inline_qos,
                    serialized_payload,
                );
                send_data(data_submessage)
            } else {
                let endianness_flag = true;
                let reader_id = EntityIdElement::new(&ENTITYID_UNKNOWN);
                let writer_id = EntityIdElement::new(&ENTITYID_UNKNOWN);
                let gap_start = SequenceNumberElement::new(&seq_num);
                let gap_list = SequenceNumberSetElement::new(&seq_num, &[]);
                let gap_submessage =
                    Gap::new(endianness_flag, reader_id, writer_id, gap_start, gap_list);
                send_gap(gap_submessage)
            }
        }
    }
}

/// This struct is a wrapper for the implementation of the behaviors described in 8.4.8.2 Reliable StatelessWriter Behavior
pub struct ReliableStatelessWriterBehavior<'a, R, C> {
    pub reader_locator: &'a mut R,
    pub writer_cache: &'a C,
    pub last_change_sequence_number: &'a SequenceNumber,
    pub writer_guid: &'a Guid,
}

impl<'a, R, C> ReliableStatelessWriterBehavior<'a, R, C> {
    /// Implement 8.4.8.2.4 Transition T4
    pub fn send_unsent_changes<
        Data,
        EntityIdElement,
        SequenceNumberElement,
        CacheChange,
        Gap,
        SequenceNumberSetElement,
    >(
        &mut self,
        mut send_data: impl FnMut(Data),
        mut send_gap: impl FnMut(Gap),
    ) where
        R: RtpsReaderLocatorOperations,
        C: RtpsHistoryCacheGetChange<CacheChangeType = CacheChange>,
        Data: DataSubmessageConstructor<
            EntityIdSubmessageElementType = EntityIdElement,
            SequenceNumberSubmessageElementType = SequenceNumberElement,
            ParameterListSubmessageElementType = &'a CacheChange::ParameterListType,
            SerializedDataSubmessageElementType = &'a CacheChange::DataType,
        >,
        EntityIdElement: EntityIdSubmessageElementConstructor<EntityIdType = EntityId>,
<<<<<<< HEAD
        CacheChange: RtpsCacheChangeAttributes<'a> + 'a,
        SequenceNumberSetElement: SequenceNumberSetSubmessageElementConstructor,
=======
        CacheChange: RtpsCacheChangeAttributes + 'a,
        SequenceNumberElement:
            SequenceNumberSubmessageElementConstructor<SequenceNumberType = SequenceNumber>,
        SequenceNumberSetElement: SequenceNumberSetSubmessageElementConstructor<
            SequenceNumberType = SequenceNumber,
            SequenceNumberSetType = [SequenceNumber],
        >,
>>>>>>> 3e82feef
        Gap: GapSubmessageConstructor<
            EntityIdSubmessageElementType = EntityIdElement,
            SequenceNumberSubmessageElementType = SequenceNumberElement,
            SequenceNumberSetSubmessageElementType = SequenceNumberSetElement,
        >,
    {
        while let Some(seq_num) = self
            .reader_locator
            .next_unsent_change(self.last_change_sequence_number)
        {
            if let Some(change) = self.writer_cache.get_change(&seq_num) {
                let endianness_flag = true;
                let inline_qos_flag = true;
                let (data_flag, key_flag) = match change.kind() {
                    ChangeKind::Alive => (true, false),
                    ChangeKind::NotAliveDisposed | ChangeKind::NotAliveUnregistered => {
                        (false, true)
                    }
                    _ => todo!(),
                };
                let non_standard_payload_flag = false;
                let reader_id = EntityIdSubmessageElementConstructor::new(&ENTITYID_UNKNOWN);
                let writer_id =
                    EntityIdSubmessageElementConstructor::new(change.writer_guid().entity_id());
                let writer_sn = SequenceNumberElement::new(change.sequence_number());
                let inline_qos = change.inline_qos();
                let serialized_payload = change.data_value();
                let data_submessage = Data::new(
                    endianness_flag,
                    inline_qos_flag,
                    data_flag,
                    key_flag,
                    non_standard_payload_flag,
                    reader_id,
                    writer_id,
                    writer_sn,
                    inline_qos,
                    serialized_payload,
                );
                send_data(data_submessage)
            } else {
                let endianness_flag = true;
                let reader_id = EntityIdElement::new(&ENTITYID_UNKNOWN);
                let writer_id = EntityIdElement::new(&ENTITYID_UNKNOWN);
                let gap_start = SequenceNumberElement::new(&seq_num);
                let gap_list = SequenceNumberSetElement::new(&seq_num, &[]);
                let gap_submessage =
                    Gap::new(endianness_flag, reader_id, writer_id, gap_start, gap_list);
                send_gap(gap_submessage)
            }
        }
    }

    /// Implement 8.4.8.2.5 Transition T5
    pub fn send_heartbeat<Heartbeat, EntityIdElement, CountElement>(
        &mut self,
        heartbeat_count: Count,
        mut send_heartbeat: impl FnMut(Heartbeat),
    ) where
        C: RtpsHistoryCacheOperations,
        Heartbeat: HeartbeatSubmessageConstructor<
            EntityIdSubmessageElementType = EntityIdElement,
            SequenceNumberSubmessageElementType = SequenceNumber,
            CountSubmessageElementType = CountElement,
        >,
        EntityIdElement: EntityIdSubmessageElementConstructor<EntityIdType = EntityId>,
        CountElement: CountSubmessageElementConstructor<CountType = Count>,
    {
        let endianness_flag = true;
        let final_flag = false;
        let liveliness_flag = false;
        let reader_id = EntityIdElement::new(&ENTITYID_UNKNOWN);
        let writer_id = EntityIdElement::new(&self.writer_guid.entity_id);
        let first_sn = self.writer_cache.get_seq_num_min().unwrap_or(0);
        let last_sn = self.writer_cache.get_seq_num_min().unwrap_or(0);
        let count = CountElement::new(&heartbeat_count);
        let heartbeat_submessage = Heartbeat::new(
            endianness_flag,
            final_flag,
            liveliness_flag,
            reader_id,
            writer_id,
            first_sn,
            last_sn,
            count,
        );
        send_heartbeat(heartbeat_submessage)
    }

    /// Implement 8.4.8.2.5 Transition T6
    /// Implementation does not include the part correponding to searching the reader locator
    /// on the stateless writer
    pub fn process_acknack<S>(
        &mut self,
        acknack: &impl AckNackSubmessageAttributes<
            SequenceNumberSetSubmessageElementType = impl SequenceNumberSetSubmessageElementAttributes<
                SequenceNumberType = SequenceNumber,
                SequenceNumberSetType = [SequenceNumber],
            >,
        >,
    ) where
        R: RtpsReaderLocatorOperations,
        S: AsRef<[SequenceNumber]>,
    {
        self.reader_locator.requested_changes_set(
            acknack.reader_sn_state().set(),
            self.last_change_sequence_number,
        );
    }

    /// Implement 8.4.9.2.12 Transition T10
    pub fn send_requested_changes<
        P,
        Data,
        EntityIdElement,
        SequenceNumberElement,
        CacheChange,
        Gap,
        SequenceNumberSetElement,
    >(
        &mut self,
        mut send_data: impl FnMut(Data),
        mut send_gap: impl FnMut(Gap),
    ) where
        R: RtpsReaderLocatorOperations,
        C: RtpsHistoryCacheGetChange<CacheChangeType = CacheChange>,
        Data: DataSubmessageConstructor<
            EntityIdSubmessageElementType = EntityIdElement,
            SequenceNumberSubmessageElementType = SequenceNumberElement,
            ParameterListSubmessageElementType = &'a CacheChange::ParameterListType,
            SerializedDataSubmessageElementType = &'a CacheChange::DataType,
        >,
        EntityIdElement: EntityIdSubmessageElementConstructor<EntityIdType = EntityId>,
<<<<<<< HEAD
        CacheChange: RtpsCacheChangeAttributes<'a> + 'a,
        SequenceNumberSetElement: SequenceNumberSetSubmessageElementConstructor,
=======
        CacheChange: RtpsCacheChangeAttributes + 'a,
        SequenceNumberElement:
            SequenceNumberSubmessageElementConstructor<SequenceNumberType = SequenceNumber>,
        SequenceNumberSetElement: SequenceNumberSetSubmessageElementConstructor<
            SequenceNumberType = SequenceNumber,
            SequenceNumberSetType = [SequenceNumber],
        >,
>>>>>>> 3e82feef
        Gap: GapSubmessageConstructor<
            EntityIdSubmessageElementType = EntityIdElement,
            SequenceNumberSubmessageElementType = SequenceNumberElement,
            SequenceNumberSetSubmessageElementType = SequenceNumberSetElement,
        >,
    {
        while let Some(seq_num) = self.reader_locator.next_requested_change() {
            if let Some(change) = self.writer_cache.get_change(&seq_num) {
                let endianness_flag = true;
                let inline_qos_flag = true;
                let (data_flag, key_flag) = match change.kind() {
                    ChangeKind::Alive => (true, false),
                    ChangeKind::NotAliveDisposed | ChangeKind::NotAliveUnregistered => {
                        (false, true)
                    }
                    _ => todo!(),
                };
                let non_standard_payload_flag = false;
                let reader_id = EntityIdElement::new(&ENTITYID_UNKNOWN);
                let writer_id = EntityIdElement::new(change.writer_guid().entity_id());
                let writer_sn = SequenceNumberElement::new(change.sequence_number());
                let inline_qos = change.inline_qos();
                let serialized_payload = change.data_value();
                let data_submessage = Data::new(
                    endianness_flag,
                    inline_qos_flag,
                    data_flag,
                    key_flag,
                    non_standard_payload_flag,
                    reader_id,
                    writer_id,
                    writer_sn,
                    inline_qos,
                    serialized_payload,
                );
                send_data(data_submessage)
            } else {
                let endianness_flag = true;
                let reader_id = EntityIdElement::new(&ENTITYID_UNKNOWN);
                let writer_id = EntityIdElement::new(&ENTITYID_UNKNOWN);
                let gap_start = SequenceNumberElement::new(&seq_num);
                let gap_list = SequenceNumberSetElement::new(&seq_num, &[]);
                let gap_submessage =
                    Gap::new(endianness_flag, reader_id, writer_id, gap_start, gap_list);
                send_gap(gap_submessage)
            }
        }
    }
}

#[cfg(test)]
mod tests {
    use crate::structure::types::{InstanceHandle, GUID_UNKNOWN};

    use super::*;

    struct MockReaderLocatorOperations(Option<i64>);

    impl RtpsReaderLocatorOperations for MockReaderLocatorOperations {
        type SequenceNumberVector = ();

        fn next_requested_change(&mut self) -> Option<SequenceNumber> {
            todo!()
        }

        fn next_unsent_change(
            &mut self,
            _last_change_sequence_number: &SequenceNumber,
        ) -> Option<SequenceNumber> {
            self.0.take()
        }

        fn requested_changes(&self) -> Self::SequenceNumberVector {
            todo!()
        }

        fn requested_changes_set(
            &mut self,
            _req_seq_num_set: &[SequenceNumber],
            _last_change_sequence_number: &SequenceNumber,
        ) {
            todo!()
        }

        fn unsent_changes(
            &self,
            _last_change_sequence_number: &SequenceNumber,
        ) -> Self::SequenceNumberVector {
            todo!()
        }
    }

    struct MockEntityIdSubmessageElement;

    impl EntityIdSubmessageElementConstructor for MockEntityIdSubmessageElement {
        type EntityIdType = EntityId;

        fn new(_value: &Self::EntityIdType) -> Self {
            Self
        }
    }

    struct MockSequenceNumberSubmessageElement;

    impl SequenceNumberSubmessageElementConstructor for MockSequenceNumberSubmessageElement {
        type SequenceNumberType = SequenceNumber;

        fn new(_value: &Self::SequenceNumberType) -> Self {
            Self
        }
    }

    struct MockSequenceNumberSetSubmessageElement;

    impl SequenceNumberSetSubmessageElementConstructor for MockSequenceNumberSetSubmessageElement {
        type SequenceNumberType = SequenceNumber;
        type SequenceNumberSetType = [SequenceNumber];
        fn new(_base: &Self::SequenceNumberType, _set: &Self::SequenceNumberSetType) -> Self {
            Self
        }
    }

    struct MockDataSubmessage<'a>(&'a ());

    impl<'a> DataSubmessageConstructor for MockDataSubmessage<'a> {
        type EntityIdSubmessageElementType = MockEntityIdSubmessageElement;
        type SequenceNumberSubmessageElementType = MockSequenceNumberSubmessageElement;
        type ParameterListSubmessageElementType = &'a ();
        type SerializedDataSubmessageElementType = &'a ();

        fn new(
            _endianness_flag: crate::messages::types::SubmessageFlag,
            _inline_qos_flag: crate::messages::types::SubmessageFlag,
            _data_flag: crate::messages::types::SubmessageFlag,
            _key_flag: crate::messages::types::SubmessageFlag,
            _non_standard_payload_flag: crate::messages::types::SubmessageFlag,
            _reader_id: Self::EntityIdSubmessageElementType,
            _writer_id: Self::EntityIdSubmessageElementType,
            _writer_sn: Self::SequenceNumberSubmessageElementType,
            _inline_qos: Self::ParameterListSubmessageElementType,
            _serialized_payload: Self::SerializedDataSubmessageElementType,
        ) -> Self {
            Self(&())
        }
    }
    struct MockCacheChange {
        kind: ChangeKind,
        writer_guid: Guid,
        sequence_number: SequenceNumber,
    }

    impl<'a> RtpsCacheChangeAttributes<'a> for MockCacheChange {
        type DataType = ();
        type ParameterListType = ();

        fn kind(&self) -> &ChangeKind {
            &self.kind
        }

        fn writer_guid(&self) -> &Guid {
            &self.writer_guid
        }

        fn instance_handle(&self) -> &InstanceHandle {
            todo!()
        }

        fn sequence_number(&self) -> &SequenceNumber {
            &self.sequence_number
        }

        fn data_value(&self) -> &Self::DataType {
            &()
        }

        fn inline_qos(&self) -> &Self::ParameterListType {
            &()
        }
    }

    struct MockGapSubmessage;

    impl GapSubmessageConstructor for MockGapSubmessage {
        type EntityIdSubmessageElementType = MockEntityIdSubmessageElement;

        type SequenceNumberSubmessageElementType = MockSequenceNumberSubmessageElement;

        type SequenceNumberSetSubmessageElementType = MockSequenceNumberSetSubmessageElement;

        fn new(
            _endianness_flag: crate::messages::types::SubmessageFlag,
            _reader_id: Self::EntityIdSubmessageElementType,
            _writer_id: Self::EntityIdSubmessageElementType,
            _gap_start: Self::SequenceNumberSubmessageElementType,
            _gap_list: Self::SequenceNumberSetSubmessageElementType,
        ) -> Self {
            Self
        }
    }

    #[test]
    fn best_effort_stateless_writer_send_data() {
        struct MockWriterCache;

        impl RtpsHistoryCacheGetChange for MockWriterCache {
            type CacheChangeType = MockCacheChange;
            fn get_change(&self, _seq_num: &SequenceNumber) -> Option<&Self::CacheChangeType> {
                Some(&MockCacheChange {
                    kind: ChangeKind::Alive,
                    writer_guid: GUID_UNKNOWN,
                    sequence_number: 1,
                })
            }
        }

        let mut best_effort_behavior = BestEffortStatelessWriterBehavior {
            reader_locator: &mut MockReaderLocatorOperations(Some(1)),
            writer_cache: &MockWriterCache,
            last_change_sequence_number: &1,
        };
        let mut data_messages = None;
        best_effort_behavior.send_unsent_changes(
            |data: MockDataSubmessage| data_messages = Some(data),
            |_: MockGapSubmessage| assert!(false),
        );

        assert!(data_messages.is_some());
    }

    #[test]
    fn best_effort_stateless_writer_send_gap() {
        struct MockWriterCache;

        impl RtpsHistoryCacheGetChange for MockWriterCache {
            type CacheChangeType = MockCacheChange;
            fn get_change(&self, _seq_num: &SequenceNumber) -> Option<&Self::CacheChangeType> {
                None
            }
        }

        let mut best_effort_behavior = BestEffortStatelessWriterBehavior {
            reader_locator: &mut MockReaderLocatorOperations(Some(1)),
            writer_cache: &MockWriterCache,
            last_change_sequence_number: &1,
        };
        let mut gap_message = None;
        best_effort_behavior.send_unsent_changes(
            |_: MockDataSubmessage| assert!(false),
            |gap: MockGapSubmessage| gap_message = Some(gap),
        );

        assert!(gap_message.is_some());
    }

    #[test]
    fn best_effort_stateless_writer_do_nothing() {
        struct MockWriterCache;

        impl RtpsHistoryCacheGetChange for MockWriterCache {
            type CacheChangeType = MockCacheChange;

            fn get_change(&self, _seq_num: &SequenceNumber) -> Option<&Self::CacheChangeType> {
                None
            }
        }

        let mut best_effort_behavior = BestEffortStatelessWriterBehavior {
            reader_locator: &mut MockReaderLocatorOperations(None),
            writer_cache: &MockWriterCache,
            last_change_sequence_number: &1,
        };
        best_effort_behavior.send_unsent_changes(
            |_: MockDataSubmessage| assert!(false),
            |_: MockGapSubmessage| assert!(false),
        );
    }
}
<|MERGE_RESOLUTION|>--- conflicted
+++ resolved
@@ -1,584 +1,574 @@
-/// This file implements the behaviors described in 8.4.8 RTPS StatelessWriter Behavior
-use crate::{
-    messages::{
-        submessage_elements::{
-            CountSubmessageElementConstructor, EntityIdSubmessageElementConstructor,
-            SequenceNumberSetSubmessageElementAttributes,
-            SequenceNumberSetSubmessageElementConstructor,
-            SequenceNumberSubmessageElementConstructor,
-        },
-        submessages::{
-            AckNackSubmessageAttributes, DataSubmessageConstructor, GapSubmessageConstructor,
-            HeartbeatSubmessageConstructor,
-        },
-        types::Count,
-    },
-    structure::{
-        cache_change::RtpsCacheChangeAttributes,
-        history_cache::{RtpsHistoryCacheGetChange, RtpsHistoryCacheOperations},
-        types::{ChangeKind, EntityId, Guid, SequenceNumber, ENTITYID_UNKNOWN},
-    },
-};
-
-use super::writer::reader_locator::RtpsReaderLocatorOperations;
-
-pub enum StatelessWriterBehavior<'a, R, C> {
-    BestEffort(BestEffortStatelessWriterBehavior<'a, R, C>),
-    Reliable(ReliableStatelessWriterBehavior<'a, R, C>),
-}
-
-/// This struct is a wrapper for the implementation of the behaviors described in 8.4.8.1 Best-Effort StatelessWriter Behavior
-pub struct BestEffortStatelessWriterBehavior<'a, R, C> {
-    pub reader_locator: &'a mut R,
-    pub writer_cache: &'a C,
-    pub last_change_sequence_number: &'a SequenceNumber,
-}
-
-impl<'a, R, C> BestEffortStatelessWriterBehavior<'a, R, C> {
-    /// Implement 8.4.8.1.4 Transition T4
-    pub fn send_unsent_changes<
-        Data,
-        EntityIdElement,
-        SequenceNumberElement,
-        CacheChange,
-        Gap,
-        SequenceNumberSetElement,
-    >(
-        &mut self,
-        mut send_data: impl FnMut(Data),
-        mut send_gap: impl FnMut(Gap),
-    ) where
-        R: RtpsReaderLocatorOperations,
-        Data: DataSubmessageConstructor<
-            EntityIdSubmessageElementType = EntityIdElement,
-            SequenceNumberSubmessageElementType = SequenceNumberElement,
-            ParameterListSubmessageElementType = &'a CacheChange::ParameterListType,
-            SerializedDataSubmessageElementType = &'a CacheChange::DataType,
-        >,
-        C: RtpsHistoryCacheGetChange<CacheChangeType = CacheChange>,
-        CacheChange: RtpsCacheChangeAttributes<'a> + 'a,
-        EntityIdElement: EntityIdSubmessageElementConstructor<EntityIdType = EntityId>,
-        SequenceNumberElement:
-            SequenceNumberSubmessageElementConstructor<SequenceNumberType = SequenceNumber>,
-        SequenceNumberSetElement: SequenceNumberSetSubmessageElementConstructor<
-            SequenceNumberType = SequenceNumber,
-            SequenceNumberSetType = [SequenceNumber],
-        >,
-        Gap: GapSubmessageConstructor<
-            EntityIdSubmessageElementType = EntityIdElement,
-            SequenceNumberSubmessageElementType = SequenceNumberElement,
-            SequenceNumberSetSubmessageElementType = SequenceNumberSetElement,
-        >,
-    {
-        while let Some(seq_num) = self
-            .reader_locator
-            .next_unsent_change(self.last_change_sequence_number)
-        {
-            if let Some(change) = self.writer_cache.get_change(&seq_num) {
-                let endianness_flag = true;
-                let inline_qos_flag = true;
-                let (data_flag, key_flag) = match change.kind() {
-                    ChangeKind::Alive => (true, false),
-                    ChangeKind::NotAliveDisposed | ChangeKind::NotAliveUnregistered => {
-                        (false, true)
-                    }
-                    _ => todo!(),
-                };
-                let non_standard_payload_flag = false;
-                let reader_id = EntityIdElement::new(&ENTITYID_UNKNOWN);
-                let writer_id = EntityIdElement::new(change.writer_guid().entity_id());
-                let writer_sn = SequenceNumberElement::new(change.sequence_number());
-                let inline_qos = change.inline_qos();
-                let serialized_payload = change.data_value();
-                let data_submessage = Data::new(
-                    endianness_flag,
-                    inline_qos_flag,
-                    data_flag,
-                    key_flag,
-                    non_standard_payload_flag,
-                    reader_id,
-                    writer_id,
-                    writer_sn,
-                    inline_qos,
-                    serialized_payload,
-                );
-                send_data(data_submessage)
-            } else {
-                let endianness_flag = true;
-                let reader_id = EntityIdElement::new(&ENTITYID_UNKNOWN);
-                let writer_id = EntityIdElement::new(&ENTITYID_UNKNOWN);
-                let gap_start = SequenceNumberElement::new(&seq_num);
-                let gap_list = SequenceNumberSetElement::new(&seq_num, &[]);
-                let gap_submessage =
-                    Gap::new(endianness_flag, reader_id, writer_id, gap_start, gap_list);
-                send_gap(gap_submessage)
-            }
-        }
-    }
-}
-
-/// This struct is a wrapper for the implementation of the behaviors described in 8.4.8.2 Reliable StatelessWriter Behavior
-pub struct ReliableStatelessWriterBehavior<'a, R, C> {
-    pub reader_locator: &'a mut R,
-    pub writer_cache: &'a C,
-    pub last_change_sequence_number: &'a SequenceNumber,
-    pub writer_guid: &'a Guid,
-}
-
-impl<'a, R, C> ReliableStatelessWriterBehavior<'a, R, C> {
-    /// Implement 8.4.8.2.4 Transition T4
-    pub fn send_unsent_changes<
-        Data,
-        EntityIdElement,
-        SequenceNumberElement,
-        CacheChange,
-        Gap,
-        SequenceNumberSetElement,
-    >(
-        &mut self,
-        mut send_data: impl FnMut(Data),
-        mut send_gap: impl FnMut(Gap),
-    ) where
-        R: RtpsReaderLocatorOperations,
-        C: RtpsHistoryCacheGetChange<CacheChangeType = CacheChange>,
-        Data: DataSubmessageConstructor<
-            EntityIdSubmessageElementType = EntityIdElement,
-            SequenceNumberSubmessageElementType = SequenceNumberElement,
-            ParameterListSubmessageElementType = &'a CacheChange::ParameterListType,
-            SerializedDataSubmessageElementType = &'a CacheChange::DataType,
-        >,
-        EntityIdElement: EntityIdSubmessageElementConstructor<EntityIdType = EntityId>,
-<<<<<<< HEAD
-        CacheChange: RtpsCacheChangeAttributes<'a> + 'a,
-        SequenceNumberSetElement: SequenceNumberSetSubmessageElementConstructor,
-=======
-        CacheChange: RtpsCacheChangeAttributes + 'a,
-        SequenceNumberElement:
-            SequenceNumberSubmessageElementConstructor<SequenceNumberType = SequenceNumber>,
-        SequenceNumberSetElement: SequenceNumberSetSubmessageElementConstructor<
-            SequenceNumberType = SequenceNumber,
-            SequenceNumberSetType = [SequenceNumber],
-        >,
->>>>>>> 3e82feef
-        Gap: GapSubmessageConstructor<
-            EntityIdSubmessageElementType = EntityIdElement,
-            SequenceNumberSubmessageElementType = SequenceNumberElement,
-            SequenceNumberSetSubmessageElementType = SequenceNumberSetElement,
-        >,
-    {
-        while let Some(seq_num) = self
-            .reader_locator
-            .next_unsent_change(self.last_change_sequence_number)
-        {
-            if let Some(change) = self.writer_cache.get_change(&seq_num) {
-                let endianness_flag = true;
-                let inline_qos_flag = true;
-                let (data_flag, key_flag) = match change.kind() {
-                    ChangeKind::Alive => (true, false),
-                    ChangeKind::NotAliveDisposed | ChangeKind::NotAliveUnregistered => {
-                        (false, true)
-                    }
-                    _ => todo!(),
-                };
-                let non_standard_payload_flag = false;
-                let reader_id = EntityIdSubmessageElementConstructor::new(&ENTITYID_UNKNOWN);
-                let writer_id =
-                    EntityIdSubmessageElementConstructor::new(change.writer_guid().entity_id());
-                let writer_sn = SequenceNumberElement::new(change.sequence_number());
-                let inline_qos = change.inline_qos();
-                let serialized_payload = change.data_value();
-                let data_submessage = Data::new(
-                    endianness_flag,
-                    inline_qos_flag,
-                    data_flag,
-                    key_flag,
-                    non_standard_payload_flag,
-                    reader_id,
-                    writer_id,
-                    writer_sn,
-                    inline_qos,
-                    serialized_payload,
-                );
-                send_data(data_submessage)
-            } else {
-                let endianness_flag = true;
-                let reader_id = EntityIdElement::new(&ENTITYID_UNKNOWN);
-                let writer_id = EntityIdElement::new(&ENTITYID_UNKNOWN);
-                let gap_start = SequenceNumberElement::new(&seq_num);
-                let gap_list = SequenceNumberSetElement::new(&seq_num, &[]);
-                let gap_submessage =
-                    Gap::new(endianness_flag, reader_id, writer_id, gap_start, gap_list);
-                send_gap(gap_submessage)
-            }
-        }
-    }
-
-    /// Implement 8.4.8.2.5 Transition T5
-    pub fn send_heartbeat<Heartbeat, EntityIdElement, CountElement>(
-        &mut self,
-        heartbeat_count: Count,
-        mut send_heartbeat: impl FnMut(Heartbeat),
-    ) where
-        C: RtpsHistoryCacheOperations,
-        Heartbeat: HeartbeatSubmessageConstructor<
-            EntityIdSubmessageElementType = EntityIdElement,
-            SequenceNumberSubmessageElementType = SequenceNumber,
-            CountSubmessageElementType = CountElement,
-        >,
-        EntityIdElement: EntityIdSubmessageElementConstructor<EntityIdType = EntityId>,
-        CountElement: CountSubmessageElementConstructor<CountType = Count>,
-    {
-        let endianness_flag = true;
-        let final_flag = false;
-        let liveliness_flag = false;
-        let reader_id = EntityIdElement::new(&ENTITYID_UNKNOWN);
-        let writer_id = EntityIdElement::new(&self.writer_guid.entity_id);
-        let first_sn = self.writer_cache.get_seq_num_min().unwrap_or(0);
-        let last_sn = self.writer_cache.get_seq_num_min().unwrap_or(0);
-        let count = CountElement::new(&heartbeat_count);
-        let heartbeat_submessage = Heartbeat::new(
-            endianness_flag,
-            final_flag,
-            liveliness_flag,
-            reader_id,
-            writer_id,
-            first_sn,
-            last_sn,
-            count,
-        );
-        send_heartbeat(heartbeat_submessage)
-    }
-
-    /// Implement 8.4.8.2.5 Transition T6
-    /// Implementation does not include the part correponding to searching the reader locator
-    /// on the stateless writer
-    pub fn process_acknack<S>(
-        &mut self,
-        acknack: &impl AckNackSubmessageAttributes<
-            SequenceNumberSetSubmessageElementType = impl SequenceNumberSetSubmessageElementAttributes<
-                SequenceNumberType = SequenceNumber,
-                SequenceNumberSetType = [SequenceNumber],
-            >,
-        >,
-    ) where
-        R: RtpsReaderLocatorOperations,
-        S: AsRef<[SequenceNumber]>,
-    {
-        self.reader_locator.requested_changes_set(
-            acknack.reader_sn_state().set(),
-            self.last_change_sequence_number,
-        );
-    }
-
-    /// Implement 8.4.9.2.12 Transition T10
-    pub fn send_requested_changes<
-        P,
-        Data,
-        EntityIdElement,
-        SequenceNumberElement,
-        CacheChange,
-        Gap,
-        SequenceNumberSetElement,
-    >(
-        &mut self,
-        mut send_data: impl FnMut(Data),
-        mut send_gap: impl FnMut(Gap),
-    ) where
-        R: RtpsReaderLocatorOperations,
-        C: RtpsHistoryCacheGetChange<CacheChangeType = CacheChange>,
-        Data: DataSubmessageConstructor<
-            EntityIdSubmessageElementType = EntityIdElement,
-            SequenceNumberSubmessageElementType = SequenceNumberElement,
-            ParameterListSubmessageElementType = &'a CacheChange::ParameterListType,
-            SerializedDataSubmessageElementType = &'a CacheChange::DataType,
-        >,
-        EntityIdElement: EntityIdSubmessageElementConstructor<EntityIdType = EntityId>,
-<<<<<<< HEAD
-        CacheChange: RtpsCacheChangeAttributes<'a> + 'a,
-        SequenceNumberSetElement: SequenceNumberSetSubmessageElementConstructor,
-=======
-        CacheChange: RtpsCacheChangeAttributes + 'a,
-        SequenceNumberElement:
-            SequenceNumberSubmessageElementConstructor<SequenceNumberType = SequenceNumber>,
-        SequenceNumberSetElement: SequenceNumberSetSubmessageElementConstructor<
-            SequenceNumberType = SequenceNumber,
-            SequenceNumberSetType = [SequenceNumber],
-        >,
->>>>>>> 3e82feef
-        Gap: GapSubmessageConstructor<
-            EntityIdSubmessageElementType = EntityIdElement,
-            SequenceNumberSubmessageElementType = SequenceNumberElement,
-            SequenceNumberSetSubmessageElementType = SequenceNumberSetElement,
-        >,
-    {
-        while let Some(seq_num) = self.reader_locator.next_requested_change() {
-            if let Some(change) = self.writer_cache.get_change(&seq_num) {
-                let endianness_flag = true;
-                let inline_qos_flag = true;
-                let (data_flag, key_flag) = match change.kind() {
-                    ChangeKind::Alive => (true, false),
-                    ChangeKind::NotAliveDisposed | ChangeKind::NotAliveUnregistered => {
-                        (false, true)
-                    }
-                    _ => todo!(),
-                };
-                let non_standard_payload_flag = false;
-                let reader_id = EntityIdElement::new(&ENTITYID_UNKNOWN);
-                let writer_id = EntityIdElement::new(change.writer_guid().entity_id());
-                let writer_sn = SequenceNumberElement::new(change.sequence_number());
-                let inline_qos = change.inline_qos();
-                let serialized_payload = change.data_value();
-                let data_submessage = Data::new(
-                    endianness_flag,
-                    inline_qos_flag,
-                    data_flag,
-                    key_flag,
-                    non_standard_payload_flag,
-                    reader_id,
-                    writer_id,
-                    writer_sn,
-                    inline_qos,
-                    serialized_payload,
-                );
-                send_data(data_submessage)
-            } else {
-                let endianness_flag = true;
-                let reader_id = EntityIdElement::new(&ENTITYID_UNKNOWN);
-                let writer_id = EntityIdElement::new(&ENTITYID_UNKNOWN);
-                let gap_start = SequenceNumberElement::new(&seq_num);
-                let gap_list = SequenceNumberSetElement::new(&seq_num, &[]);
-                let gap_submessage =
-                    Gap::new(endianness_flag, reader_id, writer_id, gap_start, gap_list);
-                send_gap(gap_submessage)
-            }
-        }
-    }
-}
-
-#[cfg(test)]
-mod tests {
-    use crate::structure::types::{InstanceHandle, GUID_UNKNOWN};
-
-    use super::*;
-
-    struct MockReaderLocatorOperations(Option<i64>);
-
-    impl RtpsReaderLocatorOperations for MockReaderLocatorOperations {
-        type SequenceNumberVector = ();
-
-        fn next_requested_change(&mut self) -> Option<SequenceNumber> {
-            todo!()
-        }
-
-        fn next_unsent_change(
-            &mut self,
-            _last_change_sequence_number: &SequenceNumber,
-        ) -> Option<SequenceNumber> {
-            self.0.take()
-        }
-
-        fn requested_changes(&self) -> Self::SequenceNumberVector {
-            todo!()
-        }
-
-        fn requested_changes_set(
-            &mut self,
-            _req_seq_num_set: &[SequenceNumber],
-            _last_change_sequence_number: &SequenceNumber,
-        ) {
-            todo!()
-        }
-
-        fn unsent_changes(
-            &self,
-            _last_change_sequence_number: &SequenceNumber,
-        ) -> Self::SequenceNumberVector {
-            todo!()
-        }
-    }
-
-    struct MockEntityIdSubmessageElement;
-
-    impl EntityIdSubmessageElementConstructor for MockEntityIdSubmessageElement {
-        type EntityIdType = EntityId;
-
-        fn new(_value: &Self::EntityIdType) -> Self {
-            Self
-        }
-    }
-
-    struct MockSequenceNumberSubmessageElement;
-
-    impl SequenceNumberSubmessageElementConstructor for MockSequenceNumberSubmessageElement {
-        type SequenceNumberType = SequenceNumber;
-
-        fn new(_value: &Self::SequenceNumberType) -> Self {
-            Self
-        }
-    }
-
-    struct MockSequenceNumberSetSubmessageElement;
-
-    impl SequenceNumberSetSubmessageElementConstructor for MockSequenceNumberSetSubmessageElement {
-        type SequenceNumberType = SequenceNumber;
-        type SequenceNumberSetType = [SequenceNumber];
-        fn new(_base: &Self::SequenceNumberType, _set: &Self::SequenceNumberSetType) -> Self {
-            Self
-        }
-    }
-
-    struct MockDataSubmessage<'a>(&'a ());
-
-    impl<'a> DataSubmessageConstructor for MockDataSubmessage<'a> {
-        type EntityIdSubmessageElementType = MockEntityIdSubmessageElement;
-        type SequenceNumberSubmessageElementType = MockSequenceNumberSubmessageElement;
-        type ParameterListSubmessageElementType = &'a ();
-        type SerializedDataSubmessageElementType = &'a ();
-
-        fn new(
-            _endianness_flag: crate::messages::types::SubmessageFlag,
-            _inline_qos_flag: crate::messages::types::SubmessageFlag,
-            _data_flag: crate::messages::types::SubmessageFlag,
-            _key_flag: crate::messages::types::SubmessageFlag,
-            _non_standard_payload_flag: crate::messages::types::SubmessageFlag,
-            _reader_id: Self::EntityIdSubmessageElementType,
-            _writer_id: Self::EntityIdSubmessageElementType,
-            _writer_sn: Self::SequenceNumberSubmessageElementType,
-            _inline_qos: Self::ParameterListSubmessageElementType,
-            _serialized_payload: Self::SerializedDataSubmessageElementType,
-        ) -> Self {
-            Self(&())
-        }
-    }
-    struct MockCacheChange {
-        kind: ChangeKind,
-        writer_guid: Guid,
-        sequence_number: SequenceNumber,
-    }
-
-    impl<'a> RtpsCacheChangeAttributes<'a> for MockCacheChange {
-        type DataType = ();
-        type ParameterListType = ();
-
-        fn kind(&self) -> &ChangeKind {
-            &self.kind
-        }
-
-        fn writer_guid(&self) -> &Guid {
-            &self.writer_guid
-        }
-
-        fn instance_handle(&self) -> &InstanceHandle {
-            todo!()
-        }
-
-        fn sequence_number(&self) -> &SequenceNumber {
-            &self.sequence_number
-        }
-
-        fn data_value(&self) -> &Self::DataType {
-            &()
-        }
-
-        fn inline_qos(&self) -> &Self::ParameterListType {
-            &()
-        }
-    }
-
-    struct MockGapSubmessage;
-
-    impl GapSubmessageConstructor for MockGapSubmessage {
-        type EntityIdSubmessageElementType = MockEntityIdSubmessageElement;
-
-        type SequenceNumberSubmessageElementType = MockSequenceNumberSubmessageElement;
-
-        type SequenceNumberSetSubmessageElementType = MockSequenceNumberSetSubmessageElement;
-
-        fn new(
-            _endianness_flag: crate::messages::types::SubmessageFlag,
-            _reader_id: Self::EntityIdSubmessageElementType,
-            _writer_id: Self::EntityIdSubmessageElementType,
-            _gap_start: Self::SequenceNumberSubmessageElementType,
-            _gap_list: Self::SequenceNumberSetSubmessageElementType,
-        ) -> Self {
-            Self
-        }
-    }
-
-    #[test]
-    fn best_effort_stateless_writer_send_data() {
-        struct MockWriterCache;
-
-        impl RtpsHistoryCacheGetChange for MockWriterCache {
-            type CacheChangeType = MockCacheChange;
-            fn get_change(&self, _seq_num: &SequenceNumber) -> Option<&Self::CacheChangeType> {
-                Some(&MockCacheChange {
-                    kind: ChangeKind::Alive,
-                    writer_guid: GUID_UNKNOWN,
-                    sequence_number: 1,
-                })
-            }
-        }
-
-        let mut best_effort_behavior = BestEffortStatelessWriterBehavior {
-            reader_locator: &mut MockReaderLocatorOperations(Some(1)),
-            writer_cache: &MockWriterCache,
-            last_change_sequence_number: &1,
-        };
-        let mut data_messages = None;
-        best_effort_behavior.send_unsent_changes(
-            |data: MockDataSubmessage| data_messages = Some(data),
-            |_: MockGapSubmessage| assert!(false),
-        );
-
-        assert!(data_messages.is_some());
-    }
-
-    #[test]
-    fn best_effort_stateless_writer_send_gap() {
-        struct MockWriterCache;
-
-        impl RtpsHistoryCacheGetChange for MockWriterCache {
-            type CacheChangeType = MockCacheChange;
-            fn get_change(&self, _seq_num: &SequenceNumber) -> Option<&Self::CacheChangeType> {
-                None
-            }
-        }
-
-        let mut best_effort_behavior = BestEffortStatelessWriterBehavior {
-            reader_locator: &mut MockReaderLocatorOperations(Some(1)),
-            writer_cache: &MockWriterCache,
-            last_change_sequence_number: &1,
-        };
-        let mut gap_message = None;
-        best_effort_behavior.send_unsent_changes(
-            |_: MockDataSubmessage| assert!(false),
-            |gap: MockGapSubmessage| gap_message = Some(gap),
-        );
-
-        assert!(gap_message.is_some());
-    }
-
-    #[test]
-    fn best_effort_stateless_writer_do_nothing() {
-        struct MockWriterCache;
-
-        impl RtpsHistoryCacheGetChange for MockWriterCache {
-            type CacheChangeType = MockCacheChange;
-
-            fn get_change(&self, _seq_num: &SequenceNumber) -> Option<&Self::CacheChangeType> {
-                None
-            }
-        }
-
-        let mut best_effort_behavior = BestEffortStatelessWriterBehavior {
-            reader_locator: &mut MockReaderLocatorOperations(None),
-            writer_cache: &MockWriterCache,
-            last_change_sequence_number: &1,
-        };
-        best_effort_behavior.send_unsent_changes(
-            |_: MockDataSubmessage| assert!(false),
-            |_: MockGapSubmessage| assert!(false),
-        );
-    }
-}
+/// This file implements the behaviors described in 8.4.8 RTPS StatelessWriter Behavior
+use crate::{
+    messages::{
+        submessage_elements::{
+            CountSubmessageElementConstructor, EntityIdSubmessageElementConstructor,
+            SequenceNumberSetSubmessageElementAttributes,
+            SequenceNumberSetSubmessageElementConstructor,
+            SequenceNumberSubmessageElementConstructor,
+        },
+        submessages::{
+            AckNackSubmessageAttributes, DataSubmessageConstructor, GapSubmessageConstructor,
+            HeartbeatSubmessageConstructor,
+        },
+        types::Count,
+    },
+    structure::{
+        cache_change::RtpsCacheChangeAttributes,
+        history_cache::{RtpsHistoryCacheGetChange, RtpsHistoryCacheOperations},
+        types::{ChangeKind, EntityId, Guid, SequenceNumber, ENTITYID_UNKNOWN},
+    },
+};
+
+use super::writer::reader_locator::RtpsReaderLocatorOperations;
+
+pub enum StatelessWriterBehavior<'a, R, C> {
+    BestEffort(BestEffortStatelessWriterBehavior<'a, R, C>),
+    Reliable(ReliableStatelessWriterBehavior<'a, R, C>),
+}
+
+/// This struct is a wrapper for the implementation of the behaviors described in 8.4.8.1 Best-Effort StatelessWriter Behavior
+pub struct BestEffortStatelessWriterBehavior<'a, R, C> {
+    pub reader_locator: &'a mut R,
+    pub writer_cache: &'a C,
+    pub last_change_sequence_number: &'a SequenceNumber,
+}
+
+impl<'a, R, C> BestEffortStatelessWriterBehavior<'a, R, C> {
+    /// Implement 8.4.8.1.4 Transition T4
+    pub fn send_unsent_changes<
+        Data,
+        EntityIdElement,
+        SequenceNumberElement,
+        CacheChange,
+        Gap,
+        SequenceNumberSetElement,
+    >(
+        &mut self,
+        mut send_data: impl FnMut(Data),
+        mut send_gap: impl FnMut(Gap),
+    ) where
+        R: RtpsReaderLocatorOperations,
+        Data: DataSubmessageConstructor<
+            EntityIdSubmessageElementType = EntityIdElement,
+            SequenceNumberSubmessageElementType = SequenceNumberElement,
+            ParameterListSubmessageElementType = &'a CacheChange::ParameterListType,
+            SerializedDataSubmessageElementType = &'a CacheChange::DataType,
+        >,
+        C: RtpsHistoryCacheGetChange<CacheChangeType = CacheChange>,
+        CacheChange: RtpsCacheChangeAttributes<'a> + 'a,
+        EntityIdElement: EntityIdSubmessageElementConstructor<EntityIdType = EntityId>,
+        SequenceNumberElement:
+            SequenceNumberSubmessageElementConstructor<SequenceNumberType = SequenceNumber>,
+        SequenceNumberSetElement: SequenceNumberSetSubmessageElementConstructor<
+            SequenceNumberType = SequenceNumber,
+            SequenceNumberSetType = [SequenceNumber],
+        >,
+        Gap: GapSubmessageConstructor<
+            EntityIdSubmessageElementType = EntityIdElement,
+            SequenceNumberSubmessageElementType = SequenceNumberElement,
+            SequenceNumberSetSubmessageElementType = SequenceNumberSetElement,
+        >,
+    {
+        while let Some(seq_num) = self
+            .reader_locator
+            .next_unsent_change(self.last_change_sequence_number)
+        {
+            if let Some(change) = self.writer_cache.get_change(&seq_num) {
+                let endianness_flag = true;
+                let inline_qos_flag = true;
+                let (data_flag, key_flag) = match change.kind() {
+                    ChangeKind::Alive => (true, false),
+                    ChangeKind::NotAliveDisposed | ChangeKind::NotAliveUnregistered => {
+                        (false, true)
+                    }
+                    _ => todo!(),
+                };
+                let non_standard_payload_flag = false;
+                let reader_id = EntityIdElement::new(&ENTITYID_UNKNOWN);
+                let writer_id = EntityIdElement::new(change.writer_guid().entity_id());
+                let writer_sn = SequenceNumberElement::new(change.sequence_number());
+                let inline_qos = change.inline_qos();
+                let serialized_payload = change.data_value();
+                let data_submessage = Data::new(
+                    endianness_flag,
+                    inline_qos_flag,
+                    data_flag,
+                    key_flag,
+                    non_standard_payload_flag,
+                    reader_id,
+                    writer_id,
+                    writer_sn,
+                    inline_qos,
+                    serialized_payload,
+                );
+                send_data(data_submessage)
+            } else {
+                let endianness_flag = true;
+                let reader_id = EntityIdElement::new(&ENTITYID_UNKNOWN);
+                let writer_id = EntityIdElement::new(&ENTITYID_UNKNOWN);
+                let gap_start = SequenceNumberElement::new(&seq_num);
+                let gap_list = SequenceNumberSetElement::new(&seq_num, &[]);
+                let gap_submessage =
+                    Gap::new(endianness_flag, reader_id, writer_id, gap_start, gap_list);
+                send_gap(gap_submessage)
+            }
+        }
+    }
+}
+
+/// This struct is a wrapper for the implementation of the behaviors described in 8.4.8.2 Reliable StatelessWriter Behavior
+pub struct ReliableStatelessWriterBehavior<'a, R, C> {
+    pub reader_locator: &'a mut R,
+    pub writer_cache: &'a C,
+    pub last_change_sequence_number: &'a SequenceNumber,
+    pub writer_guid: &'a Guid,
+}
+
+impl<'a, R, C> ReliableStatelessWriterBehavior<'a, R, C> {
+    /// Implement 8.4.8.2.4 Transition T4
+    pub fn send_unsent_changes<
+        Data,
+        EntityIdElement,
+        SequenceNumberElement,
+        CacheChange,
+        Gap,
+        SequenceNumberSetElement,
+    >(
+        &mut self,
+        mut send_data: impl FnMut(Data),
+        mut send_gap: impl FnMut(Gap),
+    ) where
+        R: RtpsReaderLocatorOperations,
+        C: RtpsHistoryCacheGetChange<CacheChangeType = CacheChange>,
+        Data: DataSubmessageConstructor<
+            EntityIdSubmessageElementType = EntityIdElement,
+            SequenceNumberSubmessageElementType = SequenceNumberElement,
+            ParameterListSubmessageElementType = &'a CacheChange::ParameterListType,
+            SerializedDataSubmessageElementType = &'a CacheChange::DataType,
+        >,
+        EntityIdElement: EntityIdSubmessageElementConstructor<EntityIdType = EntityId>,
+        CacheChange: RtpsCacheChangeAttributes<'a> + 'a,
+        SequenceNumberElement:
+            SequenceNumberSubmessageElementConstructor<SequenceNumberType = SequenceNumber>,
+        SequenceNumberSetElement: SequenceNumberSetSubmessageElementConstructor<
+            SequenceNumberType = SequenceNumber,
+            SequenceNumberSetType = [SequenceNumber],
+        >,
+        Gap: GapSubmessageConstructor<
+            EntityIdSubmessageElementType = EntityIdElement,
+            SequenceNumberSubmessageElementType = SequenceNumberElement,
+            SequenceNumberSetSubmessageElementType = SequenceNumberSetElement,
+        >,
+    {
+        while let Some(seq_num) = self
+            .reader_locator
+            .next_unsent_change(self.last_change_sequence_number)
+        {
+            if let Some(change) = self.writer_cache.get_change(&seq_num) {
+                let endianness_flag = true;
+                let inline_qos_flag = true;
+                let (data_flag, key_flag) = match change.kind() {
+                    ChangeKind::Alive => (true, false),
+                    ChangeKind::NotAliveDisposed | ChangeKind::NotAliveUnregistered => {
+                        (false, true)
+                    }
+                    _ => todo!(),
+                };
+                let non_standard_payload_flag = false;
+                let reader_id = EntityIdSubmessageElementConstructor::new(&ENTITYID_UNKNOWN);
+                let writer_id =
+                    EntityIdSubmessageElementConstructor::new(change.writer_guid().entity_id());
+                let writer_sn = SequenceNumberElement::new(change.sequence_number());
+                let inline_qos = change.inline_qos();
+                let serialized_payload = change.data_value();
+                let data_submessage = Data::new(
+                    endianness_flag,
+                    inline_qos_flag,
+                    data_flag,
+                    key_flag,
+                    non_standard_payload_flag,
+                    reader_id,
+                    writer_id,
+                    writer_sn,
+                    inline_qos,
+                    serialized_payload,
+                );
+                send_data(data_submessage)
+            } else {
+                let endianness_flag = true;
+                let reader_id = EntityIdElement::new(&ENTITYID_UNKNOWN);
+                let writer_id = EntityIdElement::new(&ENTITYID_UNKNOWN);
+                let gap_start = SequenceNumberElement::new(&seq_num);
+                let gap_list = SequenceNumberSetElement::new(&seq_num, &[]);
+                let gap_submessage =
+                    Gap::new(endianness_flag, reader_id, writer_id, gap_start, gap_list);
+                send_gap(gap_submessage)
+            }
+        }
+    }
+
+    /// Implement 8.4.8.2.5 Transition T5
+    pub fn send_heartbeat<Heartbeat, EntityIdElement, CountElement>(
+        &mut self,
+        heartbeat_count: Count,
+        mut send_heartbeat: impl FnMut(Heartbeat),
+    ) where
+        C: RtpsHistoryCacheOperations,
+        Heartbeat: HeartbeatSubmessageConstructor<
+            EntityIdSubmessageElementType = EntityIdElement,
+            SequenceNumberSubmessageElementType = SequenceNumber,
+            CountSubmessageElementType = CountElement,
+        >,
+        EntityIdElement: EntityIdSubmessageElementConstructor<EntityIdType = EntityId>,
+        CountElement: CountSubmessageElementConstructor<CountType = Count>,
+    {
+        let endianness_flag = true;
+        let final_flag = false;
+        let liveliness_flag = false;
+        let reader_id = EntityIdElement::new(&ENTITYID_UNKNOWN);
+        let writer_id = EntityIdElement::new(&self.writer_guid.entity_id);
+        let first_sn = self.writer_cache.get_seq_num_min().unwrap_or(0);
+        let last_sn = self.writer_cache.get_seq_num_min().unwrap_or(0);
+        let count = CountElement::new(&heartbeat_count);
+        let heartbeat_submessage = Heartbeat::new(
+            endianness_flag,
+            final_flag,
+            liveliness_flag,
+            reader_id,
+            writer_id,
+            first_sn,
+            last_sn,
+            count,
+        );
+        send_heartbeat(heartbeat_submessage)
+    }
+
+    /// Implement 8.4.8.2.5 Transition T6
+    /// Implementation does not include the part correponding to searching the reader locator
+    /// on the stateless writer
+    pub fn process_acknack<S>(
+        &mut self,
+        acknack: &impl AckNackSubmessageAttributes<
+            SequenceNumberSetSubmessageElementType = impl SequenceNumberSetSubmessageElementAttributes<
+                SequenceNumberType = SequenceNumber,
+                SequenceNumberSetType = [SequenceNumber],
+            >,
+        >,
+    ) where
+        R: RtpsReaderLocatorOperations,
+        S: AsRef<[SequenceNumber]>,
+    {
+        self.reader_locator.requested_changes_set(
+            acknack.reader_sn_state().set(),
+            self.last_change_sequence_number,
+        );
+    }
+
+    /// Implement 8.4.9.2.12 Transition T10
+    pub fn send_requested_changes<
+        P,
+        Data,
+        EntityIdElement,
+        SequenceNumberElement,
+        CacheChange,
+        Gap,
+        SequenceNumberSetElement,
+    >(
+        &mut self,
+        mut send_data: impl FnMut(Data),
+        mut send_gap: impl FnMut(Gap),
+    ) where
+        R: RtpsReaderLocatorOperations,
+        C: RtpsHistoryCacheGetChange<CacheChangeType = CacheChange>,
+        Data: DataSubmessageConstructor<
+            EntityIdSubmessageElementType = EntityIdElement,
+            SequenceNumberSubmessageElementType = SequenceNumberElement,
+            ParameterListSubmessageElementType = &'a CacheChange::ParameterListType,
+            SerializedDataSubmessageElementType = &'a CacheChange::DataType,
+        >,
+        EntityIdElement: EntityIdSubmessageElementConstructor<EntityIdType = EntityId>,
+        CacheChange: RtpsCacheChangeAttributes<'a> + 'a,
+        SequenceNumberElement:
+            SequenceNumberSubmessageElementConstructor<SequenceNumberType = SequenceNumber>,
+        SequenceNumberSetElement: SequenceNumberSetSubmessageElementConstructor<
+            SequenceNumberType = SequenceNumber,
+            SequenceNumberSetType = [SequenceNumber],
+        >,
+        Gap: GapSubmessageConstructor<
+            EntityIdSubmessageElementType = EntityIdElement,
+            SequenceNumberSubmessageElementType = SequenceNumberElement,
+            SequenceNumberSetSubmessageElementType = SequenceNumberSetElement,
+        >,
+    {
+        while let Some(seq_num) = self.reader_locator.next_requested_change() {
+            if let Some(change) = self.writer_cache.get_change(&seq_num) {
+                let endianness_flag = true;
+                let inline_qos_flag = true;
+                let (data_flag, key_flag) = match change.kind() {
+                    ChangeKind::Alive => (true, false),
+                    ChangeKind::NotAliveDisposed | ChangeKind::NotAliveUnregistered => {
+                        (false, true)
+                    }
+                    _ => todo!(),
+                };
+                let non_standard_payload_flag = false;
+                let reader_id = EntityIdElement::new(&ENTITYID_UNKNOWN);
+                let writer_id = EntityIdElement::new(change.writer_guid().entity_id());
+                let writer_sn = SequenceNumberElement::new(change.sequence_number());
+                let inline_qos = change.inline_qos();
+                let serialized_payload = change.data_value();
+                let data_submessage = Data::new(
+                    endianness_flag,
+                    inline_qos_flag,
+                    data_flag,
+                    key_flag,
+                    non_standard_payload_flag,
+                    reader_id,
+                    writer_id,
+                    writer_sn,
+                    inline_qos,
+                    serialized_payload,
+                );
+                send_data(data_submessage)
+            } else {
+                let endianness_flag = true;
+                let reader_id = EntityIdElement::new(&ENTITYID_UNKNOWN);
+                let writer_id = EntityIdElement::new(&ENTITYID_UNKNOWN);
+                let gap_start = SequenceNumberElement::new(&seq_num);
+                let gap_list = SequenceNumberSetElement::new(&seq_num, &[]);
+                let gap_submessage =
+                    Gap::new(endianness_flag, reader_id, writer_id, gap_start, gap_list);
+                send_gap(gap_submessage)
+            }
+        }
+    }
+}
+
+#[cfg(test)]
+mod tests {
+    use crate::structure::types::{InstanceHandle, GUID_UNKNOWN};
+
+    use super::*;
+
+    struct MockReaderLocatorOperations(Option<i64>);
+
+    impl RtpsReaderLocatorOperations for MockReaderLocatorOperations {
+        type SequenceNumberVector = ();
+
+        fn next_requested_change(&mut self) -> Option<SequenceNumber> {
+            todo!()
+        }
+
+        fn next_unsent_change(
+            &mut self,
+            _last_change_sequence_number: &SequenceNumber,
+        ) -> Option<SequenceNumber> {
+            self.0.take()
+        }
+
+        fn requested_changes(&self) -> Self::SequenceNumberVector {
+            todo!()
+        }
+
+        fn requested_changes_set(
+            &mut self,
+            _req_seq_num_set: &[SequenceNumber],
+            _last_change_sequence_number: &SequenceNumber,
+        ) {
+            todo!()
+        }
+
+        fn unsent_changes(
+            &self,
+            _last_change_sequence_number: &SequenceNumber,
+        ) -> Self::SequenceNumberVector {
+            todo!()
+        }
+    }
+
+    struct MockEntityIdSubmessageElement;
+
+    impl EntityIdSubmessageElementConstructor for MockEntityIdSubmessageElement {
+        type EntityIdType = EntityId;
+
+        fn new(_value: &Self::EntityIdType) -> Self {
+            Self
+        }
+    }
+
+    struct MockSequenceNumberSubmessageElement;
+
+    impl SequenceNumberSubmessageElementConstructor for MockSequenceNumberSubmessageElement {
+        type SequenceNumberType = SequenceNumber;
+
+        fn new(_value: &Self::SequenceNumberType) -> Self {
+            Self
+        }
+    }
+
+    struct MockSequenceNumberSetSubmessageElement;
+
+    impl SequenceNumberSetSubmessageElementConstructor for MockSequenceNumberSetSubmessageElement {
+        type SequenceNumberType = SequenceNumber;
+        type SequenceNumberSetType = [SequenceNumber];
+        fn new(_base: &Self::SequenceNumberType, _set: &Self::SequenceNumberSetType) -> Self {
+            Self
+        }
+    }
+
+    struct MockDataSubmessage<'a>(&'a ());
+
+    impl<'a> DataSubmessageConstructor for MockDataSubmessage<'a> {
+        type EntityIdSubmessageElementType = MockEntityIdSubmessageElement;
+        type SequenceNumberSubmessageElementType = MockSequenceNumberSubmessageElement;
+        type ParameterListSubmessageElementType = &'a ();
+        type SerializedDataSubmessageElementType = &'a ();
+
+        fn new(
+            _endianness_flag: crate::messages::types::SubmessageFlag,
+            _inline_qos_flag: crate::messages::types::SubmessageFlag,
+            _data_flag: crate::messages::types::SubmessageFlag,
+            _key_flag: crate::messages::types::SubmessageFlag,
+            _non_standard_payload_flag: crate::messages::types::SubmessageFlag,
+            _reader_id: Self::EntityIdSubmessageElementType,
+            _writer_id: Self::EntityIdSubmessageElementType,
+            _writer_sn: Self::SequenceNumberSubmessageElementType,
+            _inline_qos: Self::ParameterListSubmessageElementType,
+            _serialized_payload: Self::SerializedDataSubmessageElementType,
+        ) -> Self {
+            Self(&())
+        }
+    }
+    struct MockCacheChange {
+        kind: ChangeKind,
+        writer_guid: Guid,
+        sequence_number: SequenceNumber,
+    }
+
+    impl<'a> RtpsCacheChangeAttributes<'a> for MockCacheChange {
+        type DataType = ();
+        type ParameterListType = ();
+
+        fn kind(&self) -> &ChangeKind {
+            &self.kind
+        }
+
+        fn writer_guid(&self) -> &Guid {
+            &self.writer_guid
+        }
+
+        fn instance_handle(&self) -> &InstanceHandle {
+            todo!()
+        }
+
+        fn sequence_number(&self) -> &SequenceNumber {
+            &self.sequence_number
+        }
+
+        fn data_value(&self) -> &Self::DataType {
+            &()
+        }
+
+        fn inline_qos(&self) -> &Self::ParameterListType {
+            &()
+        }
+    }
+
+    struct MockGapSubmessage;
+
+    impl GapSubmessageConstructor for MockGapSubmessage {
+        type EntityIdSubmessageElementType = MockEntityIdSubmessageElement;
+
+        type SequenceNumberSubmessageElementType = MockSequenceNumberSubmessageElement;
+
+        type SequenceNumberSetSubmessageElementType = MockSequenceNumberSetSubmessageElement;
+
+        fn new(
+            _endianness_flag: crate::messages::types::SubmessageFlag,
+            _reader_id: Self::EntityIdSubmessageElementType,
+            _writer_id: Self::EntityIdSubmessageElementType,
+            _gap_start: Self::SequenceNumberSubmessageElementType,
+            _gap_list: Self::SequenceNumberSetSubmessageElementType,
+        ) -> Self {
+            Self
+        }
+    }
+
+    #[test]
+    fn best_effort_stateless_writer_send_data() {
+        struct MockWriterCache;
+
+        impl RtpsHistoryCacheGetChange for MockWriterCache {
+            type CacheChangeType = MockCacheChange;
+            fn get_change(&self, _seq_num: &SequenceNumber) -> Option<&Self::CacheChangeType> {
+                Some(&MockCacheChange {
+                    kind: ChangeKind::Alive,
+                    writer_guid: GUID_UNKNOWN,
+                    sequence_number: 1,
+                })
+            }
+        }
+
+        let mut best_effort_behavior = BestEffortStatelessWriterBehavior {
+            reader_locator: &mut MockReaderLocatorOperations(Some(1)),
+            writer_cache: &MockWriterCache,
+            last_change_sequence_number: &1,
+        };
+        let mut data_messages = None;
+        best_effort_behavior.send_unsent_changes(
+            |data: MockDataSubmessage| data_messages = Some(data),
+            |_: MockGapSubmessage| assert!(false),
+        );
+
+        assert!(data_messages.is_some());
+    }
+
+    #[test]
+    fn best_effort_stateless_writer_send_gap() {
+        struct MockWriterCache;
+
+        impl RtpsHistoryCacheGetChange for MockWriterCache {
+            type CacheChangeType = MockCacheChange;
+            fn get_change(&self, _seq_num: &SequenceNumber) -> Option<&Self::CacheChangeType> {
+                None
+            }
+        }
+
+        let mut best_effort_behavior = BestEffortStatelessWriterBehavior {
+            reader_locator: &mut MockReaderLocatorOperations(Some(1)),
+            writer_cache: &MockWriterCache,
+            last_change_sequence_number: &1,
+        };
+        let mut gap_message = None;
+        best_effort_behavior.send_unsent_changes(
+            |_: MockDataSubmessage| assert!(false),
+            |gap: MockGapSubmessage| gap_message = Some(gap),
+        );
+
+        assert!(gap_message.is_some());
+    }
+
+    #[test]
+    fn best_effort_stateless_writer_do_nothing() {
+        struct MockWriterCache;
+
+        impl RtpsHistoryCacheGetChange for MockWriterCache {
+            type CacheChangeType = MockCacheChange;
+
+            fn get_change(&self, _seq_num: &SequenceNumber) -> Option<&Self::CacheChangeType> {
+                None
+            }
+        }
+
+        let mut best_effort_behavior = BestEffortStatelessWriterBehavior {
+            reader_locator: &mut MockReaderLocatorOperations(None),
+            writer_cache: &MockWriterCache,
+            last_change_sequence_number: &1,
+        };
+        best_effort_behavior.send_unsent_changes(
+            |_: MockDataSubmessage| assert!(false),
+            |_: MockGapSubmessage| assert!(false),
+        );
+    }
+}