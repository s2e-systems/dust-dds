--- conflicted
+++ resolved
@@ -1,208 +1,204 @@
-use rust_rtps_pim::{
-    messages::{
-        submessage_elements::{
-            CountSubmessageElementConstructor, EntityIdSubmessageElementAttributes,
-            EntityIdSubmessageElementConstructor, ParameterListSubmessageElementAttributes,
-            SequenceNumberSetSubmessageElementConstructor,
-<<<<<<< HEAD
-            SequenceNumberSubmessageElementAttributes, SerializedDataSubmessageElementAttributes, ParameterListSubmessageElementConstructor,
-=======
-            SequenceNumberSubmessageElementAttributes, SequenceNumberSubmessageElementConstructor,
-            SerializedDataSubmessageElementAttributes, TimestampSubmessageElementAttributes,
->>>>>>> 3e82feef
-        },
-        types::{Count, FragmentNumber, GroupDigest, ParameterId, Time},
-    },
-    structure::types::{EntityId, GuidPrefix, ProtocolVersion, SequenceNumber, VendorId},
-};
-
-#[derive(Debug, PartialEq, Clone)]
-pub struct Parameter<'a> {
-    pub parameter_id: ParameterId,
-    pub length: i16,
-    pub value: &'a [u8],
-}
-
-impl<'a> Parameter<'a> {
-    pub fn new(parameter_id: ParameterId, value: &'a [u8]) -> Self {
-        let length = ((value.len() + 3) & !0b11) as i16; //ceil to multiple of 4;
-        Self {
-            parameter_id,
-            length,
-            value,
-        }
-    }
-}
-
-#[derive(Debug, PartialEq)]
-pub struct ParameterOwning {
-    pub parameter_id: ParameterId,
-    pub length: i16,
-    pub value: Vec<u8>,
-}
-
-// #[derive(Debug, PartialEq)]
-// pub struct ParameterListSubmessageElement<T> {
-//     pub parameter: T,
-// }
-
-#[derive(Debug, PartialEq)]
-pub struct ParameterListSubmessageElementWrite<'a> {
-    pub parameter: &'a [Parameter<'a>],
-}
-impl<'a> ParameterListSubmessageElementConstructor<'a> for ParameterListSubmessageElementWrite<'a> {
-    type ParameterListType = [Parameter<'a>];
-
-    fn new(parameter: &'a Self::ParameterListType) -> Self where Self: 'a{
-        Self {
-            parameter,
-        }
-    }
-}
-
-#[derive(Debug, PartialEq)]
-pub struct ParameterListSubmessageElementRead<'a> {
-    pub parameter: Vec<Parameter<'a>>,
-}
-impl<'a> ParameterListSubmessageElementAttributes for ParameterListSubmessageElementRead<'a> {
-    type ParameterListType = [Parameter<'a>];
-
-    fn parameter(&self) -> &Self::ParameterListType {
-        &self.parameter
-    }
-}
-
-#[derive(Debug, PartialEq)]
-pub struct GuidPrefixSubmessageElementPsm {
-    pub value: GuidPrefix,
-}
-
-#[derive(Debug, PartialEq, Clone)]
-pub struct EntityIdSubmessageElementPsm {
-    pub value: EntityId,
-}
-
-impl EntityIdSubmessageElementConstructor for EntityIdSubmessageElementPsm {
-    type EntityIdType = EntityId;
-
-    fn new(value: &Self::EntityIdType) -> Self {
-        Self { value: *value }
-    }
-}
-
-impl EntityIdSubmessageElementAttributes for EntityIdSubmessageElementPsm {
-    type EntityIdType = EntityId;
-
-    fn value(&self) -> &Self::EntityIdType {
-        &self.value
-    }
-}
-
-#[derive(Debug, PartialEq)]
-pub struct VendorIdSubmessageElementPsm {
-    pub value: VendorId,
-}
-
-#[derive(Debug, PartialEq)]
-pub struct ProtocolVersionSubmessageElementPsm {
-    pub value: ProtocolVersion,
-}
-
-#[derive(Debug, PartialEq, Clone)]
-pub struct SequenceNumberSubmessageElementPsm {
-    pub value: SequenceNumber,
-}
-
-impl SequenceNumberSubmessageElementConstructor for SequenceNumberSubmessageElementPsm {
-    type SequenceNumberType = SequenceNumber;
-
-    fn new(value: &Self::SequenceNumberType) -> Self {
-        Self { value: *value }
-    }
-}
-
-impl SequenceNumberSubmessageElementAttributes for SequenceNumberSubmessageElementPsm {
-    fn value(&self) -> &SequenceNumber {
-        &self.value
-    }
-
-    type SequenceNumberType = SequenceNumber;
-}
-
-#[derive(Debug, PartialEq)]
-pub struct FragmentNumberSubmessageElementPsm {
-    pub value: FragmentNumber,
-}
-
-#[derive(Debug, PartialEq)]
-pub struct FragmentNumberSetSubmessageElementPsm<T> {
-    pub base: FragmentNumber,
-    pub set: T,
-}
-
-#[derive(Debug, PartialEq)]
-pub struct TimestampSubmessageElementPsm {
-    pub value: Time,
-}
-
-impl TimestampSubmessageElementAttributes for TimestampSubmessageElementPsm {
-    type TimeType = Time;
-
-    fn value(&self) -> &Self::TimeType {
-        &self.value
-    }
-}
-
-#[derive(Debug, PartialEq)]
-pub struct SerializedDataSubmessageElementPsm<'a> {
-    pub value: &'a [u8],
-}
-
-impl<'a> SerializedDataSubmessageElementAttributes for SerializedDataSubmessageElementPsm<'a> {
-    type SerializedDataType = [u8];
-    fn value(&self) -> &Self::SerializedDataType {
-        &self.value
-    }
-}
-
-
-#[derive(Debug, PartialEq)]
-pub struct SequenceNumberSetSubmessageElementPsm {
-    pub base: SequenceNumber,
-    pub set: Vec<SequenceNumber>,
-}
-
-impl SequenceNumberSetSubmessageElementConstructor for SequenceNumberSetSubmessageElementPsm {
-    type SequenceNumberType = SequenceNumber;
-    type SequenceNumberSetType = [SequenceNumber];
-
-    fn new(base: &Self::SequenceNumberType, set: &Self::SequenceNumberSetType) -> Self {
-        Self {
-            base: *base,
-            set: set.to_vec(),
-        }
-    }
-}
-
-#[derive(Debug, PartialEq)]
-pub struct LocatorListSubmessageElementPsm<T> {
-    pub value: T,
-}
-
-#[derive(Debug, PartialEq, Clone)]
-pub struct CountSubmessageElementPsm {
-    pub value: Count,
-}
-
-impl CountSubmessageElementConstructor for CountSubmessageElementPsm {
-    type CountType = Count;
-
-    fn new(value: &Self::CountType) -> Self {
-        Self { value: *value }
-    }
-}
-
-#[derive(Debug, PartialEq)]
-pub struct GroupDigestSubmessageElementPsm {
-    pub value: GroupDigest,
-}
+use rust_rtps_pim::{
+    messages::{
+        submessage_elements::{
+            CountSubmessageElementConstructor, EntityIdSubmessageElementAttributes,
+            EntityIdSubmessageElementConstructor, ParameterListSubmessageElementAttributes,
+            SequenceNumberSetSubmessageElementConstructor,
+            SequenceNumberSubmessageElementAttributes, SequenceNumberSubmessageElementConstructor,
+            SerializedDataSubmessageElementAttributes, TimestampSubmessageElementAttributes, ParameterListSubmessageElementConstructor,
+        },
+        types::{Count, FragmentNumber, GroupDigest, ParameterId, Time},
+    },
+    structure::types::{EntityId, GuidPrefix, ProtocolVersion, SequenceNumber, VendorId},
+};
+
+#[derive(Debug, PartialEq, Clone)]
+pub struct Parameter<'a> {
+    pub parameter_id: ParameterId,
+    pub length: i16,
+    pub value: &'a [u8],
+}
+
+impl<'a> Parameter<'a> {
+    pub fn new(parameter_id: ParameterId, value: &'a [u8]) -> Self {
+        let length = ((value.len() + 3) & !0b11) as i16; //ceil to multiple of 4;
+        Self {
+            parameter_id,
+            length,
+            value,
+        }
+    }
+}
+
+#[derive(Debug, PartialEq)]
+pub struct ParameterOwning {
+    pub parameter_id: ParameterId,
+    pub length: i16,
+    pub value: Vec<u8>,
+}
+
+// #[derive(Debug, PartialEq)]
+// pub struct ParameterListSubmessageElement<T> {
+//     pub parameter: T,
+// }
+
+#[derive(Debug, PartialEq)]
+pub struct ParameterListSubmessageElementWrite<'a> {
+    pub parameter: &'a [Parameter<'a>],
+}
+impl<'a> ParameterListSubmessageElementConstructor<'a> for ParameterListSubmessageElementWrite<'a> {
+    type ParameterListType = [Parameter<'a>];
+
+    fn new(parameter: &'a Self::ParameterListType) -> Self where Self: 'a{
+        Self {
+            parameter,
+        }
+    }
+}
+
+#[derive(Debug, PartialEq)]
+pub struct ParameterListSubmessageElementRead<'a> {
+    pub parameter: Vec<Parameter<'a>>,
+}
+impl<'a> ParameterListSubmessageElementAttributes for ParameterListSubmessageElementRead<'a> {
+    type ParameterListType = [Parameter<'a>];
+
+    fn parameter(&self) -> &Self::ParameterListType {
+        &self.parameter
+    }
+}
+
+#[derive(Debug, PartialEq)]
+pub struct GuidPrefixSubmessageElementPsm {
+    pub value: GuidPrefix,
+}
+
+#[derive(Debug, PartialEq, Clone)]
+pub struct EntityIdSubmessageElementPsm {
+    pub value: EntityId,
+}
+
+impl EntityIdSubmessageElementConstructor for EntityIdSubmessageElementPsm {
+    type EntityIdType = EntityId;
+
+    fn new(value: &Self::EntityIdType) -> Self {
+        Self { value: *value }
+    }
+}
+
+impl EntityIdSubmessageElementAttributes for EntityIdSubmessageElementPsm {
+    type EntityIdType = EntityId;
+
+    fn value(&self) -> &Self::EntityIdType {
+        &self.value
+    }
+}
+
+#[derive(Debug, PartialEq)]
+pub struct VendorIdSubmessageElementPsm {
+    pub value: VendorId,
+}
+
+#[derive(Debug, PartialEq)]
+pub struct ProtocolVersionSubmessageElementPsm {
+    pub value: ProtocolVersion,
+}
+
+#[derive(Debug, PartialEq, Clone)]
+pub struct SequenceNumberSubmessageElementPsm {
+    pub value: SequenceNumber,
+}
+
+impl SequenceNumberSubmessageElementConstructor for SequenceNumberSubmessageElementPsm {
+    type SequenceNumberType = SequenceNumber;
+
+    fn new(value: &Self::SequenceNumberType) -> Self {
+        Self { value: *value }
+    }
+}
+
+impl SequenceNumberSubmessageElementAttributes for SequenceNumberSubmessageElementPsm {
+    fn value(&self) -> &SequenceNumber {
+        &self.value
+    }
+
+    type SequenceNumberType = SequenceNumber;
+}
+
+#[derive(Debug, PartialEq)]
+pub struct FragmentNumberSubmessageElementPsm {
+    pub value: FragmentNumber,
+}
+
+#[derive(Debug, PartialEq)]
+pub struct FragmentNumberSetSubmessageElementPsm<T> {
+    pub base: FragmentNumber,
+    pub set: T,
+}
+
+#[derive(Debug, PartialEq)]
+pub struct TimestampSubmessageElementPsm {
+    pub value: Time,
+}
+
+impl TimestampSubmessageElementAttributes for TimestampSubmessageElementPsm {
+    type TimeType = Time;
+
+    fn value(&self) -> &Self::TimeType {
+        &self.value
+    }
+}
+
+#[derive(Debug, PartialEq)]
+pub struct SerializedDataSubmessageElementPsm<'a> {
+    pub value: &'a [u8],
+}
+
+impl<'a> SerializedDataSubmessageElementAttributes for SerializedDataSubmessageElementPsm<'a> {
+    type SerializedDataType = [u8];
+    fn value(&self) -> &Self::SerializedDataType {
+        &self.value
+    }
+}
+
+
+#[derive(Debug, PartialEq)]
+pub struct SequenceNumberSetSubmessageElementPsm {
+    pub base: SequenceNumber,
+    pub set: Vec<SequenceNumber>,
+}
+
+impl SequenceNumberSetSubmessageElementConstructor for SequenceNumberSetSubmessageElementPsm {
+    type SequenceNumberType = SequenceNumber;
+    type SequenceNumberSetType = [SequenceNumber];
+
+    fn new(base: &Self::SequenceNumberType, set: &Self::SequenceNumberSetType) -> Self {
+        Self {
+            base: *base,
+            set: set.to_vec(),
+        }
+    }
+}
+
+#[derive(Debug, PartialEq)]
+pub struct LocatorListSubmessageElementPsm<T> {
+    pub value: T,
+}
+
+#[derive(Debug, PartialEq, Clone)]
+pub struct CountSubmessageElementPsm {
+    pub value: Count,
+}
+
+impl CountSubmessageElementConstructor for CountSubmessageElementPsm {
+    type CountType = Count;
+
+    fn new(value: &Self::CountType) -> Self {
+        Self { value: *value }
+    }
+}
+
+#[derive(Debug, PartialEq)]
+pub struct GroupDigestSubmessageElementPsm {
+    pub value: GroupDigest,
+}