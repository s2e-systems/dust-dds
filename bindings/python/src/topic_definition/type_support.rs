use crate::xtypes::endianness::{self};
use dust_dds::{
    infrastructure::{error::DdsResult, type_support::TypeSupport},
    xtypes::{
<<<<<<< HEAD
        deserializer::XTypesDeserializer, error::XTypesError, serializer::XTypesSerializer,
        xcdr_deserializer::Xcdr1Deserializer, xcdr_serializer::Xcdr1LeSerializer,
=======
        deserializer::XTypesDeserializer,
        error::XTypesError,
        xcdr_deserializer::{Xcdr1BeDeserializer, Xcdr1LeDeserializer},
>>>>>>> 262f3903
    },
};
use pyo3::{
    exceptions::PyTypeError,
    prelude::*,
    types::{PyBytes, PyDict, PyList, PyString, PyTuple, PyType},
};

#[allow(non_camel_case_types)]
#[pyclass]
#[derive(Clone)]
pub enum TypeKind {
    boolean,
    byte,
    char8,
    char16,
    int8,
    uint8,
    int16,
    uint16,
    int32,
    uint32,
    int64,
    uint64,
    float32,
    float64,
    float128,
}

impl From<TypeKind> for dust_dds::xtypes::type_object::TypeIdentifier {
    fn from(value: TypeKind) -> Self {
        match value {
            TypeKind::boolean => dust_dds::xtypes::type_object::TypeIdentifier::TkBoolean,
            TypeKind::byte => dust_dds::xtypes::type_object::TypeIdentifier::TkByteType,
            TypeKind::int8 => dust_dds::xtypes::type_object::TypeIdentifier::TkInt8Type,
            TypeKind::uint8 => dust_dds::xtypes::type_object::TypeIdentifier::TkInt16Type,
            TypeKind::int16 => dust_dds::xtypes::type_object::TypeIdentifier::TkInt32Type,
            TypeKind::uint16 => dust_dds::xtypes::type_object::TypeIdentifier::TkInt64Type,
            TypeKind::int32 => dust_dds::xtypes::type_object::TypeIdentifier::TkUint8Type,
            TypeKind::uint32 => dust_dds::xtypes::type_object::TypeIdentifier::TkUint16Type,
            TypeKind::int64 => dust_dds::xtypes::type_object::TypeIdentifier::TkUint32Type,
            TypeKind::uint64 => dust_dds::xtypes::type_object::TypeIdentifier::TkUint64Type,
            TypeKind::float32 => dust_dds::xtypes::type_object::TypeIdentifier::TkFloat32Type,
            TypeKind::float64 => dust_dds::xtypes::type_object::TypeIdentifier::TkFloat64Type,
            TypeKind::float128 => dust_dds::xtypes::type_object::TypeIdentifier::TkFloat128Type,
            TypeKind::char8 => dust_dds::xtypes::type_object::TypeIdentifier::TkChar8Type,
            TypeKind::char16 => dust_dds::xtypes::type_object::TypeIdentifier::TkChar16Type,
        }
    }
}

fn deserialize_into_py_object<'de, D: XTypesDeserializer<'de>>(
    py: Python<'_>,
    type_kind: TypeKind,
    deserializer: D,
) -> Result<PyObject, XTypesError> {
    todo!()
    // match type_kind {
    //     TypeKind::boolean => Ok(deserializer.deserialize_boolean()?.into_py(py)),
    //     TypeKind::byte => Ok(deserializer.deserialize_uint8()?.into_py(py)),
    //     TypeKind::char8 => Ok(deserializer.deserialize_char8()?.into_py(py)),
    //     TypeKind::char16 => Ok(deserializer.deserialize_char8()?.into_py(py)),
    //     TypeKind::int8 => Ok(deserializer.deserialize_int8()?.into_py(py)),
    //     TypeKind::uint8 => Ok(deserializer.deserialize_uint8()?.into_py(py)),
    //     TypeKind::int16 => Ok(deserializer.deserialize_int16()?.into_py(py)),
    //     TypeKind::uint16 => Ok(deserializer.deserialize_uint16()?.into_py(py)),
    //     TypeKind::int32 => Ok(deserializer.deserialize_int32()?.into_py(py)),
    //     TypeKind::uint32 => Ok(deserializer.deserialize_uint32()?.into_py(py)),
    //     TypeKind::int64 => Ok(deserializer.deserialize_int64()?.into_py(py)),
    //     TypeKind::uint64 => Ok(deserializer.deserialize_uint64()?.into_py(py)),
    //     TypeKind::float32 => Ok(deserializer.deserialize_float32()?.into_py(py)),
    //     TypeKind::float64 => Ok(deserializer.deserialize_float64()?.into_py(py)),
    //     TypeKind::float128 => Err(XTypesError::InvalidData),
    // }
}

#[allow(dead_code)]
pub struct PythonTypeRepresentation(dust_dds::xtypes::type_object::CompleteTypeObject);
impl From<PythonTypeRepresentation> for dust_dds::xtypes::dynamic_type::DynamicType {
    fn from(_value: PythonTypeRepresentation) -> Self {
        todo!()
    }
}

impl TryFrom<Py<PyAny>> for PythonTypeRepresentation {
    type Error = PyErr;

    fn try_from(value: Py<PyAny>) -> PyResult<Self> {
        let type_name = Python::with_gil(|py| {
            value
                .bind(py)
                .get_type()
                .name()
                .expect("name exists")
                .to_string()
        });

        fn get_member_count(py: Python<'_>, python_type: &Py<PyAny>) -> PyResult<usize> {
            Ok(python_type
                .getattr(py, "__dataclass_fields__")?
                .downcast_bound::<PyDict>(py)?
                .values()
                .len())
        }

        let member_count = Python::with_gil(|py| get_member_count(py, &value))
            .expect("Should be able to get member size");

        let mut member_seq = Vec::new();
        for index in 0..member_count {
            fn get_member_name(
                py: Python<'_>,
                type_representation: &Py<PyAny>,
                index: usize,
            ) -> PyResult<String> {
                let dataclass_fields = type_representation
                    .getattr(py, "__dataclass_fields__")?
                    .downcast_bound::<PyDict>(py)?
                    .values();
                let field = dataclass_fields.get_item(index)?;

                Ok(field.getattr("name")?.to_string())
            }
            let name = Python::with_gil(|py| get_member_name(py, &value, index))?;

            let is_key = false; //TODO!

            fn get_member_type(
                py: Python<'_>,
                type_representation: &Py<PyAny>,
                index: usize,
            ) -> PyResult<dust_dds::xtypes::type_object::TypeIdentifier> {
                let dataclass_fields = type_representation
                    .getattr(py, "__dataclass_fields__")?
                    .downcast_bound::<PyDict>(py)?
                    .values();
                let field = dataclass_fields.get_item(index)?;

                let type_value = field.getattr("type")?;

                if let Ok(type_kind) = type_value.extract::<TypeKind>() {
                    Ok(type_kind.into())
                } else if is_list(&type_value)? {
                    todo!()
                } else if let Ok(py_type) = type_value.downcast::<PyType>() {
                    if py_type.py().get_type_bound::<PyBytes>().is(py_type) {
                        Ok(dust_dds::xtypes::type_object::TypeIdentifier::TiPlainSequenceSmall {
                                seq_sdefn: Box::new(dust_dds::xtypes::type_object::PlainSequenceSElemDefn {
                                        header: dust_dds::xtypes::type_object::PlainCollectionHeader {
                                            equiv_kind: dust_dds::xtypes::type_object::EK_COMPLETE,
                                            element_flags: dust_dds::xtypes::type_object::CollectionElementFlag {
                                                try_construct: dust_dds::xtypes::dynamic_type::TryConstructKind::Discard,
                                                is_external: false
                                            },
                                        },
                                        bound: 0,
                                        element_identifier: dust_dds::xtypes::type_object::TypeIdentifier::TkUint8Type,
                                    })
                                })
                    } else if py_type.py().get_type_bound::<PyString>().is(py_type) {
                        Ok(
                            dust_dds::xtypes::type_object::TypeIdentifier::TiString8Small {
                                string_sdefn: dust_dds::xtypes::type_object::StringSTypeDefn {
                                    bound: 0,
                                },
                            },
                        )
                    } else {
                        Err(PyTypeError::new_err(format!(
                            "Unsupported Dust DDS representation for Python Type {py_type}"
                        )))
                    }
                } else {
                    Err(PyTypeError::new_err(format!(
                        "Unsupported Dust DDS representation for Python Type {type_value}"
                    )))
                }
            }
            let member_type_id = Python::with_gil(|py| get_member_type(py, &value, index))?;

            member_seq.push(dust_dds::xtypes::type_object::CompleteStructMember {
                common: dust_dds::xtypes::type_object::CommonStructMember {
                    member_id: index as u32,
                    member_flags: dust_dds::xtypes::type_object::StructMemberFlag {
                        try_construct: dust_dds::xtypes::dynamic_type::TryConstructKind::Discard,
                        is_external: false,
                        is_optional: false,
                        is_must_undestand: true,
                        is_key,
                    },
                    member_type_id,
                },
                detail: dust_dds::xtypes::type_object::CompleteMemberDetail {
                    name,
                    ann_builtin: None,
                    ann_custom: None,
                },
            });
        }

        Ok(Self(
            dust_dds::xtypes::type_object::CompleteTypeObject::TkStructure {
                struct_type: dust_dds::xtypes::type_object::CompleteStructType {
                    struct_flags: dust_dds::xtypes::type_object::StructTypeFlag {
                        is_final: true,
                        is_appendable: false,
                        is_mutable: false,
                        is_nested: false,
                        is_autoid_hash: false,
                    },
                    header: dust_dds::xtypes::type_object::CompleteStructHeader {
                        base_type: dust_dds::xtypes::type_object::TypeIdentifier::TkNone,
                        detail: dust_dds::xtypes::type_object::CompleteTypeDetail {
                            ann_builtin: None,
                            ann_custom: None,
                            type_name,
                        },
                    },
                    member_seq,
                },
            },
        ))
    }
}

fn is_list(member_type: &Bound<PyAny>) -> PyResult<bool> {
    let typing_module = PyModule::import_bound(member_type.py(), "typing")?;
    let origin = typing_module.getattr("get_origin")?.call1((member_type,))?;
    Ok(typing_module.py().get_type_bound::<PyList>().is(&origin))
}

pub struct PythonDdsData {
    pub data: Vec<u8>,
    pub key: Vec<u8>,
}
impl TypeSupport for PythonDdsData {
    fn get_type() -> dust_dds::xtypes::dynamic_type::DynamicType {
        todo!()
    }

    fn create_sample(_src: dust_dds::xtypes::dynamic_type::DynamicData) -> Self {
        todo!()
    }

    fn create_dynamic_sample(self) -> dust_dds::xtypes::dynamic_type::DynamicData {
        todo!()
    }
}

impl PythonDdsData {
    pub fn from_py_object(_py_object: Py<PyAny>) -> PyResult<Self> {
        // fn serialize_data_member(
        //     _member_data: &Bound<PyAny>,
        //     _member_type: &Bound<PyAny>,
        //     _serializer: &mut Xcdr1LeSerializer<Vec<u8>>,
        // ) -> PyResult<()> {
        //     todo!()
        // }

        // fn serialize_data(
        //     py: Python<'_>,
        //     data: Py<PyAny>,
        //     serializer: &mut Xcdr1LeSerializer<Vec<u8>>,
        // ) -> PyResult<()> {
        //     let annotations = data
        //         .getattr(py, "__class__")
        //         .and_then(|c| c.getattr(py, "__annotations__"))?;
        //     let annotation_dict = annotations
        //         .downcast_bound::<PyDict>(py)
        //         .map_err(PyErr::from)?;
        //     for (member_name, member_type) in annotation_dict {
        //         let attribute = data.getattr(py, member_name.downcast::<PyString>()?)?;
        //         serialize_data_member(attribute.bind(py), &member_type, serializer)?;
        //     }
        //     Ok(())
        // }

        // let mut buffer = Vec::new();
        // buffer.extend(&CDR_LE);
        // buffer.extend(&REPRESENTATION_OPTIONS);
        // let mut serializer = Xcdr1LeSerializer::new(buffer);
        // Python::with_gil(|py| serialize_data(py, py_object, &mut serializer))?;

        // Ok(PythonDdsData {
        //     data: serializer.into_inner(),
        //     key: Vec::new(),
        // })
        todo!()
    }

    pub fn into_py_object(self, type_: &Py<PyAny>) -> PyResult<Py<PyAny>> {
        fn deserialize_data_member<'de>(
            member_type: &Bound<PyAny>,
            deserializer: &mut impl XTypesDeserializer<'de>,
        ) -> PyResult<Py<PyAny>> {
            // let py = member_type.py();
            // if let Ok(member_type_kind) = member_type.extract::<TypeKind>() {
            //     deserialize_into_py_object(py, member_type_kind, deserializer)
            //         .map_err(|e| PyTypeError::new_err(format!("XTypesError {e:?}")))
            // } else if is_list(member_type)? {
            //     let typing_module = PyModule::import_bound(member_type.py(), "typing")?;
            //     let get_args_attr = typing_module.getattr("get_args")?;
            //     let type_args = get_args_attr.call1((member_type,))?;
            //     let type_args = type_args.downcast::<PyTuple>()?;
            //     let sequence_type = type_args.get_item(0)?;
            //     let sequence_len = deserializer
            //         .deserialize_uint32()
            //         .map_err(|e| PyTypeError::new_err(format!("XTypesError {e:?}")))?;
            //     let mut list: Vec<Py<PyAny>> = Vec::with_capacity(sequence_len as usize);
            //     for _ in 0..sequence_len {
            //         list.push(deserialize_data_member(&sequence_type, deserializer)?);
            //     }
            //     Ok(PyList::new_bound(py, list).into_py(py))
            // } else if let Ok(py_type) = member_type.downcast::<PyType>() {
            //     if py_type.py().get_type_bound::<PyBytes>().is(py_type) {
            //         Ok(deserializer
            //             .deserialize_byte_sequence()
            //             .map_err(|e| PyTypeError::new_err(format!("XTypesError {e:?}")))?
            //             .into_py(py))
            //     } else if py_type.py().get_type_bound::<PyString>().is(py_type) {
            //         Ok(deserializer
            //             .deserialize_string()
            //             .map_err(|e| PyTypeError::new_err(format!("XTypesError {e:?}")))?
            //             .into_py(py))
            //     } else {
            //         deserialize_data(py, member_type.extract()?, &mut *deserializer)
            //     }
            // } else {
            //     Err(PyTypeError::new_err(format!(
            //         "Unsupported Dust DDS type representation {member_type}"
            //     )))
            // }
            todo!()
        }
        fn deserialize_data<'de, D>(
            py: Python<'_>,
            type_: Py<PyType>,
            deserializer: &mut D,
        ) -> PyResult<Py<PyAny>>
        where
            for<'a> &'a mut D: XTypesDeserializer<'de>,
        {
            // let py_type = type_.bind(py);
            // let object = type_
            //     .bind(py)
            //     .call_method("__new__", (py_type,), None)?
            //     .unbind();
            // let annotations = py_type.getattr("__annotations__")?;
            // let annotation_dict = annotations.downcast::<PyDict>().map_err(PyErr::from)?;
            // for (member_name, member_type) in annotation_dict {
            //     let member_name_str = member_name.downcast::<PyString>()?;
            //     object.setattr(
            //         py,
            //         member_name_str,
            //         deserialize_data_member(&member_type, &mut *deserializer)?,
            //     )?;
            // }
            // Ok(object)
            todo!()
        }

        // let (header, body) = self.data.split_at(4);
        // match [header[0], header[1]] {
        //     endianness::CDR_LE => Python::with_gil(|py| {
        //         let type_ = type_.extract(py)?;
        //         deserialize_data(py, type_, &mut Xcdr1LeDeserializer::new(body))
        //     }),
        //     endianness::CDR_BE => Python::with_gil(|py| {
        //         let type_ = type_.extract(py)?;
        //         deserialize_data(py, type_, &mut Xcdr1BeDeserializer::new(body))
        //     }),
        //     _ => panic!("Unknown endianness"),
        // }
        todo!()
    }
}
<|MERGE_RESOLUTION|>--- conflicted
+++ resolved
@@ -1,388 +1,382 @@
-use crate::xtypes::endianness::{self};
-use dust_dds::{
-    infrastructure::{error::DdsResult, type_support::TypeSupport},
-    xtypes::{
-<<<<<<< HEAD
-        deserializer::XTypesDeserializer, error::XTypesError, serializer::XTypesSerializer,
-        xcdr_deserializer::Xcdr1Deserializer, xcdr_serializer::Xcdr1LeSerializer,
-=======
-        deserializer::XTypesDeserializer,
-        error::XTypesError,
-        xcdr_deserializer::{Xcdr1BeDeserializer, Xcdr1LeDeserializer},
->>>>>>> 262f3903
-    },
-};
-use pyo3::{
-    exceptions::PyTypeError,
-    prelude::*,
-    types::{PyBytes, PyDict, PyList, PyString, PyTuple, PyType},
-};
-
-#[allow(non_camel_case_types)]
-#[pyclass]
-#[derive(Clone)]
-pub enum TypeKind {
-    boolean,
-    byte,
-    char8,
-    char16,
-    int8,
-    uint8,
-    int16,
-    uint16,
-    int32,
-    uint32,
-    int64,
-    uint64,
-    float32,
-    float64,
-    float128,
-}
-
-impl From<TypeKind> for dust_dds::xtypes::type_object::TypeIdentifier {
-    fn from(value: TypeKind) -> Self {
-        match value {
-            TypeKind::boolean => dust_dds::xtypes::type_object::TypeIdentifier::TkBoolean,
-            TypeKind::byte => dust_dds::xtypes::type_object::TypeIdentifier::TkByteType,
-            TypeKind::int8 => dust_dds::xtypes::type_object::TypeIdentifier::TkInt8Type,
-            TypeKind::uint8 => dust_dds::xtypes::type_object::TypeIdentifier::TkInt16Type,
-            TypeKind::int16 => dust_dds::xtypes::type_object::TypeIdentifier::TkInt32Type,
-            TypeKind::uint16 => dust_dds::xtypes::type_object::TypeIdentifier::TkInt64Type,
-            TypeKind::int32 => dust_dds::xtypes::type_object::TypeIdentifier::TkUint8Type,
-            TypeKind::uint32 => dust_dds::xtypes::type_object::TypeIdentifier::TkUint16Type,
-            TypeKind::int64 => dust_dds::xtypes::type_object::TypeIdentifier::TkUint32Type,
-            TypeKind::uint64 => dust_dds::xtypes::type_object::TypeIdentifier::TkUint64Type,
-            TypeKind::float32 => dust_dds::xtypes::type_object::TypeIdentifier::TkFloat32Type,
-            TypeKind::float64 => dust_dds::xtypes::type_object::TypeIdentifier::TkFloat64Type,
-            TypeKind::float128 => dust_dds::xtypes::type_object::TypeIdentifier::TkFloat128Type,
-            TypeKind::char8 => dust_dds::xtypes::type_object::TypeIdentifier::TkChar8Type,
-            TypeKind::char16 => dust_dds::xtypes::type_object::TypeIdentifier::TkChar16Type,
-        }
-    }
-}
-
-fn deserialize_into_py_object<'de, D: XTypesDeserializer<'de>>(
-    py: Python<'_>,
-    type_kind: TypeKind,
-    deserializer: D,
-) -> Result<PyObject, XTypesError> {
-    todo!()
-    // match type_kind {
-    //     TypeKind::boolean => Ok(deserializer.deserialize_boolean()?.into_py(py)),
-    //     TypeKind::byte => Ok(deserializer.deserialize_uint8()?.into_py(py)),
-    //     TypeKind::char8 => Ok(deserializer.deserialize_char8()?.into_py(py)),
-    //     TypeKind::char16 => Ok(deserializer.deserialize_char8()?.into_py(py)),
-    //     TypeKind::int8 => Ok(deserializer.deserialize_int8()?.into_py(py)),
-    //     TypeKind::uint8 => Ok(deserializer.deserialize_uint8()?.into_py(py)),
-    //     TypeKind::int16 => Ok(deserializer.deserialize_int16()?.into_py(py)),
-    //     TypeKind::uint16 => Ok(deserializer.deserialize_uint16()?.into_py(py)),
-    //     TypeKind::int32 => Ok(deserializer.deserialize_int32()?.into_py(py)),
-    //     TypeKind::uint32 => Ok(deserializer.deserialize_uint32()?.into_py(py)),
-    //     TypeKind::int64 => Ok(deserializer.deserialize_int64()?.into_py(py)),
-    //     TypeKind::uint64 => Ok(deserializer.deserialize_uint64()?.into_py(py)),
-    //     TypeKind::float32 => Ok(deserializer.deserialize_float32()?.into_py(py)),
-    //     TypeKind::float64 => Ok(deserializer.deserialize_float64()?.into_py(py)),
-    //     TypeKind::float128 => Err(XTypesError::InvalidData),
-    // }
-}
-
-#[allow(dead_code)]
-pub struct PythonTypeRepresentation(dust_dds::xtypes::type_object::CompleteTypeObject);
-impl From<PythonTypeRepresentation> for dust_dds::xtypes::dynamic_type::DynamicType {
-    fn from(_value: PythonTypeRepresentation) -> Self {
-        todo!()
-    }
-}
-
-impl TryFrom<Py<PyAny>> for PythonTypeRepresentation {
-    type Error = PyErr;
-
-    fn try_from(value: Py<PyAny>) -> PyResult<Self> {
-        let type_name = Python::with_gil(|py| {
-            value
-                .bind(py)
-                .get_type()
-                .name()
-                .expect("name exists")
-                .to_string()
-        });
-
-        fn get_member_count(py: Python<'_>, python_type: &Py<PyAny>) -> PyResult<usize> {
-            Ok(python_type
-                .getattr(py, "__dataclass_fields__")?
-                .downcast_bound::<PyDict>(py)?
-                .values()
-                .len())
-        }
-
-        let member_count = Python::with_gil(|py| get_member_count(py, &value))
-            .expect("Should be able to get member size");
-
-        let mut member_seq = Vec::new();
-        for index in 0..member_count {
-            fn get_member_name(
-                py: Python<'_>,
-                type_representation: &Py<PyAny>,
-                index: usize,
-            ) -> PyResult<String> {
-                let dataclass_fields = type_representation
-                    .getattr(py, "__dataclass_fields__")?
-                    .downcast_bound::<PyDict>(py)?
-                    .values();
-                let field = dataclass_fields.get_item(index)?;
-
-                Ok(field.getattr("name")?.to_string())
-            }
-            let name = Python::with_gil(|py| get_member_name(py, &value, index))?;
-
-            let is_key = false; //TODO!
-
-            fn get_member_type(
-                py: Python<'_>,
-                type_representation: &Py<PyAny>,
-                index: usize,
-            ) -> PyResult<dust_dds::xtypes::type_object::TypeIdentifier> {
-                let dataclass_fields = type_representation
-                    .getattr(py, "__dataclass_fields__")?
-                    .downcast_bound::<PyDict>(py)?
-                    .values();
-                let field = dataclass_fields.get_item(index)?;
-
-                let type_value = field.getattr("type")?;
-
-                if let Ok(type_kind) = type_value.extract::<TypeKind>() {
-                    Ok(type_kind.into())
-                } else if is_list(&type_value)? {
-                    todo!()
-                } else if let Ok(py_type) = type_value.downcast::<PyType>() {
-                    if py_type.py().get_type_bound::<PyBytes>().is(py_type) {
-                        Ok(dust_dds::xtypes::type_object::TypeIdentifier::TiPlainSequenceSmall {
-                                seq_sdefn: Box::new(dust_dds::xtypes::type_object::PlainSequenceSElemDefn {
-                                        header: dust_dds::xtypes::type_object::PlainCollectionHeader {
-                                            equiv_kind: dust_dds::xtypes::type_object::EK_COMPLETE,
-                                            element_flags: dust_dds::xtypes::type_object::CollectionElementFlag {
-                                                try_construct: dust_dds::xtypes::dynamic_type::TryConstructKind::Discard,
-                                                is_external: false
-                                            },
-                                        },
-                                        bound: 0,
-                                        element_identifier: dust_dds::xtypes::type_object::TypeIdentifier::TkUint8Type,
-                                    })
-                                })
-                    } else if py_type.py().get_type_bound::<PyString>().is(py_type) {
-                        Ok(
-                            dust_dds::xtypes::type_object::TypeIdentifier::TiString8Small {
-                                string_sdefn: dust_dds::xtypes::type_object::StringSTypeDefn {
-                                    bound: 0,
-                                },
-                            },
-                        )
-                    } else {
-                        Err(PyTypeError::new_err(format!(
-                            "Unsupported Dust DDS representation for Python Type {py_type}"
-                        )))
-                    }
-                } else {
-                    Err(PyTypeError::new_err(format!(
-                        "Unsupported Dust DDS representation for Python Type {type_value}"
-                    )))
-                }
-            }
-            let member_type_id = Python::with_gil(|py| get_member_type(py, &value, index))?;
-
-            member_seq.push(dust_dds::xtypes::type_object::CompleteStructMember {
-                common: dust_dds::xtypes::type_object::CommonStructMember {
-                    member_id: index as u32,
-                    member_flags: dust_dds::xtypes::type_object::StructMemberFlag {
-                        try_construct: dust_dds::xtypes::dynamic_type::TryConstructKind::Discard,
-                        is_external: false,
-                        is_optional: false,
-                        is_must_undestand: true,
-                        is_key,
-                    },
-                    member_type_id,
-                },
-                detail: dust_dds::xtypes::type_object::CompleteMemberDetail {
-                    name,
-                    ann_builtin: None,
-                    ann_custom: None,
-                },
-            });
-        }
-
-        Ok(Self(
-            dust_dds::xtypes::type_object::CompleteTypeObject::TkStructure {
-                struct_type: dust_dds::xtypes::type_object::CompleteStructType {
-                    struct_flags: dust_dds::xtypes::type_object::StructTypeFlag {
-                        is_final: true,
-                        is_appendable: false,
-                        is_mutable: false,
-                        is_nested: false,
-                        is_autoid_hash: false,
-                    },
-                    header: dust_dds::xtypes::type_object::CompleteStructHeader {
-                        base_type: dust_dds::xtypes::type_object::TypeIdentifier::TkNone,
-                        detail: dust_dds::xtypes::type_object::CompleteTypeDetail {
-                            ann_builtin: None,
-                            ann_custom: None,
-                            type_name,
-                        },
-                    },
-                    member_seq,
-                },
-            },
-        ))
-    }
-}
-
-fn is_list(member_type: &Bound<PyAny>) -> PyResult<bool> {
-    let typing_module = PyModule::import_bound(member_type.py(), "typing")?;
-    let origin = typing_module.getattr("get_origin")?.call1((member_type,))?;
-    Ok(typing_module.py().get_type_bound::<PyList>().is(&origin))
-}
-
-pub struct PythonDdsData {
-    pub data: Vec<u8>,
-    pub key: Vec<u8>,
-}
-impl TypeSupport for PythonDdsData {
-    fn get_type() -> dust_dds::xtypes::dynamic_type::DynamicType {
-        todo!()
-    }
-
-    fn create_sample(_src: dust_dds::xtypes::dynamic_type::DynamicData) -> Self {
-        todo!()
-    }
-
-    fn create_dynamic_sample(self) -> dust_dds::xtypes::dynamic_type::DynamicData {
-        todo!()
-    }
-}
-
-impl PythonDdsData {
-    pub fn from_py_object(_py_object: Py<PyAny>) -> PyResult<Self> {
-        // fn serialize_data_member(
-        //     _member_data: &Bound<PyAny>,
-        //     _member_type: &Bound<PyAny>,
-        //     _serializer: &mut Xcdr1LeSerializer<Vec<u8>>,
-        // ) -> PyResult<()> {
-        //     todo!()
-        // }
-
-        // fn serialize_data(
-        //     py: Python<'_>,
-        //     data: Py<PyAny>,
-        //     serializer: &mut Xcdr1LeSerializer<Vec<u8>>,
-        // ) -> PyResult<()> {
-        //     let annotations = data
-        //         .getattr(py, "__class__")
-        //         .and_then(|c| c.getattr(py, "__annotations__"))?;
-        //     let annotation_dict = annotations
-        //         .downcast_bound::<PyDict>(py)
-        //         .map_err(PyErr::from)?;
-        //     for (member_name, member_type) in annotation_dict {
-        //         let attribute = data.getattr(py, member_name.downcast::<PyString>()?)?;
-        //         serialize_data_member(attribute.bind(py), &member_type, serializer)?;
-        //     }
-        //     Ok(())
-        // }
-
-        // let mut buffer = Vec::new();
-        // buffer.extend(&CDR_LE);
-        // buffer.extend(&REPRESENTATION_OPTIONS);
-        // let mut serializer = Xcdr1LeSerializer::new(buffer);
-        // Python::with_gil(|py| serialize_data(py, py_object, &mut serializer))?;
-
-        // Ok(PythonDdsData {
-        //     data: serializer.into_inner(),
-        //     key: Vec::new(),
-        // })
-        todo!()
-    }
-
-    pub fn into_py_object(self, type_: &Py<PyAny>) -> PyResult<Py<PyAny>> {
-        fn deserialize_data_member<'de>(
-            member_type: &Bound<PyAny>,
-            deserializer: &mut impl XTypesDeserializer<'de>,
-        ) -> PyResult<Py<PyAny>> {
-            // let py = member_type.py();
-            // if let Ok(member_type_kind) = member_type.extract::<TypeKind>() {
-            //     deserialize_into_py_object(py, member_type_kind, deserializer)
-            //         .map_err(|e| PyTypeError::new_err(format!("XTypesError {e:?}")))
-            // } else if is_list(member_type)? {
-            //     let typing_module = PyModule::import_bound(member_type.py(), "typing")?;
-            //     let get_args_attr = typing_module.getattr("get_args")?;
-            //     let type_args = get_args_attr.call1((member_type,))?;
-            //     let type_args = type_args.downcast::<PyTuple>()?;
-            //     let sequence_type = type_args.get_item(0)?;
-            //     let sequence_len = deserializer
-            //         .deserialize_uint32()
-            //         .map_err(|e| PyTypeError::new_err(format!("XTypesError {e:?}")))?;
-            //     let mut list: Vec<Py<PyAny>> = Vec::with_capacity(sequence_len as usize);
-            //     for _ in 0..sequence_len {
-            //         list.push(deserialize_data_member(&sequence_type, deserializer)?);
-            //     }
-            //     Ok(PyList::new_bound(py, list).into_py(py))
-            // } else if let Ok(py_type) = member_type.downcast::<PyType>() {
-            //     if py_type.py().get_type_bound::<PyBytes>().is(py_type) {
-            //         Ok(deserializer
-            //             .deserialize_byte_sequence()
-            //             .map_err(|e| PyTypeError::new_err(format!("XTypesError {e:?}")))?
-            //             .into_py(py))
-            //     } else if py_type.py().get_type_bound::<PyString>().is(py_type) {
-            //         Ok(deserializer
-            //             .deserialize_string()
-            //             .map_err(|e| PyTypeError::new_err(format!("XTypesError {e:?}")))?
-            //             .into_py(py))
-            //     } else {
-            //         deserialize_data(py, member_type.extract()?, &mut *deserializer)
-            //     }
-            // } else {
-            //     Err(PyTypeError::new_err(format!(
-            //         "Unsupported Dust DDS type representation {member_type}"
-            //     )))
-            // }
-            todo!()
-        }
-        fn deserialize_data<'de, D>(
-            py: Python<'_>,
-            type_: Py<PyType>,
-            deserializer: &mut D,
-        ) -> PyResult<Py<PyAny>>
-        where
-            for<'a> &'a mut D: XTypesDeserializer<'de>,
-        {
-            // let py_type = type_.bind(py);
-            // let object = type_
-            //     .bind(py)
-            //     .call_method("__new__", (py_type,), None)?
-            //     .unbind();
-            // let annotations = py_type.getattr("__annotations__")?;
-            // let annotation_dict = annotations.downcast::<PyDict>().map_err(PyErr::from)?;
-            // for (member_name, member_type) in annotation_dict {
-            //     let member_name_str = member_name.downcast::<PyString>()?;
-            //     object.setattr(
-            //         py,
-            //         member_name_str,
-            //         deserialize_data_member(&member_type, &mut *deserializer)?,
-            //     )?;
-            // }
-            // Ok(object)
-            todo!()
-        }
-
-        // let (header, body) = self.data.split_at(4);
-        // match [header[0], header[1]] {
-        //     endianness::CDR_LE => Python::with_gil(|py| {
-        //         let type_ = type_.extract(py)?;
-        //         deserialize_data(py, type_, &mut Xcdr1LeDeserializer::new(body))
-        //     }),
-        //     endianness::CDR_BE => Python::with_gil(|py| {
-        //         let type_ = type_.extract(py)?;
-        //         deserialize_data(py, type_, &mut Xcdr1BeDeserializer::new(body))
-        //     }),
-        //     _ => panic!("Unknown endianness"),
-        // }
-        todo!()
-    }
-}
+use crate::xtypes::endianness::{self};
+use dust_dds::{
+    infrastructure::{error::DdsResult, type_support::TypeSupport},
+    xtypes::{
+        deserializer::XTypesDeserializer, error::XTypesError, serializer::XTypesSerializer,
+        xcdr_deserializer::Xcdr1Deserializer,
+    },
+};
+use pyo3::{
+    exceptions::PyTypeError,
+    prelude::*,
+    types::{PyBytes, PyDict, PyList, PyString, PyTuple, PyType},
+};
+
+#[allow(non_camel_case_types)]
+#[pyclass]
+#[derive(Clone)]
+pub enum TypeKind {
+    boolean,
+    byte,
+    char8,
+    char16,
+    int8,
+    uint8,
+    int16,
+    uint16,
+    int32,
+    uint32,
+    int64,
+    uint64,
+    float32,
+    float64,
+    float128,
+}
+
+impl From<TypeKind> for dust_dds::xtypes::type_object::TypeIdentifier {
+    fn from(value: TypeKind) -> Self {
+        match value {
+            TypeKind::boolean => dust_dds::xtypes::type_object::TypeIdentifier::TkBoolean,
+            TypeKind::byte => dust_dds::xtypes::type_object::TypeIdentifier::TkByteType,
+            TypeKind::int8 => dust_dds::xtypes::type_object::TypeIdentifier::TkInt8Type,
+            TypeKind::uint8 => dust_dds::xtypes::type_object::TypeIdentifier::TkInt16Type,
+            TypeKind::int16 => dust_dds::xtypes::type_object::TypeIdentifier::TkInt32Type,
+            TypeKind::uint16 => dust_dds::xtypes::type_object::TypeIdentifier::TkInt64Type,
+            TypeKind::int32 => dust_dds::xtypes::type_object::TypeIdentifier::TkUint8Type,
+            TypeKind::uint32 => dust_dds::xtypes::type_object::TypeIdentifier::TkUint16Type,
+            TypeKind::int64 => dust_dds::xtypes::type_object::TypeIdentifier::TkUint32Type,
+            TypeKind::uint64 => dust_dds::xtypes::type_object::TypeIdentifier::TkUint64Type,
+            TypeKind::float32 => dust_dds::xtypes::type_object::TypeIdentifier::TkFloat32Type,
+            TypeKind::float64 => dust_dds::xtypes::type_object::TypeIdentifier::TkFloat64Type,
+            TypeKind::float128 => dust_dds::xtypes::type_object::TypeIdentifier::TkFloat128Type,
+            TypeKind::char8 => dust_dds::xtypes::type_object::TypeIdentifier::TkChar8Type,
+            TypeKind::char16 => dust_dds::xtypes::type_object::TypeIdentifier::TkChar16Type,
+        }
+    }
+}
+
+fn deserialize_into_py_object<'de, D: XTypesDeserializer<'de>>(
+    py: Python<'_>,
+    type_kind: TypeKind,
+    deserializer: D,
+) -> Result<PyObject, XTypesError> {
+    todo!()
+    // match type_kind {
+    //     TypeKind::boolean => Ok(deserializer.deserialize_boolean()?.into_py(py)),
+    //     TypeKind::byte => Ok(deserializer.deserialize_uint8()?.into_py(py)),
+    //     TypeKind::char8 => Ok(deserializer.deserialize_char8()?.into_py(py)),
+    //     TypeKind::char16 => Ok(deserializer.deserialize_char8()?.into_py(py)),
+    //     TypeKind::int8 => Ok(deserializer.deserialize_int8()?.into_py(py)),
+    //     TypeKind::uint8 => Ok(deserializer.deserialize_uint8()?.into_py(py)),
+    //     TypeKind::int16 => Ok(deserializer.deserialize_int16()?.into_py(py)),
+    //     TypeKind::uint16 => Ok(deserializer.deserialize_uint16()?.into_py(py)),
+    //     TypeKind::int32 => Ok(deserializer.deserialize_int32()?.into_py(py)),
+    //     TypeKind::uint32 => Ok(deserializer.deserialize_uint32()?.into_py(py)),
+    //     TypeKind::int64 => Ok(deserializer.deserialize_int64()?.into_py(py)),
+    //     TypeKind::uint64 => Ok(deserializer.deserialize_uint64()?.into_py(py)),
+    //     TypeKind::float32 => Ok(deserializer.deserialize_float32()?.into_py(py)),
+    //     TypeKind::float64 => Ok(deserializer.deserialize_float64()?.into_py(py)),
+    //     TypeKind::float128 => Err(XTypesError::InvalidData),
+    // }
+}
+
+#[allow(dead_code)]
+pub struct PythonTypeRepresentation(dust_dds::xtypes::type_object::CompleteTypeObject);
+impl From<PythonTypeRepresentation> for dust_dds::xtypes::dynamic_type::DynamicType {
+    fn from(_value: PythonTypeRepresentation) -> Self {
+        todo!()
+    }
+}
+
+impl TryFrom<Py<PyAny>> for PythonTypeRepresentation {
+    type Error = PyErr;
+
+    fn try_from(value: Py<PyAny>) -> PyResult<Self> {
+        let type_name = Python::with_gil(|py| {
+            value
+                .bind(py)
+                .get_type()
+                .name()
+                .expect("name exists")
+                .to_string()
+        });
+
+        fn get_member_count(py: Python<'_>, python_type: &Py<PyAny>) -> PyResult<usize> {
+            Ok(python_type
+                .getattr(py, "__dataclass_fields__")?
+                .downcast_bound::<PyDict>(py)?
+                .values()
+                .len())
+        }
+
+        let member_count = Python::with_gil(|py| get_member_count(py, &value))
+            .expect("Should be able to get member size");
+
+        let mut member_seq = Vec::new();
+        for index in 0..member_count {
+            fn get_member_name(
+                py: Python<'_>,
+                type_representation: &Py<PyAny>,
+                index: usize,
+            ) -> PyResult<String> {
+                let dataclass_fields = type_representation
+                    .getattr(py, "__dataclass_fields__")?
+                    .downcast_bound::<PyDict>(py)?
+                    .values();
+                let field = dataclass_fields.get_item(index)?;
+
+                Ok(field.getattr("name")?.to_string())
+            }
+            let name = Python::with_gil(|py| get_member_name(py, &value, index))?;
+
+            let is_key = false; //TODO!
+
+            fn get_member_type(
+                py: Python<'_>,
+                type_representation: &Py<PyAny>,
+                index: usize,
+            ) -> PyResult<dust_dds::xtypes::type_object::TypeIdentifier> {
+                let dataclass_fields = type_representation
+                    .getattr(py, "__dataclass_fields__")?
+                    .downcast_bound::<PyDict>(py)?
+                    .values();
+                let field = dataclass_fields.get_item(index)?;
+
+                let type_value = field.getattr("type")?;
+
+                if let Ok(type_kind) = type_value.extract::<TypeKind>() {
+                    Ok(type_kind.into())
+                } else if is_list(&type_value)? {
+                    todo!()
+                } else if let Ok(py_type) = type_value.downcast::<PyType>() {
+                    if py_type.py().get_type_bound::<PyBytes>().is(py_type) {
+                        Ok(dust_dds::xtypes::type_object::TypeIdentifier::TiPlainSequenceSmall {
+                                seq_sdefn: Box::new(dust_dds::xtypes::type_object::PlainSequenceSElemDefn {
+                                        header: dust_dds::xtypes::type_object::PlainCollectionHeader {
+                                            equiv_kind: dust_dds::xtypes::type_object::EK_COMPLETE,
+                                            element_flags: dust_dds::xtypes::type_object::CollectionElementFlag {
+                                                try_construct: dust_dds::xtypes::dynamic_type::TryConstructKind::Discard,
+                                                is_external: false
+                                            },
+                                        },
+                                        bound: 0,
+                                        element_identifier: dust_dds::xtypes::type_object::TypeIdentifier::TkUint8Type,
+                                    })
+                                })
+                    } else if py_type.py().get_type_bound::<PyString>().is(py_type) {
+                        Ok(
+                            dust_dds::xtypes::type_object::TypeIdentifier::TiString8Small {
+                                string_sdefn: dust_dds::xtypes::type_object::StringSTypeDefn {
+                                    bound: 0,
+                                },
+                            },
+                        )
+                    } else {
+                        Err(PyTypeError::new_err(format!(
+                            "Unsupported Dust DDS representation for Python Type {py_type}"
+                        )))
+                    }
+                } else {
+                    Err(PyTypeError::new_err(format!(
+                        "Unsupported Dust DDS representation for Python Type {type_value}"
+                    )))
+                }
+            }
+            let member_type_id = Python::with_gil(|py| get_member_type(py, &value, index))?;
+
+            member_seq.push(dust_dds::xtypes::type_object::CompleteStructMember {
+                common: dust_dds::xtypes::type_object::CommonStructMember {
+                    member_id: index as u32,
+                    member_flags: dust_dds::xtypes::type_object::StructMemberFlag {
+                        try_construct: dust_dds::xtypes::dynamic_type::TryConstructKind::Discard,
+                        is_external: false,
+                        is_optional: false,
+                        is_must_undestand: true,
+                        is_key,
+                    },
+                    member_type_id,
+                },
+                detail: dust_dds::xtypes::type_object::CompleteMemberDetail {
+                    name,
+                    ann_builtin: None,
+                    ann_custom: None,
+                },
+            });
+        }
+
+        Ok(Self(
+            dust_dds::xtypes::type_object::CompleteTypeObject::TkStructure {
+                struct_type: dust_dds::xtypes::type_object::CompleteStructType {
+                    struct_flags: dust_dds::xtypes::type_object::StructTypeFlag {
+                        is_final: true,
+                        is_appendable: false,
+                        is_mutable: false,
+                        is_nested: false,
+                        is_autoid_hash: false,
+                    },
+                    header: dust_dds::xtypes::type_object::CompleteStructHeader {
+                        base_type: dust_dds::xtypes::type_object::TypeIdentifier::TkNone,
+                        detail: dust_dds::xtypes::type_object::CompleteTypeDetail {
+                            ann_builtin: None,
+                            ann_custom: None,
+                            type_name,
+                        },
+                    },
+                    member_seq,
+                },
+            },
+        ))
+    }
+}
+
+fn is_list(member_type: &Bound<PyAny>) -> PyResult<bool> {
+    let typing_module = PyModule::import_bound(member_type.py(), "typing")?;
+    let origin = typing_module.getattr("get_origin")?.call1((member_type,))?;
+    Ok(typing_module.py().get_type_bound::<PyList>().is(&origin))
+}
+
+pub struct PythonDdsData {
+    pub data: Vec<u8>,
+    pub key: Vec<u8>,
+}
+impl TypeSupport for PythonDdsData {
+    fn get_type() -> dust_dds::xtypes::dynamic_type::DynamicType {
+        todo!()
+    }
+
+    fn create_sample(_src: dust_dds::xtypes::dynamic_type::DynamicData) -> Self {
+        todo!()
+    }
+
+    fn create_dynamic_sample(self) -> dust_dds::xtypes::dynamic_type::DynamicData {
+        todo!()
+    }
+}
+
+impl PythonDdsData {
+    pub fn from_py_object(_py_object: Py<PyAny>) -> PyResult<Self> {
+        // fn serialize_data_member(
+        //     _member_data: &Bound<PyAny>,
+        //     _member_type: &Bound<PyAny>,
+        //     _serializer: &mut Xcdr1LeSerializer<Vec<u8>>,
+        // ) -> PyResult<()> {
+        //     todo!()
+        // }
+
+        // fn serialize_data(
+        //     py: Python<'_>,
+        //     data: Py<PyAny>,
+        //     serializer: &mut Xcdr1LeSerializer<Vec<u8>>,
+        // ) -> PyResult<()> {
+        //     let annotations = data
+        //         .getattr(py, "__class__")
+        //         .and_then(|c| c.getattr(py, "__annotations__"))?;
+        //     let annotation_dict = annotations
+        //         .downcast_bound::<PyDict>(py)
+        //         .map_err(PyErr::from)?;
+        //     for (member_name, member_type) in annotation_dict {
+        //         let attribute = data.getattr(py, member_name.downcast::<PyString>()?)?;
+        //         serialize_data_member(attribute.bind(py), &member_type, serializer)?;
+        //     }
+        //     Ok(())
+        // }
+
+        // let mut buffer = Vec::new();
+        // buffer.extend(&CDR_LE);
+        // buffer.extend(&REPRESENTATION_OPTIONS);
+        // let mut serializer = Xcdr1LeSerializer::new(buffer);
+        // Python::with_gil(|py| serialize_data(py, py_object, &mut serializer))?;
+
+        // Ok(PythonDdsData {
+        //     data: serializer.into_inner(),
+        //     key: Vec::new(),
+        // })
+        todo!()
+    }
+
+    pub fn into_py_object(self, type_: &Py<PyAny>) -> PyResult<Py<PyAny>> {
+        fn deserialize_data_member<'de>(
+            member_type: &Bound<PyAny>,
+            deserializer: &mut impl XTypesDeserializer<'de>,
+        ) -> PyResult<Py<PyAny>> {
+            // let py = member_type.py();
+            // if let Ok(member_type_kind) = member_type.extract::<TypeKind>() {
+            //     deserialize_into_py_object(py, member_type_kind, deserializer)
+            //         .map_err(|e| PyTypeError::new_err(format!("XTypesError {e:?}")))
+            // } else if is_list(member_type)? {
+            //     let typing_module = PyModule::import_bound(member_type.py(), "typing")?;
+            //     let get_args_attr = typing_module.getattr("get_args")?;
+            //     let type_args = get_args_attr.call1((member_type,))?;
+            //     let type_args = type_args.downcast::<PyTuple>()?;
+            //     let sequence_type = type_args.get_item(0)?;
+            //     let sequence_len = deserializer
+            //         .deserialize_uint32()
+            //         .map_err(|e| PyTypeError::new_err(format!("XTypesError {e:?}")))?;
+            //     let mut list: Vec<Py<PyAny>> = Vec::with_capacity(sequence_len as usize);
+            //     for _ in 0..sequence_len {
+            //         list.push(deserialize_data_member(&sequence_type, deserializer)?);
+            //     }
+            //     Ok(PyList::new_bound(py, list).into_py(py))
+            // } else if let Ok(py_type) = member_type.downcast::<PyType>() {
+            //     if py_type.py().get_type_bound::<PyBytes>().is(py_type) {
+            //         Ok(deserializer
+            //             .deserialize_byte_sequence()
+            //             .map_err(|e| PyTypeError::new_err(format!("XTypesError {e:?}")))?
+            //             .into_py(py))
+            //     } else if py_type.py().get_type_bound::<PyString>().is(py_type) {
+            //         Ok(deserializer
+            //             .deserialize_string()
+            //             .map_err(|e| PyTypeError::new_err(format!("XTypesError {e:?}")))?
+            //             .into_py(py))
+            //     } else {
+            //         deserialize_data(py, member_type.extract()?, &mut *deserializer)
+            //     }
+            // } else {
+            //     Err(PyTypeError::new_err(format!(
+            //         "Unsupported Dust DDS type representation {member_type}"
+            //     )))
+            // }
+            todo!()
+        }
+        fn deserialize_data<'de, D>(
+            py: Python<'_>,
+            type_: Py<PyType>,
+            deserializer: &mut D,
+        ) -> PyResult<Py<PyAny>>
+        where
+            for<'a> &'a mut D: XTypesDeserializer<'de>,
+        {
+            // let py_type = type_.bind(py);
+            // let object = type_
+            //     .bind(py)
+            //     .call_method("__new__", (py_type,), None)?
+            //     .unbind();
+            // let annotations = py_type.getattr("__annotations__")?;
+            // let annotation_dict = annotations.downcast::<PyDict>().map_err(PyErr::from)?;
+            // for (member_name, member_type) in annotation_dict {
+            //     let member_name_str = member_name.downcast::<PyString>()?;
+            //     object.setattr(
+            //         py,
+            //         member_name_str,
+            //         deserialize_data_member(&member_type, &mut *deserializer)?,
+            //     )?;
+            // }
+            // Ok(object)
+            todo!()
+        }
+
+        // let (header, body) = self.data.split_at(4);
+        // match [header[0], header[1]] {
+        //     endianness::CDR_LE => Python::with_gil(|py| {
+        //         let type_ = type_.extract(py)?;
+        //         deserialize_data(py, type_, &mut Xcdr1LeDeserializer::new(body))
+        //     }),
+        //     endianness::CDR_BE => Python::with_gil(|py| {
+        //         let type_ = type_.extract(py)?;
+        //         deserialize_data(py, type_, &mut Xcdr1BeDeserializer::new(body))
+        //     }),
+        //     _ => panic!("Unknown endianness"),
+        // }
+        todo!()
+    }
+}