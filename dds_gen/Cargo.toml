--- conflicted
+++ resolved
@@ -1,10 +1,6 @@
 [package]
 name = "dust_dds_gen"
-<<<<<<< HEAD
-version = "0.8.3"
-=======
 version = "0.9.0"
->>>>>>> a0b9be35
 authors = [
 	"Joao Rebelo <jrebelo@s2e-systems.com>",
 	"Stefan Kimmer <skimmer@s2e-systems.com>",
