use std::sync::{atomic, Arc, Mutex, Weak};

use rust_dds_api::{
    dcps_psm::StatusMask,
    infrastructure::qos::{DataWriterQos, PublisherQos},
    publication::publisher_listener::PublisherListener,
};
<<<<<<< HEAD

=======
use rust_rtps_udp_psm::{submessages, types::Locator};
>>>>>>> 29a0d744
use super::{
    stateful_data_writer_impl::StatefulDataWriterImpl,
    stateless_data_writer_impl::StatelessDataWriterImpl,
};

pub struct PublisherImpl {
    stateful_writer_list: Vec<Arc<Mutex<StatefulDataWriterImpl>>>,
    stateless_writer_list: Vec<Arc<Mutex<StatelessDataWriterImpl>>>,
    writer_count: atomic::AtomicU8,
    default_datawriter_qos: DataWriterQos,
    qos: PublisherQos,
    listener: Option<Box<dyn PublisherListener>>,
    status_mask: StatusMask,
}

impl PublisherImpl {
    pub fn new(
        qos: PublisherQos,
        listener: Option<Box<dyn PublisherListener>>,
        status_mask: StatusMask,
    ) -> Self {
        Self {
            stateful_writer_list: Vec::new(),
            stateless_writer_list: Vec::new(),
            // writer_list: Default::default(),
            writer_count: atomic::AtomicU8::new(0),
            default_datawriter_qos: DataWriterQos::default(),
            qos,
            listener,
            status_mask,
        }
    }

    pub fn produce_messages(&self,
        mut send_data_to: impl FnMut(&Locator, submessages::Data),
        mut send_gap_to: impl FnMut(&Locator, submessages::Gap),) -> () {
        for stateless_writer in &self.stateless_writer_list {
<<<<<<< HEAD
            let mut stateless_writer_lock = stateless_writer.lock().unwrap();
            stateless_writer_lock.produce_messages(&mut |_, _| {}, &mut |_, _| {});
=======
            let mut stateless_writer_lock = stateless_writer.lock().unwrap();         
            stateless_writer_lock.produce_messages(&mut send_data_to, &mut send_gap_to);

>>>>>>> 29a0d744
        }
    }

    pub fn stateless_writer_add(&mut self, stateless_writer: StatelessDataWriterImpl) {
        self.stateless_writer_list
            .push(Arc::new(Mutex::new(stateless_writer)))
    }

    pub fn create_datawriter(&self) -> Option<Weak<Mutex<StatefulDataWriterImpl>>> {
        // To be called for user-defined entity creation

        // let entity_id = EntityId::new([0,0,0], ENTITYKIN);
        // let guid = GUID::new(self.guid().prefix(), entity_id);
        // let topic_kind = ();
        // let reliability_level = ();
        // let unicast_locator_list = ();
        // let multicast_locator_list = ();
        // let push_mode = ();
        // let heartbeat_period = ();
        // let nack_response_delay = ();
        // let nack_suppression_duration = ();
        // let data_max_sized_serialized = ();

        // let writer = Writer::new(
        //     guid,
        //     topic_kind,
        //     reliability_level,
        //     unicast_locator_list,
        //     multicast_locator_list,
        //     push_mode,
        //     heartbeat_period,
        //     nack_response_delay,
        //     nack_suppression_duration,
        //     data_max_sized_serialized,
        // );
        // let stateless_writer = StatelessWriter::new(writer);
        // let datawriter_impl = DataWriterImpl::new(stateless_writer);
        todo!()
    }

    // pub fn create_datawriter<'a, T: DDSType>(
    //     &'a mut self,
    //     _topic: Arc<Mutex<TopicImpl>>,
    //     qos: Option<DataWriterQos>,
    //     _a_listener: Option<Box<dyn DataWriterListener<DataType = T>>>,
    //     _mask: StatusMask,
    // ) -> Option<Weak<Mutex<StatefulDataWriterImpl<Writer<HistoryCache<CacheChange>>>>>> {
    //     let qos = qos.unwrap_or(self.default_datawriter_qos.clone());
    //     qos.is_consistent().ok()?;

    //     todo!()

    //     // let data_writer = Arc::new(Mutex::new(StatefulDataWriterImpl::new(
    //     //     topic, qos, a_listener, mask,
    //     // )));

    //     // self.writer_list.push(data_writer.clone());

    //     // Some(Arc::downgrade(&data_writer))
    // }

    // pub fn delete_datawriter(
    //     &mut self,
    //     a_datawriter: &Weak<Mutex<StatefulDataWriterImpl<Writer<HistoryCache<CacheChange>>>>>,
    // ) -> DDSResult<()> {
    //     todo!()
    //     // let datawriter_impl = a_datawriter.upgrade().ok_or(DDSError::AlreadyDeleted)?;
    //     // self.writer_list
    //     //     .retain(|x| !std::ptr::eq(x.as_ref(), datawriter_impl.as_ref()));
    //     // Ok(())
    // }

    pub fn get_qos(&self) -> PublisherQos {
        self.qos.clone()
    }

    pub fn set_qos(&mut self, qos: Option<PublisherQos>) {
        let qos = qos.unwrap_or_default();
        self.qos = qos;
    }
}

#[cfg(test)]
mod tests {
    // use super::*;
    // use rust_dds_api::{domain::domain_participant::DomainParticipant, infrastructure::qos_policy::ReliabilityQosPolicyKind};
    // use crate::utils::node::Node;

    // struct TestType;

    // impl DDSType for TestType {
    //     fn type_name() -> &'static str {
    //         todo!()
    //     }

    //     fn has_key() -> bool {
    //         todo!()
    //     }

    //     fn key(&self) -> Vec<u8> {
    //         todo!()
    //     }

    //     fn serialize(&self) -> Vec<u8> {
    //         todo!()
    //     }

    //     fn deserialize(_data: Vec<u8>) -> Self {
    //         todo!()
    //     }
    // }

    // #[test]
    // fn create_datawriter_simple() {
    //     let publisher_impl = RtpsPublisherImpl::new();
    //     let a_topic = RtpsTopicImpl::new();
    //     let qos = None;
    //     let a_listener = None;
    //     let mask = 0;
    //     let data_writer =
    //         publisher_impl.create_datawriter::<TestType>(&a_topic, qos, a_listener, mask);
    //     assert!(data_writer.is_some());
    // }
    // #[test]
    // fn set_and_get_qos() {
    //     let publisher_list = MaybeValidList::default();
    //     let guid_prefix = [1; 12];
    //     let entity_key = [1, 2, 3];
    //     let qos = PublisherQos::default();
    //     let listener = None;
    //     let status_mask = 0;
    //     let publisher = publisher_list
    //         .add(Box::new(RtpsPublisherInner::new_user_defined(
    //             guid_prefix,
    //             entity_key,
    //             qos,
    //             listener,
    //             status_mask,
    //         )))
    //         .expect("Error creating publisher");

    //     let mut new_qos = PublisherQos::default();
    //     new_qos.partition.name = "ABCD".to_string();
    //     new_qos.presentation.coherent_access = true;
    //     publisher
    //         .set_qos(Some(new_qos.clone()))
    //         .expect("Error setting publisher QoS");
    //     assert_eq!(
    //         publisher.get_qos().expect("Error getting publisher QoS"),
    //         new_qos
    //     );
    // }

    // #[test]
    // fn set_default_qos() {
    //     let publisher_list = MaybeValidList::default();
    //     let guid_prefix = [1; 12];
    //     let entity_key = [1, 2, 3];
    //     let mut qos = PublisherQos::default();
    //     qos.partition.name = "ABCD".to_string();
    //     qos.presentation.coherent_access = true;
    //     let listener = None;
    //     let status_mask = 0;
    //     let publisher = publisher_list
    //         .add(Box::new(RtpsPublisherInner::new_user_defined(
    //             guid_prefix,
    //             entity_key,
    //             qos,
    //             listener,
    //             status_mask,
    //         )))
    //         .expect("Error creating publisher");

    //     publisher
    //         .set_qos(None)
    //         .expect("Error setting publisher QoS");
    //     assert_eq!(
    //         publisher.get_qos().expect("Error getting publisher QoS"),
    //         PublisherQos::default()
    //     );
    // }

    // #[test]
    // fn set_and_get_default_datawriter_qos() {
    //     let publisher_list = MaybeValidList::default();
    //     let guid_prefix = [1; 12];
    //     let entity_key = [1, 2, 3];
    //     let qos = PublisherQos::default();
    //     let listener = None;
    //     let status_mask = 0;
    //     let publisher = publisher_list
    //         .add(Box::new(RtpsPublisherInner::new_user_defined(
    //             guid_prefix,
    //             entity_key,
    //             qos,
    //             listener,
    //             status_mask,
    //         )))
    //         .expect("Error creating publisher");

    //     let mut datawriter_qos = DataWriterQos::default();
    //     datawriter_qos.user_data.value = vec![1, 2, 3, 4, 5];
    //     datawriter_qos.reliability.kind = ReliabilityQosPolicyKind::BestEffortReliabilityQos;
    //     publisher
    //         .set_default_datawriter_qos(Some(datawriter_qos.clone()))
    //         .expect("Error setting default datawriter QoS");
    //     assert_eq!(
    //         publisher
    //             .get_default_datawriter_qos()
    //             .expect("Error getting publisher QoS"),
    //         datawriter_qos
    //     );
    // }

    // #[test]
    // fn set_inconsistent_default_datawriter_qos() {
    //     let publisher_list = MaybeValidList::default();
    //     let guid_prefix = [1; 12];
    //     let entity_key = [1, 2, 3];
    //     let qos = PublisherQos::default();
    //     let listener = None;
    //     let status_mask = 0;
    //     let publisher = publisher_list
    //         .add(Box::new(RtpsPublisherInner::new_user_defined(
    //             guid_prefix,
    //             entity_key,
    //             qos,
    //             listener,
    //             status_mask,
    //         )))
    //         .expect("Error creating publisher");

    //     let mut datawriter_qos = DataWriterQos::default();
    //     datawriter_qos.resource_limits.max_samples_per_instance = 10;
    //     datawriter_qos.resource_limits.max_samples = 2;
    //     let result = publisher.set_default_datawriter_qos(Some(datawriter_qos.clone()));

    //     match result {
    //         Err(DDSError::InconsistentPolicy) => assert!(true),
    //         _ => assert!(false),
    //     }
    // }
}<|MERGE_RESOLUTION|>--- conflicted
+++ resolved
@@ -1,19 +1,16 @@
 use std::sync::{atomic, Arc, Mutex, Weak};
 
+use super::{
+    stateful_data_writer_impl::StatefulDataWriterImpl,
+    stateless_data_writer_impl::StatelessDataWriterImpl,
+};
 use rust_dds_api::{
     dcps_psm::StatusMask,
     infrastructure::qos::{DataWriterQos, PublisherQos},
     publication::publisher_listener::PublisherListener,
 };
-<<<<<<< HEAD
-
-=======
-use rust_rtps_udp_psm::{submessages, types::Locator};
->>>>>>> 29a0d744
-use super::{
-    stateful_data_writer_impl::StatefulDataWriterImpl,
-    stateless_data_writer_impl::StatelessDataWriterImpl,
-};
+use rust_rtps_pim::structure::types::Locator;
+use rust_rtps_udp_psm::{submessages, RtpsUdpPsm};
 
 pub struct PublisherImpl {
     stateful_writer_list: Vec<Arc<Mutex<StatefulDataWriterImpl>>>,
@@ -43,18 +40,14 @@
         }
     }
 
-    pub fn produce_messages(&self,
-        mut send_data_to: impl FnMut(&Locator, submessages::Data),
-        mut send_gap_to: impl FnMut(&Locator, submessages::Gap),) -> () {
+    pub fn produce_messages(
+        &self,
+        mut send_data_to: impl FnMut(&Locator<RtpsUdpPsm>, submessages::Data),
+        mut send_gap_to: impl FnMut(&Locator<RtpsUdpPsm>, submessages::Gap),
+    ) -> () {
         for stateless_writer in &self.stateless_writer_list {
-<<<<<<< HEAD
             let mut stateless_writer_lock = stateless_writer.lock().unwrap();
-            stateless_writer_lock.produce_messages(&mut |_, _| {}, &mut |_, _| {});
-=======
-            let mut stateless_writer_lock = stateless_writer.lock().unwrap();         
             stateless_writer_lock.produce_messages(&mut send_data_to, &mut send_gap_to);
-
->>>>>>> 29a0d744
         }
     }
 
