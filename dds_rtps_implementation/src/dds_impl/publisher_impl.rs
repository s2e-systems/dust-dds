--- conflicted
+++ resolved
@@ -68,11 +68,7 @@
     PSM::DurationType: Send,
     PSM::EntityIdType: Send,
     PSM::InstanceHandleType: Send,
-<<<<<<< HEAD
-    PSM::ParameterListType: Clone + Send,
-=======
-    PSM::ParameterListSubmessageElementType: Send,
->>>>>>> edb18977
+    PSM::ParameterListSubmessageElementType: Clone + Send,
 {
     type DomainParticipantType = DomainParticipantImpl<PSM>;
 
@@ -92,11 +88,7 @@
     PSM::DurationType: Send,
     PSM::EntityIdType: Send,
     PSM::InstanceHandleType: Send,
-<<<<<<< HEAD
-    PSM::ParameterListType: Clone + Send,
-=======
-    PSM::ParameterListSubmessageElementType: Send,
->>>>>>> edb18977
+    PSM::ParameterListSubmessageElementType: Clone + Send,
 {
     type TopicType = TopicImpl<'t, T, PSM>;
     type DataWriterType = DataWriterImpl<'dw, 'p, 't, T, PSM>;
