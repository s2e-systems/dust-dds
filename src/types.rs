use std::convert::{TryInto, TryFrom, From};
use std::slice::Iter;
use std::ops::Index;
use std::collections::BTreeSet;
use std::io::Write;
use num_derive::FromPrimitive;

use crate::serdes::{RtpsSerialize, RtpsDeserialize, EndianessFlag, RtpsSerdesResult, RtpsSerdesError, PrimitiveSerdes, SizeCheckers, SizeSerializer, };
use crate::types_primitives::{Long, ULong};
use crate::messages::types::FragmentNumber;


#[derive(Debug, Hash, PartialEq, Eq, Clone, Copy)]
pub struct EntityKey(pub [u8;3]);

impl RtpsSerialize for EntityKey {
    fn serialize(&self, writer: &mut impl std::io::Write, _endianness: EndianessFlag) -> RtpsSerdesResult<()>{
        writer.write(&self.0)?;
        Ok(())
    }
}

impl RtpsDeserialize for EntityKey {
    fn deserialize(bytes: &[u8], _endianness: EndianessFlag) -> RtpsSerdesResult<Self> {
        SizeCheckers::check_size_equal(bytes, 3)?;

        Ok(EntityKey(bytes[0..3].try_into()?))
    }
}

#[derive(FromPrimitive, Debug, Hash, PartialEq, Eq, Clone, Copy)]
pub enum EntityKind {
    UserDefinedUnknown = 0x00,
    UserDefinedWriterWithKey = 0x02,
    UserDefinedWriterNoKey = 0x03,
    UserDefinedReaderWithKey = 0x04,
    UserDefinedReaderNoKey = 0x07,
    UserDefinedWriterGroup = 0x08,
    UserDefinedReaderGroup = 0x09,
    BuiltInUnknown = 0xc0,
    BuiltInParticipant = 0xc1,
    BuiltInWriterWithKey = 0xc2,
    BuiltInWriterNoKey = 0xc3,
    BuiltInReaderWithKey = 0xc4,
    BuiltInReaderNoKey = 0xc7,
    BuiltInWriterGroup = 0xc8,
    BuiltInReaderGroup = 0xc9,
}

impl RtpsSerialize for EntityKind {
    fn serialize(&self, writer: &mut impl std::io::Write, _endianness: EndianessFlag) -> RtpsSerdesResult<()>{
        let entity_kind_u8 = *self as u8;
        writer.write(&[entity_kind_u8])?;
        Ok(())
    }
}

impl RtpsDeserialize for EntityKind {
    fn deserialize(bytes: &[u8], _endianness: EndianessFlag) -> RtpsSerdesResult<Self> {
        SizeCheckers::check_size_equal(bytes, 1 /*expected_size*/)?;
        Ok(num::FromPrimitive::from_u8(bytes[0]).ok_or(RtpsSerdesError::InvalidEnumRepresentation)?)
    }
}


#[derive(Hash, Eq, PartialEq, Debug, Clone, Copy)]
pub struct EntityId {
    entity_key: EntityKey,
    entity_kind: EntityKind,
}

impl EntityId {
    pub fn new(entity_key: EntityKey, entity_kind: EntityKind) -> EntityId {
        EntityId {
            entity_key,
            entity_kind,
        }
    }
}

impl RtpsSerialize for EntityId {
    fn serialize(&self, writer: &mut impl std::io::Write, endianness: EndianessFlag) -> RtpsSerdesResult<()>{
        self.entity_key.serialize(writer, endianness)?;
        self.entity_kind.serialize(writer, endianness)
    }
}

impl RtpsDeserialize for EntityId{
    fn deserialize(bytes: &[u8], endianness: EndianessFlag) -> RtpsSerdesResult<Self> {
        SizeCheckers::check_size_equal(bytes, 4 /*expected_size*/)?;
        let entity_key = EntityKey::deserialize(&bytes[0..3], endianness)?;
        let entity_kind = EntityKind::deserialize(&[bytes[3]], endianness)?;

        Ok(EntityId::new(entity_key, entity_kind))
    }
}


#[derive(Debug, PartialEq, Eq, PartialOrd, Ord, Clone, Copy, Hash)]
pub struct SequenceNumber(pub i64);

impl std::ops::Sub<i64> for SequenceNumber {
    type Output = SequenceNumber;

    fn sub(self, rhs: i64) -> Self::Output {
        SequenceNumber(self.0 - rhs)
    }
}

impl std::ops::Add<i64> for SequenceNumber {
    type Output = SequenceNumber;

    fn add(self, rhs: i64) -> Self::Output {
        SequenceNumber(self.0 + rhs)
    }
}

impl RtpsSerialize for SequenceNumber {
    fn serialize(&self, writer: &mut impl std::io::Write, endianness: EndianessFlag) -> RtpsSerdesResult<()>{
        let msb = PrimitiveSerdes::serialize_i32((self.0 >> 32) as i32, endianness);
        let lsb = PrimitiveSerdes::serialize_u32((self.0 & 0x0000_0000_FFFF_FFFF) as u32, endianness);

        writer.write(&msb)?;
        writer.write(&lsb)?;

        Ok(())
    }
}

impl RtpsDeserialize for SequenceNumber {
    fn deserialize(bytes: &[u8], endianness: EndianessFlag) -> RtpsSerdesResult<Self> {
        SizeCheckers::check_size_equal(bytes, 8)?;

        let msb = PrimitiveSerdes::deserialize_i32(bytes[0..4].try_into()?, endianness);
        let lsb = PrimitiveSerdes::deserialize_u32(bytes[4..8].try_into()?, endianness);

        let sequence_number = ((msb as i64) << 32) + lsb as i64;

        Ok(SequenceNumber(sequence_number))
    }
}


#[derive(PartialEq, Debug)]
pub struct SequenceNumberSet {
    base: SequenceNumber,
    set: BTreeSet<SequenceNumber>,
}

impl SequenceNumberSet {
    pub fn new(set: BTreeSet<SequenceNumber>) -> Self { 
        let base = *set.iter().next().unwrap_or(&SequenceNumber(0));
        Self {base, set } 
    }
}

impl RtpsSerialize for SequenceNumberSet {
    fn serialize(&self, writer: &mut impl Write, endianness: EndianessFlag) -> RtpsSerdesResult<()> {
        let num_bits = if self.set.is_empty() {
            0 
        } else {
            (self.set.iter().last().unwrap().0 - self.base.0) as usize + 1
        };
        let m = (num_bits + 31) / 32;
        let mut bitmaps = vec![0_u32; m];
        self.base.serialize(writer, endianness)?;
        ULong::from(num_bits).serialize(writer, endianness)?;
        for seq_num in &self.set {
            let delta_n = (seq_num.0 - self.base.0) as usize;
            let bitmap_i = delta_n / 32;
            let bitmask = 1 << (31 - delta_n % 32);
            bitmaps[bitmap_i] |= bitmask;
        };
        for bitmap in bitmaps {
            ULong(bitmap).serialize(writer, endianness)?;
        }
        Ok(())
    }
}

impl RtpsDeserialize for SequenceNumberSet {
    fn deserialize(bytes: &[u8], endianness: EndianessFlag) -> RtpsSerdesResult<Self> {
        let base = SequenceNumber::deserialize(&bytes[0..8], endianness)?;
        let num_bits = ULong::deserialize(&bytes[8..12], endianness)?.0 as usize;

        // Get bitmaps from "long"s that follow the numBits field in the message
        // Note that the amount of bitmaps that are included in the message are 
        // determined by the number of bits (32 max per bitmap, and a max of 256 in 
        // total which means max 8 bitmap "long"s)
        let m = (num_bits + 31) / 32;        
        let mut bitmaps = Vec::with_capacity(m);
        for i in 0..m {
            let index_of_byte_current_bitmap = 12 + i * 4;
            bitmaps.push(Long::deserialize(&bytes[index_of_byte_current_bitmap..], endianness)?.0);
        };
        // Interpet the bitmaps and insert the sequence numbers if they are encode in the bitmaps
        let mut set = BTreeSet::new(); 
        for delta_n in 0..num_bits {
            let bitmask = 1 << (31 - delta_n % 32);
            if  bitmaps[delta_n / 32] & bitmask == bitmask {               
                let seq_num = SequenceNumber(delta_n as i64 + base.0);
                set.insert(seq_num);
            }
        }
        Ok(Self {base, set})
    }    
}



pub enum TopicKind {
    NoKey,
    WithKey,
}

#[derive(PartialEq)]
pub enum ReliabilityKind {
    BestEffort,
    Reliable,
}

#[derive(Hash, PartialEq, Eq, Debug, Clone, Copy)]
pub enum ChangeKind {
    Alive,
    AliveFiltered,
    NotAliveDisposed,
    NotAliveUnregistered,
}

<<<<<<< HEAD
=======
#[derive(PartialEq, Eq, Hash, Debug, Clone, Copy)]
pub struct Time {
    seconds: u32,
    fraction: u32,
}

impl Time {
    pub fn new (seconds: u32, fraction: u32) -> Self {
        Time {
            seconds,
            fraction,
        }
    }

    pub fn now() -> Self {
        let current_time = SystemTime::now().duration_since(SystemTime::UNIX_EPOCH).unwrap();
        Time{seconds: current_time.as_secs() as u32 , fraction: current_time.subsec_nanos() as u32}
    }
}
 
impl RtpsSerialize for Time 
{
    fn serialize(&self, writer: &mut impl std::io::Write, endianness: EndianessFlag) -> RtpsSerdesResult<()>{
        let seconds_bytes = PrimitiveSerdes::serialize_u32(self.seconds, endianness);
        let fraction_bytes = PrimitiveSerdes::serialize_u32(self.fraction, endianness);
>>>>>>> 21667cd0


<<<<<<< HEAD
=======
        Ok(())
    }
}

impl RtpsDeserialize for Time {
    fn deserialize(bytes: &[u8], endianness: EndianessFlag) -> RtpsSerdesResult<Self> {
        SizeCheckers::check_size_equal(bytes, 8)?;

        let seconds = PrimitiveSerdes::deserialize_u32(bytes[0..4].try_into()?, endianness);
        let fraction = PrimitiveSerdes::deserialize_u32(bytes[4..8].try_into()?, endianness);

        Ok(Time::new(seconds, fraction))
    }
}
#[derive(Debug, PartialEq, Copy, Clone)]
pub struct Count(pub i32);

impl std::ops::AddAssign<i32> for Count {
    fn add_assign(&mut self, rhs: i32) {
        *self = Count(self.0+rhs)
    }
}

impl RtpsSerialize for Count {
    fn serialize(&self, writer: &mut impl std::io::Write, endianness: EndianessFlag) -> RtpsSerdesResult<()> {
        writer.write(&PrimitiveSerdes::serialize_i32(self.0, endianness))?;

        Ok(())
    }
}

impl RtpsDeserialize for Count {
    fn deserialize(bytes: &[u8], endianness: EndianessFlag) -> RtpsSerdesResult<Self> {
        let value = PrimitiveSerdes::deserialize_i32(bytes.try_into()?, endianness);

        Ok(Count(value))
    }
}
>>>>>>> 21667cd0

#[derive(PartialEq, Eq, PartialOrd, Hash, Debug, Clone, Copy)]
pub struct Duration {
    seconds: i32,
    fraction: u32,
}

impl Duration {
    pub fn from_millis(millis: u64) -> Self { 
        std::time::Duration::from_millis(millis).try_into().unwrap()
    }
}

impl TryFrom<std::time::Duration> for Duration {
    type Error = core::num::TryFromIntError;

    fn try_from(value: std::time::Duration) -> Result<Self, Self::Error> {
        let seconds: i32 = value.as_secs().try_into()?;
        let fraction = ((value.as_secs_f64() - value.as_secs() as f64) * 2_f64.powi(32)) as u32;
        Ok(Duration {seconds, fraction})
    }
}

impl From<Duration> for std::time::Duration {
    fn from(value: Duration) -> Self {
        let nanoseconds = (value.fraction as f64 * 1_000_000_000_f64 / 2_f64.powi(32)) as u32;
        std::time::Duration::new(value.seconds as u64, nanoseconds)
    }
}

#[derive(Debug, PartialEq, Clone, Copy, Eq)]
pub struct KeyHash(pub [u8; 16]);

impl KeyHash {
    pub fn new(value: [u8;16]) -> Self {
        KeyHash(value)
    }

    pub fn get_value(&self) -> &[u8;16] {
        &self.0
    }
}

impl RtpsSerialize for KeyHash {
    fn serialize(&self, writer: &mut impl std::io::Write, _endianess: EndianessFlag) -> RtpsSerdesResult<()> {
        writer.write(&self.0)?;
        Ok(())
    }
}


#[derive(Debug, PartialEq, Clone, Copy, Eq)]
pub struct StatusInfo(pub [u8;4]);

impl StatusInfo {
    const DISPOSED_FLAG_MASK : u8 = 0b0000_0001;
    const UNREGISTERED_FLAG_MASK : u8 = 0b0000_0010;
    const FILTERED_FLAG_MASK : u8 = 0b0000_0100;

    pub fn disposed_flag(&self) -> bool {
        self.0[3] & StatusInfo::DISPOSED_FLAG_MASK == StatusInfo::DISPOSED_FLAG_MASK
    }

    pub fn unregistered_flag(&self) -> bool {
        self.0[3] & StatusInfo::UNREGISTERED_FLAG_MASK == StatusInfo::UNREGISTERED_FLAG_MASK
    }

    pub fn filtered_flag(&self) -> bool {
        self.0[3] & StatusInfo::FILTERED_FLAG_MASK == StatusInfo::FILTERED_FLAG_MASK
    }
}

impl TryFrom<StatusInfo> for ChangeKind {
    type Error = &'static str;

    fn try_from(status_info: StatusInfo) -> Result<Self, Self::Error> {
        if status_info.disposed_flag() && !status_info.unregistered_flag() && !status_info.filtered_flag() {
            Ok(ChangeKind::NotAliveDisposed)
        } else if !status_info.disposed_flag() && status_info.unregistered_flag() && !status_info.filtered_flag() {
            Ok(ChangeKind::NotAliveUnregistered)
        } else if !status_info.disposed_flag() && !status_info.unregistered_flag() && status_info.filtered_flag() {
                Ok(ChangeKind::AliveFiltered)
        } else if !status_info.disposed_flag() && !status_info.unregistered_flag() && !status_info.filtered_flag() {
                Ok(ChangeKind::Alive)
        } else {
            Err("Combination should not occur")
        }
    }
}

impl From<ChangeKind> for StatusInfo {
    fn from(change_kind: ChangeKind) -> Self {
        match change_kind {
            ChangeKind::Alive => StatusInfo([0,0,0,0]),
            ChangeKind::NotAliveDisposed => StatusInfo([0,0,0,StatusInfo::DISPOSED_FLAG_MASK]),
            ChangeKind::NotAliveUnregistered => StatusInfo([0,0,0,StatusInfo::UNREGISTERED_FLAG_MASK]),
            ChangeKind::AliveFiltered => StatusInfo([0,0,0,StatusInfo::FILTERED_FLAG_MASK]),
        }
    }
}

impl RtpsSerialize for StatusInfo {
    fn serialize(&self, writer: &mut impl std::io::Write, _endianess: EndianessFlag) -> RtpsSerdesResult<()> {
        writer.write(&self.0)?;
        Ok(())
    }
}

impl RtpsDeserialize for StatusInfo {
    fn deserialize(bytes: &[u8], _endianness: EndianessFlag) -> RtpsSerdesResult<Self> {
        Ok(StatusInfo(bytes[0..3].try_into()?))
    }
}

pub trait Parameter
where
    Self: std::marker::Sized
{
    fn new_from(parameter_id: u16, value: &[u8]) -> Option<Self>;

    fn parameter_id(&self) -> u16;

    fn value(&self) -> &[u8];
}

#[derive(Hash, Clone, Debug, PartialEq, Eq)]
pub struct ParameterList<T: Parameter>(Vec<T>);

impl<T: Parameter> ParameterList<T> {
    const PID_PAD: u16 = 0x0000;
    const PID_SENTINEL: u16 = 0x0001;

    pub fn new() -> Self {
        ParameterList(Vec::new())
    }

    pub fn new_from_vec(value: Vec<T>) -> Self {
        ParameterList(value)
    }

    pub fn iter(&self) -> Iter<'_,T>{
        self.0.iter()
    }

    pub fn len(&self) -> usize {
        self.0.len()
    }

    pub fn push(&mut self, value: T) {
        self.0.push(value);
    }

    pub fn find_parameter(&self, id: u16) -> Option<&T> {
        self.0.iter().find(|&value| value.parameter_id() == id)
    }

    pub fn is_valid(&self) -> bool {
        todo!()
    }
}

impl<T> Index<usize> for ParameterList<T> 
where
    T: Parameter
{
    type Output = T;

    fn index(&self, index: usize) -> &Self::Output {
        self.0.index(index)
    }
}

impl<T> RtpsSerialize for ParameterList<T> 
where
    T: RtpsSerialize + Parameter,
{
    fn serialize(&self, writer: &mut impl std::io::Write, endianness: EndianessFlag) -> RtpsSerdesResult<()> {
        for item in self.iter() {
            item.serialize(writer, endianness)?;
        }

        writer.write(&PrimitiveSerdes::serialize_u16(Self::PID_SENTINEL, endianness))?;
        writer.write(&[0,0])?;

        Ok(())
    }
}

impl<T> RtpsSerialize for T 
where
    T: Parameter
{
    fn serialize(&self, writer: &mut impl std::io::Write, endianness: EndianessFlag) -> RtpsSerdesResult<()> {
        let mut size_serializer =  SizeSerializer::new();

        writer.write(&PrimitiveSerdes::serialize_u16(self.parameter_id(), endianness))?;
        
        //TODO: The size needs to be rounded to multiples of 4 and include padding
        size_serializer.write(self.value())?;
        writer.write(&PrimitiveSerdes::serialize_u16(size_serializer.get_size() as u16, endianness))?;

        writer.write(self.value())?;

        Ok(())
    }
}

impl<T: Parameter> RtpsDeserialize for ParameterList<T> 
{
    fn deserialize(bytes: &[u8], endianness: EndianessFlag) -> RtpsSerdesResult<Self> {
        SizeCheckers::check_size_bigger_equal_than(bytes, 4)?;

        let mut parameter_start_index: usize = 0;
        let mut parameter_list = ParameterList::<T>::new();

        loop {
            let parameter_id_first_index = parameter_start_index + 0;
            let parameter_id_last_index = parameter_start_index + 1;
            let parameter_size_first_index = parameter_start_index + 2;
            let parameter_size_last_index = parameter_start_index + 3;
 
            let parameter_id_u16 = PrimitiveSerdes::deserialize_u16(bytes[parameter_id_first_index..=parameter_id_last_index].try_into()?, endianness);
            let parameter_size = PrimitiveSerdes::deserialize_u16(bytes[parameter_size_first_index..=parameter_size_last_index].try_into()?, endianness) as usize;

            if parameter_id_u16 == Self::PID_SENTINEL {
                break;
            }

            let parameter_value_first_index = parameter_start_index + 4;
            let parameter_value_last_index = parameter_value_first_index + parameter_size;

            SizeCheckers::check_size_bigger_equal_than(bytes,parameter_value_last_index)?;

            // For the new_from do a non_inclusive retrieval of the bytes
            if let Some(parameter) = T::new_from(parameter_id_u16, &bytes[parameter_value_first_index..parameter_value_last_index]) {
                parameter_list.push(parameter);
            }

            parameter_start_index = parameter_value_last_index;

        }

        Ok(parameter_list)
    }
}

#[derive(PartialEq, Debug)]
struct RepresentationIdentifier([u8; 2]);

#[derive(PartialEq, Debug)]
struct RepresentationOptions([u8; 2]);

#[derive(PartialEq, Debug)]
struct SerializedPayloadHeader {
    representation_identifier: RepresentationIdentifier,
    representation_options: RepresentationOptions,
}

#[derive(PartialEq, Debug)]
struct StandardSerializedPayload {
    header: SerializedPayloadHeader,
    data: Vec<u8>,
}

impl RtpsSerialize for StandardSerializedPayload {
    fn serialize(&self, _writer: &mut impl std::io::Write, _endianness: EndianessFlag) -> RtpsSerdesResult<()> { todo!() }
    fn octets(&self) -> usize { todo!() }
}

impl RtpsDeserialize for StandardSerializedPayload {
    fn deserialize(_bytes: &[u8], _endianness: EndianessFlag) -> RtpsSerdesResult<Self> { 
        todo!() 
    }
}


#[derive(PartialEq, Debug)]
pub struct SerializedPayload(pub Vec<u8>);

impl RtpsSerialize for SerializedPayload {
    fn serialize(&self, writer: &mut impl std::io::Write, _endianness: EndianessFlag) -> RtpsSerdesResult<()> {
        writer.write(self.0.as_slice())?;
        Ok(())
    }
}

impl RtpsDeserialize for SerializedPayload {
    fn deserialize(bytes: &[u8], _endianness: EndianessFlag) -> RtpsSerdesResult<Self> {
        Ok(SerializedPayload(Vec::from(bytes)))
    }
}

#[derive(PartialEq, Debug, Clone, Copy, Hash, Eq)]
pub struct ProtocolVersion {
    pub major: u8,
    pub minor: u8,
}

impl RtpsSerialize for ProtocolVersion {
    fn serialize(&self, writer: &mut impl std::io::Write, _endianness: EndianessFlag) -> RtpsSerdesResult<()> {
        writer.write(&[self.major])?;
        writer.write(&[self.minor])?;
        Ok(())
    }
}

impl RtpsDeserialize for ProtocolVersion {
    fn deserialize(bytes: &[u8], _endianness: EndianessFlag) -> RtpsSerdesResult<Self> {
        let major = bytes[0];
        let minor = bytes[1];
        Ok(ProtocolVersion{major, minor})
    }
}

#[derive(PartialEq, Hash, Eq, Debug, Copy, Clone)]
pub struct Locator {
    pub kind: Long,
    pub port: ULong,
    pub address: [u8; 16],
}

impl Locator {
    pub fn new(kind: i32, port: u32, address: [u8; 16]) -> Locator {
        Locator {
            kind: Long(kind),
            port: ULong(port),
            address,
        }
    }
}

impl RtpsSerialize for Locator {
    fn serialize(&self, writer: &mut impl std::io::Write, endianness: EndianessFlag) -> RtpsSerdesResult<()> {
        self.kind.serialize(writer, endianness)?;
        self.port.serialize(writer, endianness)?;
        writer.write(&self.address)?;
        Ok(())
    }
}

impl RtpsDeserialize for Locator {
    fn deserialize(bytes: &[u8], endianness: EndianessFlag) -> RtpsSerdesResult<Self> {
        let kind = Long::deserialize(&bytes[0..4], endianness)?;
        let port = ULong::deserialize(&bytes[4..8], endianness)?;
        let address = bytes[8..24].try_into()?;
        Ok(Self {kind, port, address})
    }
}

#[test]
fn serialize_locator() {
    let locator = Locator::new(100, 200, [1, 2, 3, 4, 5, 6, 7, 8, 9, 10, 11, 12, 13, 14, 15, 16]);
    let expected = vec![
        100, 0, 0, 0, // kind
        200, 0, 0, 0, // port
         1,  2,  3,  4, // address
         5,  6,  7,  8, // address
         9, 10, 11, 12, // address
        13, 14, 15, 16, // address
    ];
    let mut writer = Vec::new();
    locator.serialize(&mut writer, EndianessFlag::LittleEndian).unwrap();
    assert_eq!(expected, writer);
}

#[test]
fn deserialize_locator() {
    let expected = Locator::new(100, 200, [1, 2, 3, 4, 5, 6, 7, 8, 9, 10, 11, 12, 13, 14, 15, 16]);
    let bytes = vec![
        100, 0, 0, 0, // kind
        200, 0, 0, 0, // port
         1,  2,  3,  4, // address
         5,  6,  7,  8, // address
         9, 10, 11, 12, // address
        13, 14, 15, 16, // address
    ];
    let result = Locator::deserialize(&bytes, EndianessFlag::LittleEndian).unwrap();
    assert_eq!(expected, result);
}

#[derive(Hash, PartialEq, Eq, Debug, Clone, Copy)]
pub struct GUID {
    prefix: GuidPrefix,
    entity_id: EntityId,
}

impl GUID {
    pub fn new(prefix: GuidPrefix, entity_id: EntityId) -> GUID {
        GUID { prefix, entity_id }
    }

    pub fn prefix(&self) -> &GuidPrefix {
        &self.prefix
    }

    pub fn entity_id(&self) -> &EntityId {
        &self.entity_id
    }
}

#[derive(PartialEq, Debug, Eq, Hash)]
pub struct BuiltInEndPointSet {
    value: u32,
}

pub enum BuiltInEndPoints {
    ParticipantAnnouncer = 0,
    ParticipantDetector = 1,
    PublicationsAnnouncer = 2,
    PublicationsDetector = 3,
    SubscriptionsAnnouncer = 4,
    SubscriptionsDetector = 5,

    /*
    The following have been deprecated in version 2.4 of the
    specification. These bits should not be used by versions of the
    protocol equal to or newer than the deprecated version unless
    they are used with the same meaning as in versions prior to the
    deprecated version.
    @position(6) DISC_BUILTIN_ENDPOINT_PARTICIPANT_PROXY_ANNOUNCER,
    @position(7) DISC_BUILTIN_ENDPOINT_PARTICIPANT_PROXY_DETECTOR,
    @position(8) DISC_BUILTIN_ENDPOINT_PARTICIPANT_STATE_ANNOUNCER,
    @position(9) DISC_BUILTIN_ENDPOINT_PARTICIPANT_STATE_DETECTOR,
    */
    ParticipantMessageDataWriter = 10,
    ParticipantMessageDataReader = 11,

    /*
    Bits 12-15 have been reserved by the DDS-Xtypes 1.2 Specification
    and future revisions thereof.
    Bits 16-27 have been reserved by the DDS-Security 1.1 Specification
    and future revisions thereof.
    */
    TopicsAnnouncer = 28,
    TopicsDetector = 29,
}

impl BuiltInEndPointSet {
    pub fn new(value: u32) -> Self {
        BuiltInEndPointSet { value }
    }

    pub fn has(&self, endpoint: BuiltInEndPoints) -> bool {
        let bit_position = endpoint as u8;
        let bitmask = 1 << bit_position;
        (self.value & bitmask) >> bit_position == 1
    }
}
#[derive(Debug, PartialEq, Copy, Clone)]
pub struct VendorId(pub [u8; 2]);

impl RtpsSerialize for VendorId {
    fn serialize(&self, writer: &mut impl std::io::Write, _endianness: EndianessFlag) -> RtpsSerdesResult<()> {
        writer.write(&self.0)?;
        Ok(())
    }
}

impl RtpsDeserialize for VendorId {
    fn deserialize(bytes: &[u8], _endianness: EndianessFlag) -> RtpsSerdesResult<Self> {
        Ok(VendorId(bytes[0..2].try_into()?))
    }
}

#[derive(Debug, PartialEq, Eq, Copy, Clone, Hash)]
pub struct GuidPrefix(pub [u8; 12]);

impl RtpsSerialize for GuidPrefix {
    fn serialize(&self, writer: &mut impl std::io::Write, _endianness: EndianessFlag) -> RtpsSerdesResult<()> {
        writer.write(&self.0)?;
        Ok(())
    }
}

impl RtpsDeserialize for GuidPrefix {
    fn deserialize(bytes: &[u8], _endianness: EndianessFlag) -> RtpsSerdesResult<Self> {
        Ok(GuidPrefix(bytes[0..12].try_into()?))
    }    
}

pub type InstanceHandle = [u8; 16];




#[derive(PartialEq, Debug)]
pub struct FragmentNumberSet {
    base: FragmentNumber,
    set: BTreeSet<FragmentNumber>,
}

impl FragmentNumberSet {
    pub fn new(set: BTreeSet<FragmentNumber>) -> Self { 
        let base = *set.iter().next().unwrap_or(&FragmentNumber(ULong(0)));
        Self {base, set } 
    }
}

impl RtpsSerialize for FragmentNumberSet {
    fn serialize(&self, writer: &mut impl Write, endianness: EndianessFlag) -> RtpsSerdesResult<()> {
        let num_bits = if self.set.is_empty() {
            0 
        } else {
            (usize::from(self.set.iter().last().unwrap().0) - usize::from(self.base.0)) + 1
        };
        let m = (num_bits + 31) / 32;
        let mut bitmaps = vec![0_u32; m];
        self.base.serialize(writer, endianness)?;
        ULong::from(num_bits).serialize(writer, endianness)?;
        for seq_num in &self.set {
            let delta_n = (usize::from(seq_num.0) - usize::from(self.base.0)) as usize;
            let bitmap_i = delta_n / 32;
            let bitmask = 1 << (31 - delta_n % 32);
            bitmaps[bitmap_i] |= bitmask;
        };
        for bitmap in bitmaps {
            ULong(bitmap).serialize(writer, endianness)?;
        }
        Ok(())
    }
}
impl RtpsDeserialize for FragmentNumberSet {
    fn deserialize(bytes: &[u8], endianness: EndianessFlag) -> RtpsSerdesResult<Self> {
        let base = FragmentNumber::deserialize(&bytes[0..4], endianness)?;
        let num_bits = ULong::deserialize(&bytes[4..8], endianness)?.0 as usize;

        // Get bitmaps from "long"s that follow the numBits field in the message
        // Note that the amount of bitmaps that are included in the message are 
        // determined by the number of bits (32 max per bitmap, and a max of 256 in 
        // total which means max 8 bitmap "long"s)
        let m = (num_bits + 31) / 32;        
        let mut bitmaps = Vec::with_capacity(m);
        for i in 0..m {
            let index_of_byte_current_bitmap = 8 + i * 4;
            bitmaps.push(Long::deserialize(&bytes[index_of_byte_current_bitmap..], endianness)?.0);
        };
        // Interpet the bitmaps and insert the sequence numbers if they are encode in the bitmaps
        let mut set = BTreeSet::new(); 
        for delta_n in 0..num_bits {
            let bitmask = 1 << (31 - delta_n % 32);
            if  bitmaps[delta_n / 32] & bitmask == bitmask {               
                let frag_num = FragmentNumber(ULong::from(delta_n + usize::from(base.0)));
                set.insert(frag_num);
            }
        }
        Ok(Self {base, set})
    }    
}



#[derive(Debug, PartialEq)]
pub struct LocatorList(pub Vec<Locator>);

impl RtpsSerialize for LocatorList {
    fn serialize(&self, writer: &mut impl std::io::Write, endianness: EndianessFlag) -> RtpsSerdesResult<()> {
        let num_locators = ULong::from(self.0.len());
        num_locators.serialize(writer, endianness)?;
        for locator in &self.0 {
            locator.serialize(writer, endianness)?;
        };
        Ok(())
    }
}

impl RtpsDeserialize for LocatorList {
    fn deserialize(bytes: &[u8], endianness: EndianessFlag) -> RtpsSerdesResult<Self> {
        let size = bytes.len();
        let num_locators = ULong::deserialize(&bytes[0..4], endianness)?;
        let mut locators = Vec::<Locator>::new();
        let mut index = 4;
        while index < size && locators.len() < usize::from(num_locators) {
            let locator = Locator::deserialize( &bytes[index..], endianness)?;
            index += locator.octets();
            locators.push(locator);
        };
        Ok(Self(locators))
    }
}


#[test]
fn serialize_locator_list() {
    let address = [1, 2, 3, 4, 5, 6, 7, 8, 9, 10, 11, 12, 13, 14, 15, 16];
    let locator_list = LocatorList(vec![
        Locator::new(100, 200, address),
        Locator::new(101, 201, address),
    ]);
    let expected = vec![
        2, 0, 0, 0, // numLocators
        100, 0, 0, 0, // Locator 1: kind
        200, 0, 0, 0, // Locator 1: port
         1,  2,  3,  4, // Locator 1: address
         5,  6,  7,  8, // Locator 1: address
         9, 10, 11, 12, // Locator 1: address
        13, 14, 15, 16, // Locator 1: address
        101, 0, 0, 0, // Locator 2: kind
        201, 0, 0, 0, // Locator 2: port
         1,  2,  3,  4, // Locator 2: address
         5,  6,  7,  8, // Locator 2: address
         9, 10, 11, 12, // Locator 2: address
        13, 14, 15, 16, // Locator 2: address
    ];
    let mut writer = Vec::new();
    locator_list.serialize(&mut writer, EndianessFlag::LittleEndian).unwrap();
    assert_eq!(expected, writer);
}

#[test]
fn deserialize_locator_list() {
    let bytes = vec![
        2, 0, 0, 0,   // numLocators
        100, 0, 0, 0, // Locator 1: kind
        200, 0, 0, 0, // Locator 1: port
         1,  2,  3,  4, // Locator 1: address
         5,  6,  7,  8, // Locator 1: address
         9, 10, 11, 12, // Locator 1: address
        13, 14, 15, 16, // Locator 1: address
        101, 0, 0, 0, // Locator 2: kind
        201, 0, 0, 0, // Locator 2: port
         1,  2,  3,  4, // Locator 2: address
         5,  6,  7,  8, // Locator 2: address
         9, 10, 11, 12, // Locator 2: address
        13, 14, 15, 16, // Locator 2: address
    ];
    let address = [1, 2, 3, 4, 5, 6, 7, 8, 9, 10, 11, 12, 13, 14, 15, 16];
    let expected = LocatorList(vec![
        Locator::new(100, 200, address),
        Locator::new(101, 201, address),
    ]);
    let result = LocatorList::deserialize(&bytes, EndianessFlag::LittleEndian).unwrap();
    assert_eq!(expected, result);
}

#[cfg(test)]
mod tests {
    use super::*;

    ///////////////////////// Entity Key Tests ////////////////////////
    #[test]
    fn test_entity_key_serialization_deserialization_big_endian() {
        let mut vec = Vec::new();
        let test_entity_key = EntityKey([5,20,250]);

        
        const TEST_ENTITY_KEY_BIG_ENDIAN : [u8;3] = [5,20,250];
        test_entity_key.serialize(&mut vec, EndianessFlag::BigEndian).unwrap();
        assert_eq!(vec, TEST_ENTITY_KEY_BIG_ENDIAN);
        assert_eq!(EntityKey::deserialize(&vec, EndianessFlag::LittleEndian).unwrap(), test_entity_key);
    }

    #[test]
    fn test_entity_key_serialization_deserialization_little_endian() {
        let mut vec = Vec::new();
        let test_entity_key = EntityKey([5,20,250]);

        
        const TEST_ENTITY_KEY_BIG_ENDIAN : [u8;3] = [5,20,250];
        test_entity_key.serialize(&mut vec, EndianessFlag::LittleEndian).unwrap();
        assert_eq!(vec, TEST_ENTITY_KEY_BIG_ENDIAN);
        assert_eq!(EntityKey::deserialize(&vec, EndianessFlag::LittleEndian).unwrap(), test_entity_key);
    }

    #[test]
    fn test_invalid_entity_key_deserialization() {
        let too_big_vec = vec![1,2,3,4];

        let expected_error = EntityKey::deserialize(&too_big_vec, EndianessFlag::LittleEndian);
        match expected_error {
            Err(RtpsSerdesError::WrongSize) => assert!(true),
            _ => assert!(false),
        };

        let too_small_vec = vec![1,2,3,4];

        let expected_error = EntityKey::deserialize(&too_small_vec, EndianessFlag::LittleEndian);
        match expected_error {
            Err(RtpsSerdesError::WrongSize) => assert!(true),
            _ => assert!(false),
        };
    }


    ///////////////////////// Entity Kind Tests ////////////////////////

    #[test]
    fn test_entity_kind_serialization_deserialization_big_endian() {
        let mut vec = Vec::new();
        let test_entity_kind = EntityKind::BuiltInWriterWithKey;

        
        const TEST_ENTITY_KIND_BIG_ENDIAN : [u8;1] = [0xc2];
        test_entity_kind.serialize(&mut vec, EndianessFlag::BigEndian).unwrap();
        assert_eq!(vec, TEST_ENTITY_KIND_BIG_ENDIAN);
        assert_eq!(EntityKind::deserialize(&vec, EndianessFlag::BigEndian).unwrap(), test_entity_kind);
    }

    #[test]
    fn test_entity_kind_serialization_deserialization_little_endian() {
        let mut vec = Vec::new();
        let test_entity_kind = EntityKind::BuiltInWriterWithKey;

        
        const TEST_ENTITY_KIND_LITTLE_ENDIAN : [u8;1] = [0xc2];
        test_entity_kind.serialize(&mut vec, EndianessFlag::LittleEndian).unwrap();
        assert_eq!(vec, TEST_ENTITY_KIND_LITTLE_ENDIAN);
        assert_eq!(EntityKind::deserialize(&vec, EndianessFlag::LittleEndian).unwrap(), test_entity_kind);
    }

    #[test]
    fn test_invalid_entity_kind_deserialization() {
        let too_big_vec = vec![1,2,3,4];

        let expected_error = EntityKind::deserialize(&too_big_vec, EndianessFlag::LittleEndian);
        match expected_error {
            Err(RtpsSerdesError::WrongSize) => assert!(true),
            _ => assert!(false),
        };

        let wrong_vec = vec![0xf3];

        let expected_error = EntityKind::deserialize(&wrong_vec, EndianessFlag::LittleEndian);
        match expected_error {
            Err(RtpsSerdesError::InvalidEnumRepresentation) => assert!(true),
            _ => assert!(false),
        };
    }

    ///////////////////////// Entity Id Tests ////////////////////////
    #[test]
    fn test_entity_id_serialization_deserialization_big_endian() {
        let mut vec = Vec::new();
        let test_entity_id = constants::ENTITYID_BUILTIN_PARTICIPANT_MESSAGE_READER;

        const TEST_ENTITY_ID_BIG_ENDIAN : [u8;4] = [0, 0x02, 0x00, 0xc4];
        test_entity_id.serialize(&mut vec, EndianessFlag::BigEndian).unwrap();
        assert_eq!(vec, TEST_ENTITY_ID_BIG_ENDIAN);
        assert_eq!(EntityId::deserialize(&vec, EndianessFlag::BigEndian).unwrap(), test_entity_id);
    }

    #[test]
    fn test_entity_id_serialization_deserialization_little_endian() {
        let mut vec = Vec::new();
        let test_entity_id = constants::ENTITYID_BUILTIN_PARTICIPANT_MESSAGE_READER;

        const TEST_ENTITY_ID_LITTLE_ENDIAN : [u8;4] = [0, 0x02, 0x00, 0xc4];
        test_entity_id.serialize(&mut vec, EndianessFlag::LittleEndian).unwrap();
        assert_eq!(vec, TEST_ENTITY_ID_LITTLE_ENDIAN);
        assert_eq!(EntityId::deserialize(&vec, EndianessFlag::LittleEndian).unwrap(), test_entity_id);
    }

    #[test]
    fn test_invalid_entity_id_deserialization() {
        let too_big_vec = vec![1,2,3,4,5,5];

        let expected_error = EntityId::deserialize(&too_big_vec, EndianessFlag::LittleEndian);
        match expected_error {
            Err(RtpsSerdesError::WrongSize) => assert!(true),
            _ => assert!(false),
        };

        let wrong_vec = vec![1,2,3,0xf3];

        let expected_error = EntityId::deserialize(&wrong_vec, EndianessFlag::LittleEndian);
        match expected_error {
            Err(RtpsSerdesError::InvalidEnumRepresentation) => assert!(true),
            _ => assert!(false),
        };
    }


    

    ///////////////////////// Sequence Number Tests ////////////////////////
    #[test]
    fn test_sequence_number_serialization_deserialization_big_endian() {
        let mut vec = Vec::new();
        let test_sequence_number = SequenceNumber(1987612345679);

        
        const TEST_SEQUENCE_NUMBER_BIG_ENDIAN : [u8;8] = [0x00, 0x00, 0x01, 0xCE, 0xC6, 0xED, 0x85, 0x4F];
        test_sequence_number.serialize(&mut vec, EndianessFlag::BigEndian).unwrap();
        assert_eq!(vec, TEST_SEQUENCE_NUMBER_BIG_ENDIAN);
        assert_eq!(SequenceNumber::deserialize(&vec, EndianessFlag::BigEndian).unwrap(), test_sequence_number);
    }

    #[test]
    fn test_sequence_number_serialization_deserialization_little_endian() {
        let mut vec = Vec::new();
        let test_sequence_number = SequenceNumber(1987612345679);

        
        const TEST_SEQUENCE_NUMBER_LITTLE_ENDIAN : [u8;8] = [0xCE, 0x01, 0x00, 0x00, 0x4F, 0x85, 0xED, 0xC6];
        test_sequence_number.serialize(&mut vec, EndianessFlag::LittleEndian).unwrap();
        assert_eq!(vec, TEST_SEQUENCE_NUMBER_LITTLE_ENDIAN);
        assert_eq!(SequenceNumber::deserialize(&vec, EndianessFlag::LittleEndian).unwrap(), test_sequence_number);
    }

    #[test]
    fn test_sequence_number_serialization_deserialization_multiple_combinations() {
        let mut vec = Vec::new();
        
        {
            let test_sequence_number_i64_max = SequenceNumber(std::i64::MAX);
            test_sequence_number_i64_max.serialize(&mut vec, EndianessFlag::LittleEndian).unwrap();
            assert_eq!(SequenceNumber::deserialize(&vec, EndianessFlag::LittleEndian).unwrap(), test_sequence_number_i64_max);
            vec.clear();

            test_sequence_number_i64_max.serialize(&mut vec, EndianessFlag::BigEndian).unwrap();
            assert_eq!(SequenceNumber::deserialize(&vec, EndianessFlag::BigEndian).unwrap(), test_sequence_number_i64_max);
            vec.clear();
        }

        {
            let test_sequence_number_i64_min = SequenceNumber(std::i64::MIN);
            test_sequence_number_i64_min.serialize(&mut vec, EndianessFlag::LittleEndian).unwrap();
            assert_eq!(SequenceNumber::deserialize(&vec, EndianessFlag::LittleEndian).unwrap(), test_sequence_number_i64_min);
            vec.clear();

            test_sequence_number_i64_min.serialize(&mut vec, EndianessFlag::BigEndian).unwrap();
            assert_eq!(SequenceNumber::deserialize(&vec, EndianessFlag::BigEndian).unwrap(), test_sequence_number_i64_min);
            vec.clear();
        }

        {
            let test_sequence_number_zero = SequenceNumber(0);
            test_sequence_number_zero.serialize(&mut vec, EndianessFlag::LittleEndian).unwrap();
            assert_eq!(SequenceNumber::deserialize(&vec, EndianessFlag::LittleEndian).unwrap(), test_sequence_number_zero);
            vec.clear();

            test_sequence_number_zero.serialize(&mut vec, EndianessFlag::BigEndian).unwrap();
            assert_eq!(SequenceNumber::deserialize(&vec, EndianessFlag::BigEndian).unwrap(), test_sequence_number_zero);
            vec.clear();
        }
    }

    #[test]
    fn test_invalid_sequence_number_deserialization() {
        let wrong_vec = vec![1,2,3,4];

        let expected_error = SequenceNumber::deserialize(&wrong_vec, EndianessFlag::LittleEndian);
        match expected_error {
            Err(RtpsSerdesError::WrongSize) => assert!(true),
            _ => assert!(false),
        };
    }

    ///////////////////////// SequenceNumberSet Tests ////////////////////////

    #[test]
    fn sequence_number_set_constructor() {
        let expected = SequenceNumberSet{
            base: SequenceNumber(1001),
            set:  [SequenceNumber(1001), SequenceNumber(1003)].iter().cloned().collect(),
        };
        let result = SequenceNumberSet::new([SequenceNumber(1001), SequenceNumber(1003)].iter().cloned().collect());
        assert_eq!(expected, result);
    }

    #[test]
    fn sequence_number_set_constructor_empty_set() {        
        let expected = SequenceNumberSet{
            base: SequenceNumber(0),
            set:  [].iter().cloned().collect(),
        };
        let result = SequenceNumberSet::new([].iter().cloned().collect());
        assert_eq!(expected, result);
    }
    
    #[test]
    fn deserialize_sequence_number_set_empty() {
        let expected = SequenceNumberSet{
            base: SequenceNumber(3),
            set: [].iter().cloned().collect()
        };
        let bytes = vec![
            0, 0, 0, 0, // base
            0, 0, 0, 3, // base
            0, 0, 0, 0, // num bits
        ];
        let result = SequenceNumberSet::deserialize(&bytes, EndianessFlag::BigEndian).unwrap();
        assert_eq!(expected, result);
    }
    
    #[test]
    fn deserialize_sequence_number_set_one_bitmap_be() {
        let expected = SequenceNumberSet{
            base: SequenceNumber(3),
            set: [SequenceNumber(3), SequenceNumber(4)].iter().cloned().collect()
        };
        let bytes = vec![
            0, 0, 0, 0, // base
            0, 0, 0, 3, // base
            0, 0, 0, 2, // num bits
            0b_11000000, 0b_00000000, 0b_00000000, 0b_00000000, 
        ];
        let result = SequenceNumberSet::deserialize(&bytes, EndianessFlag::BigEndian).unwrap();
        assert_eq!(expected, result);
    }
    
    #[test]
        fn deserialize_sequence_number_set_one_bitmap_le() {
        let expected = SequenceNumberSet{
            base: SequenceNumber(3),
            set: [SequenceNumber(3), SequenceNumber(4)].iter().cloned().collect()
        };
        let bytes = vec![
            0, 0, 0, 0, // base
            3, 0, 0, 0, // base
            2, 0, 0, 0, // num bits
            0b_00000000, 0b_00000000, 0b_00000000, 0b_11000000, 
        ];
        let result = SequenceNumberSet::deserialize(&bytes, EndianessFlag::LittleEndian).unwrap();
        assert_eq!(expected, result);
    }
    
    #[test]
    fn deserialize_sequence_number_set_multiple_bitmaps() {
        let expected = SequenceNumberSet{
            base: SequenceNumber(1000),
            set: [SequenceNumber(1001), SequenceNumber(1003), SequenceNumber(1032), SequenceNumber(1033)].iter().cloned().collect()
        };
        let bytes = vec![
            0, 0, 0, 0, // base
            0, 0, 3, 232, // base
            0, 0, 0, 34, // num bits
            0b_01010000, 0b_00000000, 0b_00000000, 0b_00000000, 
            0b_11000000, 0b_00000000, 0b_00000000, 0b_00000000, 
        ];
        let result = SequenceNumberSet::deserialize(&bytes, EndianessFlag::BigEndian).unwrap();
        assert_eq!(expected, result);
    }
    
    #[test]
    fn deserialize_sequence_number_set_max_bitmaps_big_endian() {
        let expected = SequenceNumberSet{
            base: SequenceNumber(1000),
            set: [SequenceNumber(1000), SequenceNumber(1255)].iter().cloned().collect()
        };
        let bytes = vec![
            0, 0, 0, 0, // base
            0, 0, 0x03, 0xE8, // base
            0, 0, 0x01, 0x00, // num bits
            0b_10000000, 0b_00000000, 0b_00000000, 0b_00000000, 
            0b_00000000, 0b_00000000, 0b_00000000, 0b_00000000, 
            0b_00000000, 0b_00000000, 0b_00000000, 0b_00000000,
            0b_00000000, 0b_00000000, 0b_00000000, 0b_00000000,
            0b_00000000, 0b_00000000, 0b_00000000, 0b_00000000,
            0b_00000000, 0b_00000000, 0b_00000000, 0b_00000000,
            0b_00000000, 0b_00000000, 0b_00000000, 0b_00000000,
            0b_00000000, 0b_00000000, 0b_00000000, 0b_00000001,
        ];
        let result = SequenceNumberSet::deserialize(&bytes, EndianessFlag::BigEndian).unwrap();
        assert_eq!(expected, result);
    }

    #[test]
    fn deserialize_sequence_number_set_max_bitmaps_little_endian() {
        let expected = SequenceNumberSet{
            base: SequenceNumber(1000),
            set: [SequenceNumber(1000), SequenceNumber(1255)].iter().cloned().collect()
        };
        let bytes = vec![
            0, 0, 0, 0, // base
            0xE8, 0x03, 0, 0, // base
            0x00, 0x01, 0, 0, // num bits
            0b_00000000, 0b_00000000, 0b_00000000, 0b_10000000, 
            0b_00000000, 0b_00000000, 0b_00000000, 0b_00000000, 
            0b_00000000, 0b_00000000, 0b_00000000, 0b_00000000,
            0b_00000000, 0b_00000000, 0b_00000000, 0b_00000000,
            0b_00000000, 0b_00000000, 0b_00000000, 0b_00000000,
            0b_00000000, 0b_00000000, 0b_00000000, 0b_00000000,
            0b_00000000, 0b_00000000, 0b_00000000, 0b_00000000,
            0b_00000001, 0b_00000000, 0b_00000000, 0b_00000000, 
        ];
        let result = SequenceNumberSet::deserialize(&bytes, EndianessFlag::LittleEndian).unwrap();
        assert_eq!(expected, result);
    }

    #[test]
    fn deserialize_sequence_number_set_as_of_example_in_standard_be() {
        // Example in standard "1234:/12:00110"
        let bytes = [
            0x00, 0x00, 0x00, 0x00, 
            0x00, 0x00, 0x04, 0xD2, 
            0x00, 0x00, 0x00, 0x0C, 
            0x30, 0x00, 0x00, 0x00, 
        ];
        let set = SequenceNumberSet::deserialize(&bytes, EndianessFlag::BigEndian).unwrap().set;
        assert!(!set.contains(&SequenceNumber(1234)));
        assert!(!set.contains(&SequenceNumber(1235)));
        assert!(set.contains(&SequenceNumber(1236)));
        assert!(set.contains(&SequenceNumber(1237)));
        for seq_num in 1238..1245 {
            assert!(!set.contains(&SequenceNumber(seq_num)));
        }
    }
    
    #[test]
    fn deserialize_sequence_number_set_as_of_example_in_standard_le() {
        // Example in standard "1234:/12:00110"
        let bytes = [
            0x00, 0x00, 0x00, 0x00, 
            0xD2, 0x04, 0x00, 0x00, 
            0x0C, 0x00, 0x00, 0x00, 
            0x00, 0x00, 0x00, 0x30, 
        ];
        let set = SequenceNumberSet::deserialize(&bytes, EndianessFlag::LittleEndian).unwrap().set;
        assert!(!set.contains(&SequenceNumber(1234)));
        assert!(!set.contains(&SequenceNumber(1235)));
        assert!(set.contains(&SequenceNumber(1236)));
        assert!(set.contains(&SequenceNumber(1237)));
        for seq_num in 1238..1245 {
            assert!(!set.contains(&SequenceNumber(seq_num)));
        }
    }
        
    
    #[test]
    fn serialize_sequence_number_set() {
        let set = SequenceNumberSet{
            base: SequenceNumber(3),
            set: [SequenceNumber(3), SequenceNumber(4)].iter().cloned().collect()
        };
        let mut writer = Vec::new();
        set.serialize(&mut writer, EndianessFlag::BigEndian).unwrap();
        let expected = vec![
            0, 0, 0, 0, // base
            0, 0, 0, 3, // base
            0, 0, 0, 2, // num bits
            0b_11000000, 0b_00000000, 0b_00000000, 0b_00000000, 
        ];
        assert_eq!(expected, writer);
    
    
        let set = SequenceNumberSet{
            base: SequenceNumber(1),
            set: [SequenceNumber(3), SequenceNumber(4)].iter().cloned().collect()
        };
        let mut writer = Vec::new();
        set.serialize(&mut writer, EndianessFlag::LittleEndian).unwrap();
        let expected = vec![
            0, 0, 0, 0, // base
            1, 0, 0, 0, // base
            4, 0, 0, 0, // num bits
            0b_00000000, 0b_00000000, 0b_00000000, 0b_00110000, 
        ];
        assert_eq!(expected, writer);
    
        let mut writer = Vec::new();
        set.serialize(&mut writer, EndianessFlag::BigEndian).unwrap();
        let expected = vec![
            0, 0, 0, 0, // base
            0, 0, 0, 1, // base
            0, 0, 0, 4, // num bits
            0b_00110000, 0b_00000000, 0b_00000000, 0b_00000000,  
        ];
        assert_eq!(expected, writer);
    
    
        let set = SequenceNumberSet{
            base: SequenceNumber(1000),
            set: [SequenceNumber(1001), SequenceNumber(1003), SequenceNumber(1032), SequenceNumber(1033)].iter().cloned().collect()
        };
        let mut writer = Vec::new();
        set.serialize(&mut writer, EndianessFlag::BigEndian).unwrap();
        let expected = vec![
            0, 0, 0, 0, // base
            0, 0, 3, 232, // base
            0, 0, 0, 34, // num bits
            0b_01010000, 0b_00000000, 0b_00000000, 0b_00000000, 
            0b_11000000, 0b_00000000, 0b_00000000, 0b_00000000, 
        ];
        assert_eq!(expected, writer);
    }

    

    ///////////////////////// FragmentNumberSet Tests ////////////////////////

    #[test]
    fn fragment_number_set_constructor() {
        let expected = FragmentNumberSet{
            base: FragmentNumber(ULong(1001)),
            set:  [FragmentNumber(ULong(1001)), FragmentNumber(ULong(1003))].iter().cloned().collect(),
        };
        let result = FragmentNumberSet::new([FragmentNumber(ULong(1001)), FragmentNumber(ULong(1003))].iter().cloned().collect());
        assert_eq!(expected, result);
    }

    #[test]
    fn deserialize_fragment_number_set() {
        let expected = FragmentNumberSet{
            base: FragmentNumber(ULong(3)),
            set: [FragmentNumber(ULong(3)), FragmentNumber(ULong(4))].iter().cloned().collect()
        };
        let bytes = vec![
            3, 0, 0, 0, // base
            2, 0, 0, 0, // num bits
            0b_00000000, 0b_00000000, 0b_00000000, 0b_11000000, 
        ];
        let result = FragmentNumberSet::deserialize(&bytes, EndianessFlag::LittleEndian).unwrap();
        assert_eq!(expected, result);
    }

    #[test]
    fn serialize_fragment_number_set() {
        let set = FragmentNumberSet{
            base: FragmentNumber(ULong(3)),
            set: [FragmentNumber(ULong(3)), FragmentNumber(ULong(4))].iter().cloned().collect()
        };
        let mut writer = Vec::new();
        set.serialize(&mut writer, EndianessFlag::BigEndian).unwrap();
        let expected = vec![
            0, 0, 0, 3, // base
            0, 0, 0, 2, // num bits
            0b_11000000, 0b_00000000, 0b_00000000, 0b_00000000, 
        ];
        assert_eq!(expected, writer);
    }

    
    ///////////////////////// Parameter List Tests ////////////////////////
    #[test]
    fn test_paramter_list_find() {
        #[derive(Debug,PartialEq)]
        enum SampleParameter {
            Parameter1,
            Parameter2,
        }

        impl Parameter for SampleParameter {
            fn new_from(_parameter_id: u16, _value: &[u8]) -> Option<Self> {
                unimplemented!()
            }

            fn parameter_id(&self) -> u16 {
                match self {
                    SampleParameter::Parameter1 => 0x0070,
                    SampleParameter::Parameter2 => 0x0071,
                }
            }

            fn value(&self) -> &[u8] {
                unimplemented!()
            }
        }

        let complete_list = ParameterList(vec![SampleParameter::Parameter1, SampleParameter::Parameter2]);
        assert_eq!(complete_list.find_parameter(SampleParameter::Parameter1.parameter_id()), Some(&SampleParameter::Parameter1));

        let partial_list = ParameterList(vec![SampleParameter::Parameter1]);
        assert_eq!(partial_list.find_parameter(SampleParameter::Parameter2.parameter_id()), None);
    }

     ///////////////////////// StatusInfo Tests ////////////////////////
     #[test]
     fn test_status_info_change_kind_conversions() {
        assert_eq!(ChangeKind::try_from(StatusInfo::from(ChangeKind::Alive)).unwrap(), ChangeKind::Alive);
        assert_eq!(ChangeKind::try_from(StatusInfo::from(ChangeKind::AliveFiltered)).unwrap(), ChangeKind::AliveFiltered);
        assert_eq!(ChangeKind::try_from(StatusInfo::from(ChangeKind::NotAliveUnregistered)).unwrap(), ChangeKind::NotAliveUnregistered);
        assert_eq!(ChangeKind::try_from(StatusInfo::from(ChangeKind::NotAliveDisposed)).unwrap(), ChangeKind::NotAliveDisposed);
     }



    ///////////////////////// BuiltInEndPointSet Tests ////////////////////////

    #[test]
    fn test_builtin_endpoint_set_participant_announcer() {
        assert_eq!(
            BuiltInEndPointSet::new(0).has(BuiltInEndPoints::ParticipantAnnouncer),
            false
        );
        assert_eq!(
            BuiltInEndPointSet::new(1).has(BuiltInEndPoints::ParticipantAnnouncer),
            true
        );
        assert_eq!(
            BuiltInEndPointSet::new(16).has(BuiltInEndPoints::ParticipantAnnouncer),
            false
        );
        assert_eq!(
            BuiltInEndPointSet::new(15).has(BuiltInEndPoints::ParticipantAnnouncer),
            true
        );
    }

    #[test]
    fn test_builtin_endpoint_set_participant_detector() {
        assert_eq!(
            BuiltInEndPointSet::new(0).has(BuiltInEndPoints::ParticipantDetector),
            false
        );
        assert_eq!(
            BuiltInEndPointSet::new(2).has(BuiltInEndPoints::ParticipantDetector),
            true
        );
        assert_eq!(
            BuiltInEndPointSet::new(16).has(BuiltInEndPoints::ParticipantDetector),
            false
        );
        assert_eq!(
            BuiltInEndPointSet::new(15).has(BuiltInEndPoints::ParticipantDetector),
            true
        );
    }

    #[test]
    fn test_builtin_endpoint_set_publications_announcer() {
        assert_eq!(
            BuiltInEndPointSet::new(0).has(BuiltInEndPoints::PublicationsAnnouncer),
            false
        );
        assert_eq!(
            BuiltInEndPointSet::new(4).has(BuiltInEndPoints::PublicationsAnnouncer),
            true
        );
        assert_eq!(
            BuiltInEndPointSet::new(16).has(BuiltInEndPoints::PublicationsAnnouncer),
            false
        );
        assert_eq!(
            BuiltInEndPointSet::new(15).has(BuiltInEndPoints::PublicationsAnnouncer),
            true
        );
    }

    #[test]
    fn test_builtin_endpoint_set_publications_detector() {
        assert_eq!(
            BuiltInEndPointSet::new(0).has(BuiltInEndPoints::PublicationsDetector),
            false
        );
        assert_eq!(
            BuiltInEndPointSet::new(8).has(BuiltInEndPoints::PublicationsDetector),
            true
        );
        assert_eq!(
            BuiltInEndPointSet::new(16).has(BuiltInEndPoints::PublicationsDetector),
            false
        );
        assert_eq!(
            BuiltInEndPointSet::new(15).has(BuiltInEndPoints::PublicationsDetector),
            true
        );
    }

    #[test]
    fn test_builtin_endpoint_set_subscriptions_announcer() {
        assert_eq!(
            BuiltInEndPointSet::new(0).has(BuiltInEndPoints::SubscriptionsAnnouncer),
            false
        );
        assert_eq!(
            BuiltInEndPointSet::new(16).has(BuiltInEndPoints::SubscriptionsAnnouncer),
            true
        );
        assert_eq!(
            BuiltInEndPointSet::new(32).has(BuiltInEndPoints::SubscriptionsAnnouncer),
            false
        );
        assert_eq!(
            BuiltInEndPointSet::new(31).has(BuiltInEndPoints::SubscriptionsAnnouncer),
            true
        );
    }

    #[test]
    fn test_builtin_endpoint_set_subscriptions_detector() {
        assert_eq!(
            BuiltInEndPointSet::new(0).has(BuiltInEndPoints::SubscriptionsDetector),
            false
        );
        assert_eq!(
            BuiltInEndPointSet::new(32).has(BuiltInEndPoints::SubscriptionsDetector),
            true
        );
        assert_eq!(
            BuiltInEndPointSet::new(31).has(BuiltInEndPoints::SubscriptionsDetector),
            false
        );
        assert_eq!(
            BuiltInEndPointSet::new(63).has(BuiltInEndPoints::SubscriptionsDetector),
            true
        );
    }

    #[test]
    fn test_builtin_endpoint_participant_message_data_writer() {
        assert_eq!(
            BuiltInEndPointSet::new(0).has(BuiltInEndPoints::ParticipantMessageDataWriter),
            false
        );
        assert_eq!(
            BuiltInEndPointSet::new(1024).has(BuiltInEndPoints::ParticipantMessageDataWriter),
            true
        );
        assert_eq!(
            BuiltInEndPointSet::new(1023).has(BuiltInEndPoints::ParticipantMessageDataWriter),
            false
        );
        assert_eq!(
            BuiltInEndPointSet::new(2047).has(BuiltInEndPoints::ParticipantMessageDataWriter),
            true
        );
    }

    #[test]
    fn test_builtin_endpoint_participant_message_data_reader() {
        assert_eq!(
            BuiltInEndPointSet::new(0).has(BuiltInEndPoints::ParticipantMessageDataReader),
            false
        );
        assert_eq!(
            BuiltInEndPointSet::new(2048).has(BuiltInEndPoints::ParticipantMessageDataReader),
            true
        );
        assert_eq!(
            BuiltInEndPointSet::new(2047).has(BuiltInEndPoints::ParticipantMessageDataReader),
            false
        );
        assert_eq!(
            BuiltInEndPointSet::new(4095).has(BuiltInEndPoints::ParticipantMessageDataReader),
            true
        );
    }

    #[test]
    fn test_builtin_endpoint_topics_announcer() {
        assert_eq!(
            BuiltInEndPointSet::new(0).has(BuiltInEndPoints::TopicsAnnouncer),
            false
        );
        assert_eq!(
            BuiltInEndPointSet::new(268435456).has(BuiltInEndPoints::TopicsAnnouncer),
            true
        );
        assert_eq!(
            BuiltInEndPointSet::new(268435455).has(BuiltInEndPoints::TopicsAnnouncer),
            false
        );
        assert_eq!(
            BuiltInEndPointSet::new(536870911).has(BuiltInEndPoints::TopicsAnnouncer),
            true
        );
    }

    #[test]
    fn test_builtin_endpoint_topics_detector() {
        assert_eq!(
            BuiltInEndPointSet::new(0).has(BuiltInEndPoints::TopicsDetector),
            false
        );
        assert_eq!(
            BuiltInEndPointSet::new(536870912).has(BuiltInEndPoints::TopicsDetector),
            true
        );
        assert_eq!(
            BuiltInEndPointSet::new(536870911).has(BuiltInEndPoints::TopicsDetector),
            false
        );
        assert_eq!(
            BuiltInEndPointSet::new(1073741823).has(BuiltInEndPoints::TopicsDetector),
            true
        );
    }

        
    #[test]
    fn duration_construction() {
        let result = Duration::try_from(std::time::Duration::new(2, 1)).unwrap();
        assert_eq!(result.seconds, 2);
        assert_eq!(result.fraction, 4);

        let result = Duration::try_from(std::time::Duration::from_millis(500)).unwrap();
        assert_eq!(result.seconds, 0);
        assert_eq!(result.fraction, 2_u32.pow(31));

        let result = Duration::try_from(std::time::Duration::from_secs(2_u64.pow(40)));
        assert!(result.is_err());  
    }

    #[test] #[should_panic]
    fn duration_from_invalid() {
        Duration::from_millis(2_u64.pow(32) * 1000 + 1);
    }

}

pub mod constants {
    use super::{VendorId, EntityId, EntityKey, EntityKind, Duration, ProtocolVersion};

    pub const VENDOR_ID: VendorId = VendorId([99,99]);

    pub const PROTOCOL_VERSION_2_1 : ProtocolVersion = ProtocolVersion{major: 2, minor: 1};
    pub const PROTOCOL_VERSION_2_2 : ProtocolVersion = ProtocolVersion{major: 2, minor: 2};
    pub const PROTOCOL_VERSION_2_4 : ProtocolVersion = ProtocolVersion{major: 2, minor: 4};

    pub const ENTITYID_UNKNOWN: EntityId = EntityId {
        entity_key: EntityKey([0, 0, 0x00]),
        entity_kind: EntityKind::UserDefinedUnknown,
    };

    pub const ENTITYID_PARTICIPANT: EntityId = EntityId {
        entity_key: EntityKey([0, 0, 0x01]),
        entity_kind: EntityKind::BuiltInParticipant,
    };

    pub const ENTITYID_SEDP_BUILTIN_TOPICS_ANNOUNCER: EntityId = EntityId {
        entity_key: EntityKey([0, 0, 0x02]),
        entity_kind: EntityKind::BuiltInWriterWithKey,
    };

    pub const ENTITYID_SEDP_BUILTIN_TOPICS_DETECTOR: EntityId = EntityId {
        entity_key: EntityKey([0, 0, 0x02]),
        entity_kind: EntityKind::BuiltInReaderWithKey,
    };

    pub const ENTITYID_SEDP_BUILTIN_PUBLICATIONS_ANNOUNCER: EntityId = EntityId {
        entity_key: EntityKey([0, 0, 0x03]),
        entity_kind: EntityKind::BuiltInWriterWithKey,
    };

    pub const ENTITYID_SEDP_BUILTIN_PUBLICATIONS_DETECTOR: EntityId = EntityId {
        entity_key: EntityKey([0, 0, 0x03]),
        entity_kind: EntityKind::BuiltInReaderWithKey,
    };

    pub const ENTITYID_SEDP_BUILTIN_SUBSCRIPTIONS_ANNOUNCER: EntityId = EntityId {
        entity_key: EntityKey([0, 0, 0x04]),
        entity_kind: EntityKind::BuiltInWriterWithKey,
    };

    pub const ENTITYID_SEDP_BUILTIN_SUBSCRIPTIONS_DETECTOR: EntityId = EntityId {
        entity_key: EntityKey([0, 0, 0x04]),
        entity_kind: EntityKind::BuiltInReaderWithKey,
    };

    pub const ENTITYID_SPDP_BUILTIN_PARTICIPANT_ANNOUNCER: EntityId = EntityId {
        entity_key: EntityKey([0, 0x01, 0x00]),
        entity_kind: EntityKind::BuiltInWriterWithKey,
    };

    pub const ENTITYID_SPDP_BUILTIN_PARTICIPANT_DETECTOR: EntityId = EntityId {
        entity_key: EntityKey([0, 0x01, 0x00]),
        entity_kind: EntityKind::BuiltInReaderWithKey,
    };

    pub const ENTITYID_BUILTIN_PARTICIPANT_MESSAGE_WRITER: EntityId = EntityId {
        entity_key: EntityKey([0, 0x02, 0x00]),
        entity_kind: EntityKind::BuiltInWriterWithKey,
    };

    pub const ENTITYID_BUILTIN_PARTICIPANT_MESSAGE_READER: EntityId = EntityId {
        entity_key: EntityKey([0, 0x02, 0x00]),
        entity_kind: EntityKind::BuiltInReaderWithKey,
    };

    pub const DURATION_ZERO: Duration = Duration {
        seconds: 0,
        fraction: 0,
    };

    pub const DURATION_INFINITE: Duration = Duration {
        seconds: 0x7fffffff,
        fraction: 0xffffffff,
    };
}<|MERGE_RESOLUTION|>--- conflicted
+++ resolved
@@ -227,77 +227,8 @@
     NotAliveUnregistered,
 }
 
-<<<<<<< HEAD
-=======
-#[derive(PartialEq, Eq, Hash, Debug, Clone, Copy)]
-pub struct Time {
-    seconds: u32,
-    fraction: u32,
-}
-
-impl Time {
-    pub fn new (seconds: u32, fraction: u32) -> Self {
-        Time {
-            seconds,
-            fraction,
-        }
-    }
-
-    pub fn now() -> Self {
-        let current_time = SystemTime::now().duration_since(SystemTime::UNIX_EPOCH).unwrap();
-        Time{seconds: current_time.as_secs() as u32 , fraction: current_time.subsec_nanos() as u32}
-    }
-}
- 
-impl RtpsSerialize for Time 
-{
-    fn serialize(&self, writer: &mut impl std::io::Write, endianness: EndianessFlag) -> RtpsSerdesResult<()>{
-        let seconds_bytes = PrimitiveSerdes::serialize_u32(self.seconds, endianness);
-        let fraction_bytes = PrimitiveSerdes::serialize_u32(self.fraction, endianness);
->>>>>>> 21667cd0
-
-
-<<<<<<< HEAD
-=======
-        Ok(())
-    }
-}
-
-impl RtpsDeserialize for Time {
-    fn deserialize(bytes: &[u8], endianness: EndianessFlag) -> RtpsSerdesResult<Self> {
-        SizeCheckers::check_size_equal(bytes, 8)?;
-
-        let seconds = PrimitiveSerdes::deserialize_u32(bytes[0..4].try_into()?, endianness);
-        let fraction = PrimitiveSerdes::deserialize_u32(bytes[4..8].try_into()?, endianness);
-
-        Ok(Time::new(seconds, fraction))
-    }
-}
-#[derive(Debug, PartialEq, Copy, Clone)]
-pub struct Count(pub i32);
-
-impl std::ops::AddAssign<i32> for Count {
-    fn add_assign(&mut self, rhs: i32) {
-        *self = Count(self.0+rhs)
-    }
-}
-
-impl RtpsSerialize for Count {
-    fn serialize(&self, writer: &mut impl std::io::Write, endianness: EndianessFlag) -> RtpsSerdesResult<()> {
-        writer.write(&PrimitiveSerdes::serialize_i32(self.0, endianness))?;
-
-        Ok(())
-    }
-}
-
-impl RtpsDeserialize for Count {
-    fn deserialize(bytes: &[u8], endianness: EndianessFlag) -> RtpsSerdesResult<Self> {
-        let value = PrimitiveSerdes::deserialize_i32(bytes.try_into()?, endianness);
-
-        Ok(Count(value))
-    }
-}
->>>>>>> 21667cd0
+
+
 
 #[derive(PartialEq, Eq, PartialOrd, Hash, Debug, Clone, Copy)]
 pub struct Duration {
