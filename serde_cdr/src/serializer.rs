use crate::unimplemented_compound::UnimplementedCompound;
use byteorder::{LittleEndian, WriteBytesExt};
use serde::{
    ser::{SerializeSeq, SerializeStruct, SerializeTuple},
    Serialize, Serializer,
};
use std::io::Write;

pub struct RtpsMessageSerializer<W> {
    pub writer: W,
}

pub struct SerializeCompound<'a, W: 'a> {
    ser: &'a mut RtpsMessageSerializer<W>,
}

impl<'a, W: Write> SerializeStruct for SerializeCompound<'a, W> {
    type Ok = ();
    type Error = crate::error::Error;

    fn serialize_field<T: Serialize + ?Sized>(
        &mut self,
        _key: &'static str,
        value: &T,
    ) -> Result<(), Self::Error> {
        value.serialize(&mut *self.ser)
    }

    fn end(self) -> Result<Self::Ok, Self::Error> {
        Ok(())
    }
}

impl<'a, W: Write> SerializeSeq for SerializeCompound<'a, W> {
    type Ok = ();
    type Error = crate::error::Error;

    fn serialize_element<T: Serialize + ?Sized>(&mut self, value: &T) -> Result<(), Self::Error> {
        value.serialize(&mut *self.ser)
    }

    fn end(self) -> Result<Self::Ok, Self::Error> {
        Ok(())
    }
}

impl<'a, W: Write> SerializeTuple for SerializeCompound<'a, W> {
    type Ok = ();
    type Error = crate::error::Error;

    fn serialize_element<T: Serialize + ?Sized>(
        &mut self,
        value: &T,
    ) -> Result<Self::Ok, Self::Error> {
        value.serialize(&mut *self.ser)
    }

    fn end(self) -> Result<Self::Ok, Self::Error> {
        Ok(())
    }
}

impl<'a, W: Write> Serializer for &'a mut RtpsMessageSerializer<W> {
    type Ok = ();
    type Error = crate::error::Error;

    type SerializeSeq = SerializeCompound<'a, W>;
    type SerializeTuple = SerializeCompound<'a, W>;
    type SerializeTupleStruct = UnimplementedCompound;
    type SerializeTupleVariant = UnimplementedCompound;
    type SerializeMap = UnimplementedCompound;
    type SerializeStruct = SerializeCompound<'a, W>;
    type SerializeStructVariant = UnimplementedCompound;

    fn serialize_bool(self, v: bool) -> Result<Self::Ok, Self::Error> {
        Ok(self.writer.write_u8(v as u8)?)
    }

    fn serialize_i8(self, v: i8) -> Result<Self::Ok, Self::Error> {
        Ok(self.writer.write_i8(v)?)
    }

    fn serialize_i16(self, v: i16) -> Result<Self::Ok, Self::Error> {
        Ok(self.writer.write_i16::<LittleEndian>(v)?)
    }

    fn serialize_i32(self, v: i32) -> Result<Self::Ok, Self::Error> {
        Ok(self.writer.write_i32::<LittleEndian>(v)?)
    }

    fn serialize_i64(self, v: i64) -> Result<Self::Ok, Self::Error> {
        Ok(self.writer.write_i64::<LittleEndian>(v)?)
    }

    fn serialize_u8(self, v: u8) -> Result<Self::Ok, Self::Error> {
        Ok(self.writer.write_u8(v)?)
    }

    fn serialize_u16(self, v: u16) -> Result<Self::Ok, Self::Error> {
        Ok(self.writer.write_u16::<LittleEndian>(v)?)
    }

    fn serialize_u32(self, v: u32) -> Result<Self::Ok, Self::Error> {
        Ok(self.writer.write_u32::<LittleEndian>(v)?)
    }

    fn serialize_u64(self, v: u64) -> Result<Self::Ok, Self::Error> {
        Ok(self.writer.write_u64::<LittleEndian>(v)?)
    }

    fn serialize_f32(self, v: f32) -> Result<Self::Ok, Self::Error> {
        Ok(self.writer.write_f32::<LittleEndian>(v)?)
    }

    fn serialize_f64(self, v: f64) -> Result<Self::Ok, Self::Error> {
        Ok(self.writer.write_f64::<LittleEndian>(v)?)
    }

    fn serialize_char(self, v: char) -> Result<Self::Ok, Self::Error> {
        self.writer.write(v.to_string().as_bytes())?;
        Ok(())
    }

    fn serialize_str(self, v: &str) -> Result<Self::Ok, Self::Error> {
        self.writer.write(v.as_bytes())?;
        Ok(())
    }

    fn serialize_bytes(self, v: &[u8]) -> Result<Self::Ok, Self::Error> {
        self.writer.write(v)?;
        Ok(())
    }

    fn serialize_none(self) -> Result<Self::Ok, Self::Error> {
        todo!()
    }

    fn serialize_some<T: ?Sized>(self, _value: &T) -> Result<Self::Ok, Self::Error>
    where
        T: Serialize,
    {
        todo!()
    }

    fn serialize_unit(self) -> Result<Self::Ok, Self::Error> {
        todo!()
    }

    fn serialize_unit_struct(self, _name: &'static str) -> Result<Self::Ok, Self::Error> {
        todo!()
    }

    fn serialize_unit_variant(
        self,
        _name: &'static str,
        _variant_index: u32,
        _variant: &'static str,
    ) -> Result<Self::Ok, Self::Error> {
        todo!()
    }

    fn serialize_newtype_struct<T: ?Sized>(
        self,
        _name: &'static str,
        value: &T,
    ) -> Result<Self::Ok, Self::Error>
    where
        T: Serialize,
    {
        value.serialize(self)
    }

    fn serialize_newtype_variant<T: ?Sized>(
        self,
        _name: &'static str,
        _variant_index: u32,
        _variant: &'static str,
        _value: &T,
    ) -> Result<Self::Ok, Self::Error>
    where
        T: Serialize,
    {
        todo!()
    }

    fn serialize_seq(self, len: Option<usize>) -> Result<Self::SerializeSeq, Self::Error> {

        match len {
            Some(len) => {
                if len > std::u32::MAX as usize {
                    return Err(Self::Error::NumberOutOfRange);
                }
                self.serialize_u32(len as u32)?
            },
            None => (),
        };
        Ok(SerializeCompound { ser: self })
    }

    fn serialize_tuple(self, _len: usize) -> Result<Self::SerializeTuple, Self::Error> {
        Ok(SerializeCompound { ser: self })
    }

    fn serialize_tuple_struct(
        self,
        _name: &'static str,
        _len: usize,
    ) -> Result<Self::SerializeTupleStruct, Self::Error> {
        todo!()
    }

    fn serialize_tuple_variant(
        self,
        _name: &'static str,
        _variant_index: u32,
        _variant: &'static str,
        _len: usize,
    ) -> Result<Self::SerializeTupleVariant, Self::Error> {
        todo!()
    }

    fn serialize_map(self, _len: Option<usize>) -> Result<Self::SerializeMap, Self::Error> {
        todo!()
    }

    fn serialize_struct(
        self,
        _name: &'static str,
        _len: usize,
    ) -> Result<Self::SerializeStruct, Self::Error> {
        Ok(SerializeCompound { ser: self })
    }

    fn serialize_struct_variant(
        self,
        _name: &'static str,
        _variant_index: u32,
        _variant: &'static str,
        _len: usize,
    ) -> Result<Self::SerializeStructVariant, Self::Error> {
        todo!()
    }
}

#[cfg(test)]
mod tests {
    use super::*;

    impl Default for RtpsMessageSerializer<Vec<u8>> {
        fn default() -> Self {
            Self {
                writer: Vec::<u8>::new(),
            }
        }
    }

    fn serialize<T: serde::Serialize>(value: T) -> Vec<u8> {
        let mut serializer = RtpsMessageSerializer {writer: Vec::<u8>::new()};
        value.serialize(&mut serializer).unwrap();
        serializer.writer
    }

    #[test]
    fn serialize_bool() {
        let mut serializer = RtpsMessageSerializer::default();

        serializer.serialize_bool(true).unwrap();
        assert_eq!(serializer.writer, vec![1]);

        let mut serializer = RtpsMessageSerializer::default();
        serializer.serialize_bool(false).unwrap();
        assert_eq!(serializer.writer, vec![0]);
    }

    #[test]
    fn serialize_u8() {
        let mut serializer = RtpsMessageSerializer::default();
        serializer.serialize_u8(4).unwrap();
        assert_eq!(serializer.writer, vec![4]);
    }

    #[test]
    fn serialize_multiple_u8() {
        let mut serializer = RtpsMessageSerializer::default();
        serializer.serialize_u8(4).unwrap();
        assert_eq!(serializer.writer, vec![4]);
        serializer.serialize_u8(5).unwrap();
        assert_eq!(serializer.writer, vec![4, 5]);
    }
    #[derive(Serialize)]
    struct SubmessageHeader {
        submessage_id: u8,
        flags: u8,
        octets_to_next_header: u16,
    }
    #[derive(Serialize)]
    struct Timestamp {
        seconds: i32,
        fraction: u32,
    }
    #[derive(Serialize)]
    struct InfoTimestampSubmessage {
        header: SubmessageHeader,
        timestamp: Timestamp,
    }

    #[test]
    fn serialize_submessage() {
        let submessage = InfoTimestampSubmessage {
            header: SubmessageHeader {
                submessage_id: 0x09,
                flags: 0b_0000_0001,
                octets_to_next_header: 8,
            },
            timestamp: Timestamp {
                seconds: 4,
                fraction: 2,
            },
        };

        let mut serializer = RtpsMessageSerializer::default();
        submessage.serialize(&mut serializer).unwrap();
        #[rustfmt::skip]
        assert_eq!(serializer.writer, vec![
            0x09, 0b_0000_0001, 8, 0, // Submessage header
            4, 0, 0, 0,               // Timestamp: seconds
            2, 0, 0, 0,               // Timestamp: fraction
        ]);
    }

    #[derive(Serialize)]
    struct NewType(u8);

    #[test]
    fn serialize_newtype() {
        let data = NewType(1);
        let mut serializer = RtpsMessageSerializer::default();
        data.serialize(&mut serializer).unwrap();
        assert_eq!(serializer.writer, vec![1]);
    }

    #[derive(Serialize)]
    struct Vector(Vec<u8>);

    #[test]
    fn serialize_vector() {
        let data = Vector(vec![1, 2]);
        let mut serializer = RtpsMessageSerializer::default();
        data.serialize(&mut serializer).unwrap();
        #[rustfmt::skip]
        assert_eq!(serializer.writer, vec![
            2, 0, 0, 0, // Length
            1, 2 // Data
        ]);
    }

    #[derive(Serialize)]
    struct TupleArray([u8; 2]);
    #[derive(Serialize)]
    struct TupleTuple((u8, u8));

    #[test]
    fn serialize_tuple_array() {
        let array = TupleArray([1, 2]);
        let mut serializer = RtpsMessageSerializer::default();
        array.serialize(&mut serializer).unwrap();
        assert_eq!(serializer.writer, vec![1, 2]);
    }

    #[test]
    fn serialize_tuple_tuple() {
        let tuple = TupleTuple((1, 2));
        let mut serializer = RtpsMessageSerializer::default();
        tuple.serialize(&mut serializer).unwrap();
        assert_eq!(serializer.writer, vec![1, 2]);
    }

<<<<<<< HEAD
    #[derive(PartialEq, Debug, Serialize)]
    struct ReferenceStruct<'a> {
        length: u8,
        #[serde(with = "serde_bytes")]
        data: &'a [u8]
    }

    #[test]
    fn serialize_reference_struct() {
        let value = ReferenceStruct{length: 2, data: &[3, 4]};

        assert_eq!(serialize(value), vec![2, 3, 4]);
=======
    #[test]
    fn serialize_bytes() {
        let data = &[1_u8,2][..];
        let mut serializer = RtpsMessageSerializer::default();
        data.serialize(&mut serializer).unwrap();
        #[rustfmt::skip]
        assert_eq!(serializer.writer, vec![
            1, 2 // Data
        ]);
>>>>>>> 017572f4
    }
}
<|MERGE_RESOLUTION|>--- conflicted
+++ resolved
@@ -1,403 +1,402 @@
-use crate::unimplemented_compound::UnimplementedCompound;
-use byteorder::{LittleEndian, WriteBytesExt};
-use serde::{
-    ser::{SerializeSeq, SerializeStruct, SerializeTuple},
-    Serialize, Serializer,
-};
-use std::io::Write;
-
-pub struct RtpsMessageSerializer<W> {
-    pub writer: W,
-}
-
-pub struct SerializeCompound<'a, W: 'a> {
-    ser: &'a mut RtpsMessageSerializer<W>,
-}
-
-impl<'a, W: Write> SerializeStruct for SerializeCompound<'a, W> {
-    type Ok = ();
-    type Error = crate::error::Error;
-
-    fn serialize_field<T: Serialize + ?Sized>(
-        &mut self,
-        _key: &'static str,
-        value: &T,
-    ) -> Result<(), Self::Error> {
-        value.serialize(&mut *self.ser)
-    }
-
-    fn end(self) -> Result<Self::Ok, Self::Error> {
-        Ok(())
-    }
-}
-
-impl<'a, W: Write> SerializeSeq for SerializeCompound<'a, W> {
-    type Ok = ();
-    type Error = crate::error::Error;
-
-    fn serialize_element<T: Serialize + ?Sized>(&mut self, value: &T) -> Result<(), Self::Error> {
-        value.serialize(&mut *self.ser)
-    }
-
-    fn end(self) -> Result<Self::Ok, Self::Error> {
-        Ok(())
-    }
-}
-
-impl<'a, W: Write> SerializeTuple for SerializeCompound<'a, W> {
-    type Ok = ();
-    type Error = crate::error::Error;
-
-    fn serialize_element<T: Serialize + ?Sized>(
-        &mut self,
-        value: &T,
-    ) -> Result<Self::Ok, Self::Error> {
-        value.serialize(&mut *self.ser)
-    }
-
-    fn end(self) -> Result<Self::Ok, Self::Error> {
-        Ok(())
-    }
-}
-
-impl<'a, W: Write> Serializer for &'a mut RtpsMessageSerializer<W> {
-    type Ok = ();
-    type Error = crate::error::Error;
-
-    type SerializeSeq = SerializeCompound<'a, W>;
-    type SerializeTuple = SerializeCompound<'a, W>;
-    type SerializeTupleStruct = UnimplementedCompound;
-    type SerializeTupleVariant = UnimplementedCompound;
-    type SerializeMap = UnimplementedCompound;
-    type SerializeStruct = SerializeCompound<'a, W>;
-    type SerializeStructVariant = UnimplementedCompound;
-
-    fn serialize_bool(self, v: bool) -> Result<Self::Ok, Self::Error> {
-        Ok(self.writer.write_u8(v as u8)?)
-    }
-
-    fn serialize_i8(self, v: i8) -> Result<Self::Ok, Self::Error> {
-        Ok(self.writer.write_i8(v)?)
-    }
-
-    fn serialize_i16(self, v: i16) -> Result<Self::Ok, Self::Error> {
-        Ok(self.writer.write_i16::<LittleEndian>(v)?)
-    }
-
-    fn serialize_i32(self, v: i32) -> Result<Self::Ok, Self::Error> {
-        Ok(self.writer.write_i32::<LittleEndian>(v)?)
-    }
-
-    fn serialize_i64(self, v: i64) -> Result<Self::Ok, Self::Error> {
-        Ok(self.writer.write_i64::<LittleEndian>(v)?)
-    }
-
-    fn serialize_u8(self, v: u8) -> Result<Self::Ok, Self::Error> {
-        Ok(self.writer.write_u8(v)?)
-    }
-
-    fn serialize_u16(self, v: u16) -> Result<Self::Ok, Self::Error> {
-        Ok(self.writer.write_u16::<LittleEndian>(v)?)
-    }
-
-    fn serialize_u32(self, v: u32) -> Result<Self::Ok, Self::Error> {
-        Ok(self.writer.write_u32::<LittleEndian>(v)?)
-    }
-
-    fn serialize_u64(self, v: u64) -> Result<Self::Ok, Self::Error> {
-        Ok(self.writer.write_u64::<LittleEndian>(v)?)
-    }
-
-    fn serialize_f32(self, v: f32) -> Result<Self::Ok, Self::Error> {
-        Ok(self.writer.write_f32::<LittleEndian>(v)?)
-    }
-
-    fn serialize_f64(self, v: f64) -> Result<Self::Ok, Self::Error> {
-        Ok(self.writer.write_f64::<LittleEndian>(v)?)
-    }
-
-    fn serialize_char(self, v: char) -> Result<Self::Ok, Self::Error> {
-        self.writer.write(v.to_string().as_bytes())?;
-        Ok(())
-    }
-
-    fn serialize_str(self, v: &str) -> Result<Self::Ok, Self::Error> {
-        self.writer.write(v.as_bytes())?;
-        Ok(())
-    }
-
-    fn serialize_bytes(self, v: &[u8]) -> Result<Self::Ok, Self::Error> {
-        self.writer.write(v)?;
-        Ok(())
-    }
-
-    fn serialize_none(self) -> Result<Self::Ok, Self::Error> {
-        todo!()
-    }
-
-    fn serialize_some<T: ?Sized>(self, _value: &T) -> Result<Self::Ok, Self::Error>
-    where
-        T: Serialize,
-    {
-        todo!()
-    }
-
-    fn serialize_unit(self) -> Result<Self::Ok, Self::Error> {
-        todo!()
-    }
-
-    fn serialize_unit_struct(self, _name: &'static str) -> Result<Self::Ok, Self::Error> {
-        todo!()
-    }
-
-    fn serialize_unit_variant(
-        self,
-        _name: &'static str,
-        _variant_index: u32,
-        _variant: &'static str,
-    ) -> Result<Self::Ok, Self::Error> {
-        todo!()
-    }
-
-    fn serialize_newtype_struct<T: ?Sized>(
-        self,
-        _name: &'static str,
-        value: &T,
-    ) -> Result<Self::Ok, Self::Error>
-    where
-        T: Serialize,
-    {
-        value.serialize(self)
-    }
-
-    fn serialize_newtype_variant<T: ?Sized>(
-        self,
-        _name: &'static str,
-        _variant_index: u32,
-        _variant: &'static str,
-        _value: &T,
-    ) -> Result<Self::Ok, Self::Error>
-    where
-        T: Serialize,
-    {
-        todo!()
-    }
-
-    fn serialize_seq(self, len: Option<usize>) -> Result<Self::SerializeSeq, Self::Error> {
-
-        match len {
-            Some(len) => {
-                if len > std::u32::MAX as usize {
-                    return Err(Self::Error::NumberOutOfRange);
-                }
-                self.serialize_u32(len as u32)?
-            },
-            None => (),
-        };
-        Ok(SerializeCompound { ser: self })
-    }
-
-    fn serialize_tuple(self, _len: usize) -> Result<Self::SerializeTuple, Self::Error> {
-        Ok(SerializeCompound { ser: self })
-    }
-
-    fn serialize_tuple_struct(
-        self,
-        _name: &'static str,
-        _len: usize,
-    ) -> Result<Self::SerializeTupleStruct, Self::Error> {
-        todo!()
-    }
-
-    fn serialize_tuple_variant(
-        self,
-        _name: &'static str,
-        _variant_index: u32,
-        _variant: &'static str,
-        _len: usize,
-    ) -> Result<Self::SerializeTupleVariant, Self::Error> {
-        todo!()
-    }
-
-    fn serialize_map(self, _len: Option<usize>) -> Result<Self::SerializeMap, Self::Error> {
-        todo!()
-    }
-
-    fn serialize_struct(
-        self,
-        _name: &'static str,
-        _len: usize,
-    ) -> Result<Self::SerializeStruct, Self::Error> {
-        Ok(SerializeCompound { ser: self })
-    }
-
-    fn serialize_struct_variant(
-        self,
-        _name: &'static str,
-        _variant_index: u32,
-        _variant: &'static str,
-        _len: usize,
-    ) -> Result<Self::SerializeStructVariant, Self::Error> {
-        todo!()
-    }
-}
-
-#[cfg(test)]
-mod tests {
-    use super::*;
-
-    impl Default for RtpsMessageSerializer<Vec<u8>> {
-        fn default() -> Self {
-            Self {
-                writer: Vec::<u8>::new(),
-            }
-        }
-    }
-
-    fn serialize<T: serde::Serialize>(value: T) -> Vec<u8> {
-        let mut serializer = RtpsMessageSerializer {writer: Vec::<u8>::new()};
-        value.serialize(&mut serializer).unwrap();
-        serializer.writer
-    }
-
-    #[test]
-    fn serialize_bool() {
-        let mut serializer = RtpsMessageSerializer::default();
-
-        serializer.serialize_bool(true).unwrap();
-        assert_eq!(serializer.writer, vec![1]);
-
-        let mut serializer = RtpsMessageSerializer::default();
-        serializer.serialize_bool(false).unwrap();
-        assert_eq!(serializer.writer, vec![0]);
-    }
-
-    #[test]
-    fn serialize_u8() {
-        let mut serializer = RtpsMessageSerializer::default();
-        serializer.serialize_u8(4).unwrap();
-        assert_eq!(serializer.writer, vec![4]);
-    }
-
-    #[test]
-    fn serialize_multiple_u8() {
-        let mut serializer = RtpsMessageSerializer::default();
-        serializer.serialize_u8(4).unwrap();
-        assert_eq!(serializer.writer, vec![4]);
-        serializer.serialize_u8(5).unwrap();
-        assert_eq!(serializer.writer, vec![4, 5]);
-    }
-    #[derive(Serialize)]
-    struct SubmessageHeader {
-        submessage_id: u8,
-        flags: u8,
-        octets_to_next_header: u16,
-    }
-    #[derive(Serialize)]
-    struct Timestamp {
-        seconds: i32,
-        fraction: u32,
-    }
-    #[derive(Serialize)]
-    struct InfoTimestampSubmessage {
-        header: SubmessageHeader,
-        timestamp: Timestamp,
-    }
-
-    #[test]
-    fn serialize_submessage() {
-        let submessage = InfoTimestampSubmessage {
-            header: SubmessageHeader {
-                submessage_id: 0x09,
-                flags: 0b_0000_0001,
-                octets_to_next_header: 8,
-            },
-            timestamp: Timestamp {
-                seconds: 4,
-                fraction: 2,
-            },
-        };
-
-        let mut serializer = RtpsMessageSerializer::default();
-        submessage.serialize(&mut serializer).unwrap();
-        #[rustfmt::skip]
-        assert_eq!(serializer.writer, vec![
-            0x09, 0b_0000_0001, 8, 0, // Submessage header
-            4, 0, 0, 0,               // Timestamp: seconds
-            2, 0, 0, 0,               // Timestamp: fraction
-        ]);
-    }
-
-    #[derive(Serialize)]
-    struct NewType(u8);
-
-    #[test]
-    fn serialize_newtype() {
-        let data = NewType(1);
-        let mut serializer = RtpsMessageSerializer::default();
-        data.serialize(&mut serializer).unwrap();
-        assert_eq!(serializer.writer, vec![1]);
-    }
-
-    #[derive(Serialize)]
-    struct Vector(Vec<u8>);
-
-    #[test]
-    fn serialize_vector() {
-        let data = Vector(vec![1, 2]);
-        let mut serializer = RtpsMessageSerializer::default();
-        data.serialize(&mut serializer).unwrap();
-        #[rustfmt::skip]
-        assert_eq!(serializer.writer, vec![
-            2, 0, 0, 0, // Length
-            1, 2 // Data
-        ]);
-    }
-
-    #[derive(Serialize)]
-    struct TupleArray([u8; 2]);
-    #[derive(Serialize)]
-    struct TupleTuple((u8, u8));
-
-    #[test]
-    fn serialize_tuple_array() {
-        let array = TupleArray([1, 2]);
-        let mut serializer = RtpsMessageSerializer::default();
-        array.serialize(&mut serializer).unwrap();
-        assert_eq!(serializer.writer, vec![1, 2]);
-    }
-
-    #[test]
-    fn serialize_tuple_tuple() {
-        let tuple = TupleTuple((1, 2));
-        let mut serializer = RtpsMessageSerializer::default();
-        tuple.serialize(&mut serializer).unwrap();
-        assert_eq!(serializer.writer, vec![1, 2]);
-    }
-
-<<<<<<< HEAD
-    #[derive(PartialEq, Debug, Serialize)]
-    struct ReferenceStruct<'a> {
-        length: u8,
-        #[serde(with = "serde_bytes")]
-        data: &'a [u8]
-    }
-
-    #[test]
-    fn serialize_reference_struct() {
-        let value = ReferenceStruct{length: 2, data: &[3, 4]};
-
-        assert_eq!(serialize(value), vec![2, 3, 4]);
-=======
-    #[test]
-    fn serialize_bytes() {
-        let data = &[1_u8,2][..];
-        let mut serializer = RtpsMessageSerializer::default();
-        data.serialize(&mut serializer).unwrap();
-        #[rustfmt::skip]
-        assert_eq!(serializer.writer, vec![
-            1, 2 // Data
-        ]);
->>>>>>> 017572f4
-    }
-}
+use crate::unimplemented_compound::UnimplementedCompound;
+use byteorder::{LittleEndian, WriteBytesExt};
+use serde::{
+    ser::{SerializeSeq, SerializeStruct, SerializeTuple},
+    Serialize, Serializer,
+};
+use std::io::Write;
+
+pub struct RtpsMessageSerializer<W> {
+    pub writer: W,
+}
+
+pub struct SerializeCompound<'a, W: 'a> {
+    ser: &'a mut RtpsMessageSerializer<W>,
+}
+
+impl<'a, W: Write> SerializeStruct for SerializeCompound<'a, W> {
+    type Ok = ();
+    type Error = crate::error::Error;
+
+    fn serialize_field<T: Serialize + ?Sized>(
+        &mut self,
+        _key: &'static str,
+        value: &T,
+    ) -> Result<(), Self::Error> {
+        value.serialize(&mut *self.ser)
+    }
+
+    fn end(self) -> Result<Self::Ok, Self::Error> {
+        Ok(())
+    }
+}
+
+impl<'a, W: Write> SerializeSeq for SerializeCompound<'a, W> {
+    type Ok = ();
+    type Error = crate::error::Error;
+
+    fn serialize_element<T: Serialize + ?Sized>(&mut self, value: &T) -> Result<(), Self::Error> {
+        value.serialize(&mut *self.ser)
+    }
+
+    fn end(self) -> Result<Self::Ok, Self::Error> {
+        Ok(())
+    }
+}
+
+impl<'a, W: Write> SerializeTuple for SerializeCompound<'a, W> {
+    type Ok = ();
+    type Error = crate::error::Error;
+
+    fn serialize_element<T: Serialize + ?Sized>(
+        &mut self,
+        value: &T,
+    ) -> Result<Self::Ok, Self::Error> {
+        value.serialize(&mut *self.ser)
+    }
+
+    fn end(self) -> Result<Self::Ok, Self::Error> {
+        Ok(())
+    }
+}
+
+impl<'a, W: Write> Serializer for &'a mut RtpsMessageSerializer<W> {
+    type Ok = ();
+    type Error = crate::error::Error;
+
+    type SerializeSeq = SerializeCompound<'a, W>;
+    type SerializeTuple = SerializeCompound<'a, W>;
+    type SerializeTupleStruct = UnimplementedCompound;
+    type SerializeTupleVariant = UnimplementedCompound;
+    type SerializeMap = UnimplementedCompound;
+    type SerializeStruct = SerializeCompound<'a, W>;
+    type SerializeStructVariant = UnimplementedCompound;
+
+    fn serialize_bool(self, v: bool) -> Result<Self::Ok, Self::Error> {
+        Ok(self.writer.write_u8(v as u8)?)
+    }
+
+    fn serialize_i8(self, v: i8) -> Result<Self::Ok, Self::Error> {
+        Ok(self.writer.write_i8(v)?)
+    }
+
+    fn serialize_i16(self, v: i16) -> Result<Self::Ok, Self::Error> {
+        Ok(self.writer.write_i16::<LittleEndian>(v)?)
+    }
+
+    fn serialize_i32(self, v: i32) -> Result<Self::Ok, Self::Error> {
+        Ok(self.writer.write_i32::<LittleEndian>(v)?)
+    }
+
+    fn serialize_i64(self, v: i64) -> Result<Self::Ok, Self::Error> {
+        Ok(self.writer.write_i64::<LittleEndian>(v)?)
+    }
+
+    fn serialize_u8(self, v: u8) -> Result<Self::Ok, Self::Error> {
+        Ok(self.writer.write_u8(v)?)
+    }
+
+    fn serialize_u16(self, v: u16) -> Result<Self::Ok, Self::Error> {
+        Ok(self.writer.write_u16::<LittleEndian>(v)?)
+    }
+
+    fn serialize_u32(self, v: u32) -> Result<Self::Ok, Self::Error> {
+        Ok(self.writer.write_u32::<LittleEndian>(v)?)
+    }
+
+    fn serialize_u64(self, v: u64) -> Result<Self::Ok, Self::Error> {
+        Ok(self.writer.write_u64::<LittleEndian>(v)?)
+    }
+
+    fn serialize_f32(self, v: f32) -> Result<Self::Ok, Self::Error> {
+        Ok(self.writer.write_f32::<LittleEndian>(v)?)
+    }
+
+    fn serialize_f64(self, v: f64) -> Result<Self::Ok, Self::Error> {
+        Ok(self.writer.write_f64::<LittleEndian>(v)?)
+    }
+
+    fn serialize_char(self, v: char) -> Result<Self::Ok, Self::Error> {
+        self.writer.write(v.to_string().as_bytes())?;
+        Ok(())
+    }
+
+    fn serialize_str(self, v: &str) -> Result<Self::Ok, Self::Error> {
+        self.writer.write(v.as_bytes())?;
+        Ok(())
+    }
+
+    fn serialize_bytes(self, v: &[u8]) -> Result<Self::Ok, Self::Error> {
+        self.writer.write(v)?;
+        Ok(())
+    }
+
+    fn serialize_none(self) -> Result<Self::Ok, Self::Error> {
+        todo!()
+    }
+
+    fn serialize_some<T: ?Sized>(self, _value: &T) -> Result<Self::Ok, Self::Error>
+    where
+        T: Serialize,
+    {
+        todo!()
+    }
+
+    fn serialize_unit(self) -> Result<Self::Ok, Self::Error> {
+        todo!()
+    }
+
+    fn serialize_unit_struct(self, _name: &'static str) -> Result<Self::Ok, Self::Error> {
+        todo!()
+    }
+
+    fn serialize_unit_variant(
+        self,
+        _name: &'static str,
+        _variant_index: u32,
+        _variant: &'static str,
+    ) -> Result<Self::Ok, Self::Error> {
+        todo!()
+    }
+
+    fn serialize_newtype_struct<T: ?Sized>(
+        self,
+        _name: &'static str,
+        value: &T,
+    ) -> Result<Self::Ok, Self::Error>
+    where
+        T: Serialize,
+    {
+        value.serialize(self)
+    }
+
+    fn serialize_newtype_variant<T: ?Sized>(
+        self,
+        _name: &'static str,
+        _variant_index: u32,
+        _variant: &'static str,
+        _value: &T,
+    ) -> Result<Self::Ok, Self::Error>
+    where
+        T: Serialize,
+    {
+        todo!()
+    }
+
+    fn serialize_seq(self, len: Option<usize>) -> Result<Self::SerializeSeq, Self::Error> {
+
+        match len {
+            Some(len) => {
+                if len > std::u32::MAX as usize {
+                    return Err(Self::Error::NumberOutOfRange);
+                }
+                self.serialize_u32(len as u32)?
+            },
+            None => (),
+        };
+        Ok(SerializeCompound { ser: self })
+    }
+
+    fn serialize_tuple(self, _len: usize) -> Result<Self::SerializeTuple, Self::Error> {
+        Ok(SerializeCompound { ser: self })
+    }
+
+    fn serialize_tuple_struct(
+        self,
+        _name: &'static str,
+        _len: usize,
+    ) -> Result<Self::SerializeTupleStruct, Self::Error> {
+        todo!()
+    }
+
+    fn serialize_tuple_variant(
+        self,
+        _name: &'static str,
+        _variant_index: u32,
+        _variant: &'static str,
+        _len: usize,
+    ) -> Result<Self::SerializeTupleVariant, Self::Error> {
+        todo!()
+    }
+
+    fn serialize_map(self, _len: Option<usize>) -> Result<Self::SerializeMap, Self::Error> {
+        todo!()
+    }
+
+    fn serialize_struct(
+        self,
+        _name: &'static str,
+        _len: usize,
+    ) -> Result<Self::SerializeStruct, Self::Error> {
+        Ok(SerializeCompound { ser: self })
+    }
+
+    fn serialize_struct_variant(
+        self,
+        _name: &'static str,
+        _variant_index: u32,
+        _variant: &'static str,
+        _len: usize,
+    ) -> Result<Self::SerializeStructVariant, Self::Error> {
+        todo!()
+    }
+}
+
+#[cfg(test)]
+mod tests {
+    use super::*;
+
+    impl Default for RtpsMessageSerializer<Vec<u8>> {
+        fn default() -> Self {
+            Self {
+                writer: Vec::<u8>::new(),
+            }
+        }
+    }
+
+    fn serialize<T: serde::Serialize>(value: T) -> Vec<u8> {
+        let mut serializer = RtpsMessageSerializer {writer: Vec::<u8>::new()};
+        value.serialize(&mut serializer).unwrap();
+        serializer.writer
+    }
+
+    #[test]
+    fn serialize_bool() {
+        let mut serializer = RtpsMessageSerializer::default();
+
+        serializer.serialize_bool(true).unwrap();
+        assert_eq!(serializer.writer, vec![1]);
+
+        let mut serializer = RtpsMessageSerializer::default();
+        serializer.serialize_bool(false).unwrap();
+        assert_eq!(serializer.writer, vec![0]);
+    }
+
+    #[test]
+    fn serialize_u8() {
+        let mut serializer = RtpsMessageSerializer::default();
+        serializer.serialize_u8(4).unwrap();
+        assert_eq!(serializer.writer, vec![4]);
+    }
+
+    #[test]
+    fn serialize_multiple_u8() {
+        let mut serializer = RtpsMessageSerializer::default();
+        serializer.serialize_u8(4).unwrap();
+        assert_eq!(serializer.writer, vec![4]);
+        serializer.serialize_u8(5).unwrap();
+        assert_eq!(serializer.writer, vec![4, 5]);
+    }
+    #[derive(Serialize)]
+    struct SubmessageHeader {
+        submessage_id: u8,
+        flags: u8,
+        octets_to_next_header: u16,
+    }
+    #[derive(Serialize)]
+    struct Timestamp {
+        seconds: i32,
+        fraction: u32,
+    }
+    #[derive(Serialize)]
+    struct InfoTimestampSubmessage {
+        header: SubmessageHeader,
+        timestamp: Timestamp,
+    }
+
+    #[test]
+    fn serialize_submessage() {
+        let submessage = InfoTimestampSubmessage {
+            header: SubmessageHeader {
+                submessage_id: 0x09,
+                flags: 0b_0000_0001,
+                octets_to_next_header: 8,
+            },
+            timestamp: Timestamp {
+                seconds: 4,
+                fraction: 2,
+            },
+        };
+
+        let mut serializer = RtpsMessageSerializer::default();
+        submessage.serialize(&mut serializer).unwrap();
+        #[rustfmt::skip]
+        assert_eq!(serializer.writer, vec![
+            0x09, 0b_0000_0001, 8, 0, // Submessage header
+            4, 0, 0, 0,               // Timestamp: seconds
+            2, 0, 0, 0,               // Timestamp: fraction
+        ]);
+    }
+
+    #[derive(Serialize)]
+    struct NewType(u8);
+
+    #[test]
+    fn serialize_newtype() {
+        let data = NewType(1);
+        let mut serializer = RtpsMessageSerializer::default();
+        data.serialize(&mut serializer).unwrap();
+        assert_eq!(serializer.writer, vec![1]);
+    }
+
+    #[derive(Serialize)]
+    struct Vector(Vec<u8>);
+
+    #[test]
+    fn serialize_vector() {
+        let data = Vector(vec![1, 2]);
+        let mut serializer = RtpsMessageSerializer::default();
+        data.serialize(&mut serializer).unwrap();
+        #[rustfmt::skip]
+        assert_eq!(serializer.writer, vec![
+            2, 0, 0, 0, // Length
+            1, 2 // Data
+        ]);
+    }
+
+    #[derive(Serialize)]
+    struct TupleArray([u8; 2]);
+    #[derive(Serialize)]
+    struct TupleTuple((u8, u8));
+
+    #[test]
+    fn serialize_tuple_array() {
+        let array = TupleArray([1, 2]);
+        let mut serializer = RtpsMessageSerializer::default();
+        array.serialize(&mut serializer).unwrap();
+        assert_eq!(serializer.writer, vec![1, 2]);
+    }
+
+    #[test]
+    fn serialize_tuple_tuple() {
+        let tuple = TupleTuple((1, 2));
+        let mut serializer = RtpsMessageSerializer::default();
+        tuple.serialize(&mut serializer).unwrap();
+        assert_eq!(serializer.writer, vec![1, 2]);
+    }
+
+    #[derive(PartialEq, Debug, Serialize)]
+    struct ReferenceStruct<'a> {
+        length: u8,
+        #[serde(with = "serde_bytes")]
+        data: &'a [u8]
+    }
+
+    #[test]
+    fn serialize_reference_struct() {
+        let value = ReferenceStruct{length: 2, data: &[3, 4]};
+
+        assert_eq!(serialize(value), vec![2, 3, 4]);
+    }
+
+    #[test]
+    fn serialize_bytes() {
+        let data = &[1_u8,2][..];
+        let mut serializer = RtpsMessageSerializer::default();
+        data.serialize(&mut serializer).unwrap();
+        #[rustfmt::skip]
+        assert_eq!(serializer.writer, vec![
+            1, 2 // Data
+        ]);
+    }
+}