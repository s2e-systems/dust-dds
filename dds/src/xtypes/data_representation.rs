--- conflicted
+++ resolved
@@ -12,14 +12,10 @@
 use alloc::{string::String, vec::Vec};
 
 impl DynamicData {
-<<<<<<< HEAD
-    pub fn serialize(&self, serializer: impl XTypesSerializer) -> XTypesResult<()> {
-=======
     pub fn serialize<C>(
         &self,
         serializer: impl XTypesSerializer<C>,
     ) -> Result<impl XTypesSerializer<C>, super::error::XTypesError> {
->>>>>>> 769cb632
         // todo header CDR type
         serialize_nested(self, serializer)
         // sentinel ?
