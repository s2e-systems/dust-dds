--- conflicted
+++ resolved
@@ -305,93 +305,34 @@
                                 let value = self.get_complex_value(member_id)?;
                                 mutable_serializer.serialize_field(value, pid, member_name)?;
                             }
-<<<<<<< HEAD
                             TypeKind::ARRAY => match member_descriptor.get_element_type() {
                                 TypeKind::UINT8 => {
-                                    let value = self.get_uint8_values(member_id)?;
-                                    mutable_serializer.serialize_field(
-                                        &Array(value),
-                                        pid,
-                                        member_name,
-                                    )?;
-                                }
-                                TypeKind::UINT16 => {
-                                    let value = self.get_uint16_values(member_id)?;
-                                    mutable_serializer.serialize_field(
-                                        &Array(value),
-                                        pid,
-                                        member_name,
-                                    )?;
-                                }
-                                TypeKind::UINT32 => {
-                                    let value = self.get_uint32_values(member_id)?;
-                                    mutable_serializer.serialize_field(
-                                        &Array(value),
-                                        pid,
-                                        member_name,
-                                    )?;
-                                }
-                                TypeKind::INT16 => {
-                                    let value = self.get_int16_values(member_id)?;
-                                    mutable_serializer.serialize_field(
-                                        &Array(value),
-                                        pid,
-                                        member_name,
-                                    )?;
-                                }
-                                TypeKind::INT32 => {
-                                    let value = self.get_int32_values(member_id)?;
-                                    mutable_serializer.serialize_field(
-                                        &Array(value),
-                                        pid,
-                                        member_name,
-                                    )?;
-                                }
-                                TypeKind::INT64 => {
-                                    let value = self.get_int64_values(member_id)?;
-                                    mutable_serializer.serialize_field(
-                                        &Array(value),
-                                        pid,
-                                        member_name,
-                                    )?;
-                                }
-                                TypeKind::STRUCTURE => {
-                                    let value = self.get_complex_values(member_id)?;
-                                    mutable_serializer.serialize_field(
-                                        &Array(value),
-                                        pid,
-                                        member_name,
-                                    )?;
-=======
-                            TK_ARRAY => match member_descriptor.get_element_type() {
-                                TK_UINT8 => {
                                     let value = &Array(self.get_uint8_values(member_id)?);
                                     mutable_serializer.serialize_field(value, pid, member_name)?;
                                 }
-                                TK_UINT16 => {
+                                TypeKind::UINT16 => {
                                     let value = &Array(self.get_uint16_values(member_id)?);
                                     mutable_serializer.serialize_field(value, pid, member_name)?;
                                 }
-                                TK_UINT32 => {
+                                TypeKind::UINT32 => {
                                     let value = &Array(self.get_uint32_values(member_id)?);
                                     mutable_serializer.serialize_field(value, pid, member_name)?;
                                 }
-                                TK_INT16 => {
+                                TypeKind::INT16 => {
                                     let value = &Array(self.get_int16_values(member_id)?);
                                     mutable_serializer.serialize_field(value, pid, member_name)?;
                                 }
-                                TK_INT32 => {
+                                TypeKind::INT32 => {
                                     let value = &Array(self.get_int32_values(member_id)?);
                                     mutable_serializer.serialize_field(value, pid, member_name)?;
                                 }
-                                TK_INT64 => {
+                                TypeKind::INT64 => {
                                     let value = &Array(self.get_int64_values(member_id)?);
                                     mutable_serializer.serialize_field(value, pid, member_name)?;
                                 }
-                                TK_STRUCTURE => {
+                                TypeKind::STRUCTURE => {
                                     let value = &Array(self.get_complex_values(member_id)?);
                                     mutable_serializer.serialize_field(value, pid, member_name)?;
->>>>>>> fdd8bd83
                                 }
                                 element_type => {
                                     todo!("Not implemented for members of type {element_type:x?}")
@@ -401,100 +342,62 @@
                                 let value = self.get_string_value(member_id)?;
                                 mutable_serializer.serialize_field(&value, pid, member_name)?;
                             }
-<<<<<<< HEAD
                             TypeKind::SEQUENCE => match member_descriptor.get_element_type() {
                                 TypeKind::UINT8 => {
-                                    for value in self.get_uint8_values(member_id)? {
-                                        mutable_serializer.serialize_field(
-                                            value,
-                                            pid,
-                                            member_name,
-                                        )?;
-                                    }
+                                    let values = self.get_uint8_values(member_id)?;
+                                    mutable_serializer.serialize_collection(
+                                        values,
+                                        pid,
+                                        member_name,
+                                    )?;
                                 }
                                 TypeKind::UINT16 => {
-                                    for value in self.get_uint16_values(member_id)? {
-                                        mutable_serializer.serialize_field(
-                                            value,
-                                            pid,
-                                            member_name,
-                                        )?;
-                                    }
+                                    let values = self.get_uint16_values(member_id)?;
+                                    mutable_serializer.serialize_collection(
+                                        values,
+                                        pid,
+                                        member_name,
+                                    )?;
                                 }
                                 TypeKind::UINT32 => {
-                                    for value in self.get_uint32_values(member_id)? {
-                                        mutable_serializer.serialize_field(
-                                            value,
-                                            pid,
-                                            member_name,
-                                        )?;
-                                    }
+                                    let values = self.get_uint32_values(member_id)?;
+                                    mutable_serializer.serialize_collection(
+                                        values,
+                                        pid,
+                                        member_name,
+                                    )?;
                                 }
                                 TypeKind::INT16 => {
-                                    for value in self.get_int16_values(member_id)? {
-                                        mutable_serializer.serialize_field(
-                                            value,
-                                            pid,
-                                            member_name,
-                                        )?;
-                                    }
+                                    let values = self.get_int16_values(member_id)?;
+                                    mutable_serializer.serialize_collection(
+                                        values,
+                                        pid,
+                                        member_name,
+                                    )?;
                                 }
                                 TypeKind::INT32 => {
-                                    for value in self.get_int32_values(member_id)? {
-                                        mutable_serializer.serialize_field(
-                                            value,
-                                            pid,
-                                            member_name,
-                                        )?;
-                                    }
+                                    let values = self.get_int32_values(member_id)?;
+                                    mutable_serializer.serialize_collection(
+                                        values,
+                                        pid,
+                                        member_name,
+                                    )?;
                                 }
                                 TypeKind::INT64 => {
-                                    for value in self.get_int64_values(member_id)? {
-                                        mutable_serializer.serialize_field(
-                                            value,
-                                            pid,
-                                            member_name,
-                                        )?;
-                                    }
+                                    let values = self.get_int64_values(member_id)?;
+                                    mutable_serializer.serialize_collection(
+                                        values,
+                                        pid,
+                                        member_name,
+                                    )?;
                                 }
                                 TypeKind::STRUCTURE => {
-                                    for value in self.get_complex_values(member_id)? {
-                                        mutable_serializer.serialize_field(
-                                            value,
-                                            pid,
-                                            member_name,
-                                        )?;
-                                    }
-=======
-                            TK_SEQUENCE => match member_descriptor.get_element_type() {
-                                TK_UINT8 => {
-                                    let values = self.get_uint8_values(member_id)?;
-                                    mutable_serializer.serialize_collection(values, pid, member_name)?;
-                                }
-                                TK_UINT16 => {
-                                    let values = self.get_uint16_values(member_id)?;
-                                    mutable_serializer.serialize_collection(values, pid, member_name)?;
-                                }
-                                TK_UINT32 => {
-                                    let values = self.get_uint32_values(member_id)?;
-                                    mutable_serializer.serialize_collection(values, pid, member_name)?;
-                                }
-                                TK_INT16 => {
-                                    let values = self.get_int16_values(member_id)?;
-                                    mutable_serializer.serialize_collection(values, pid, member_name)?;
-                                }
-                                TK_INT32 => {
-                                    let values = self.get_int32_values(member_id)?;
-                                    mutable_serializer.serialize_collection(values, pid, member_name)?;
-                                }
-                                TK_INT64 => {
-                                    let values = self.get_int64_values(member_id)?;
-                                    mutable_serializer.serialize_collection(values, pid, member_name)?;
-                                }
-                                TK_STRUCTURE => {
                                     let values = self.get_complex_values(member_id)?;
-                                    mutable_serializer.serialize_collection(values, pid, member_name)?;
->>>>>>> fdd8bd83
+                                    mutable_serializer.serialize_collection(
+                                        values,
+                                        pid,
+                                        member_name,
+                                    )?;
                                 }
                                 element_type => {
                                     todo!("Not implemented for members of type {element_type:#X?}")
