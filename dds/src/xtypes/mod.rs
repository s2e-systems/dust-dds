pub mod deserialize;

pub mod deserializer;

pub mod serialize;

pub mod serializer;

pub mod dynamic_type;

pub mod error;

pub mod bytes;
pub mod type_object;
pub mod xcdr_deserializer;
<<<<<<< HEAD
pub mod xcdr_serializer;
pub mod bytes;
mod instance_handle;

=======
pub mod xcdr_serializer;

>>>>>>> 1a2e8b78
<|MERGE_RESOLUTION|>--- conflicted
+++ resolved
@@ -1,24 +1,17 @@
-pub mod deserialize;
-
-pub mod deserializer;
-
-pub mod serialize;
-
-pub mod serializer;
-
-pub mod dynamic_type;
-
-pub mod error;
-
-pub mod bytes;
-pub mod type_object;
-pub mod xcdr_deserializer;
-<<<<<<< HEAD
-pub mod xcdr_serializer;
-pub mod bytes;
-mod instance_handle;
-
-=======
-pub mod xcdr_serializer;
-
->>>>>>> 1a2e8b78
+pub mod deserialize;
+
+pub mod deserializer;
+
+pub mod serialize;
+
+pub mod serializer;
+
+pub mod dynamic_type;
+
+pub mod error;
+
+pub mod bytes;
+mod instance_handle;
+pub mod type_object;
+pub mod xcdr_deserializer;
+pub mod xcdr_serializer;