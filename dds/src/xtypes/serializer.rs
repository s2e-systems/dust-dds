use super::dynamic_type::ExtensibilityKind;
use crate::xtypes::{
    dynamic_type::{DynamicData, TypeKind},
    error::{XTypesError, XTypesResult},
};
use alloc::{
    string::{String, ToString},
    vec::Vec,
};

/// A trait to Write bytes into a potentially growing buffer
pub trait Write {
    fn write(&mut self, buf: &[u8]);
}

impl Write for Vec<u8> {
    fn write(&mut self, buf: &[u8]) {
        self.extend_from_slice(buf)
    }
}

pub trait EncodingVersion {
    const MAX_ALIGN: usize;
}
pub struct EncodingVersion1;
impl EncodingVersion for EncodingVersion1 {
    const MAX_ALIGN: usize = 8;
}

pub struct EncodingVersion2;
impl EncodingVersion for EncodingVersion2 {
    const MAX_ALIGN: usize = 4;
}

pub struct Writer<W, E, V> {
    pub buffer: W,
    position: usize,
    _endianness: E,
    _encoding_version: V,
}

impl<W: Write, E, V: EncodingVersion> Writer<W, E, V> {
    pub fn new(buffer: W, endianness: E, encoding_version: V) -> Self {
        Self {
            buffer,
            position: 0,
            _endianness: endianness,
            _encoding_version: encoding_version,
        }
    }

    pub fn write_slice(&mut self, data: &[u8]) {
        self.buffer.write(data);
        self.position += data.len();
    }

    pub fn pad(&mut self, alignment: usize) {
        const ZEROS: [u8; 8] = [0; 8];
        let alignment = core::cmp::min(alignment, V::MAX_ALIGN);
        let alignment = self.position.div_ceil(alignment) * alignment - self.position;
        self.write_slice(&ZEROS[..alignment]);
    }
}

impl<W: Write, E, V: EncodingVersion> Write for Writer<W, E, V> {
    fn write(&mut self, buf: &[u8]) {
        self.write_slice(buf);
    }
}

<<<<<<< HEAD
=======
pub trait PlainCdrSerialize {
    fn serialize<W: Write, E: EndiannessWrite, V: EncodingVersion>(
        self,
        writer: &mut Writer<W, E, V>,
    );
}
impl PlainCdrSerialize for bool {
    fn serialize<W: Write, E: EndiannessWrite, V: EncodingVersion>(
        self,
        writer: &mut Writer<W, E, V>,
    ) {
        E::write_bool(self, writer);
    }
}
impl PlainCdrSerialize for i8 {
    fn serialize<W: Write, E: EndiannessWrite, V: EncodingVersion>(
        self,
        writer: &mut Writer<W, E, V>,
    ) {
        E::write_i8(self, writer);
    }
}
impl PlainCdrSerialize for u8 {
    fn serialize<W: Write, E: EndiannessWrite, V: EncodingVersion>(
        self,
        writer: &mut Writer<W, E, V>,
    ) {
        E::write_u8(self, writer);
    }
}
impl PlainCdrSerialize for i16 {
    fn serialize<W: Write, E: EndiannessWrite, V: EncodingVersion>(
        self,
        writer: &mut Writer<W, E, V>,
    ) {
        writer.pad(i16::BITS as usize / 8);
        E::write_i16(self, writer);
    }
}
impl PlainCdrSerialize for u16 {
    fn serialize<W: Write, E: EndiannessWrite, V: EncodingVersion>(
        self,
        writer: &mut Writer<W, E, V>,
    ) {
        writer.pad(u16::BITS as usize / 8);
        E::write_u16(self, writer);
    }
}
impl PlainCdrSerialize for i32 {
    fn serialize<W: Write, E: EndiannessWrite, V: EncodingVersion>(
        self,
        writer: &mut Writer<W, E, V>,
    ) {
        writer.pad(i32::BITS as usize / 8);
        E::write_i32(self, writer);
    }
}
impl PlainCdrSerialize for u32 {
    fn serialize<W: Write, E: EndiannessWrite, V: EncodingVersion>(
        self,
        writer: &mut Writer<W, E, V>,
    ) {
        writer.pad(u32::BITS as usize / 8);
        E::write_u32(self, writer);
    }
}
impl PlainCdrSerialize for i64 {
    fn serialize<W: Write, E: EndiannessWrite, V: EncodingVersion>(
        self,
        writer: &mut Writer<W, E, V>,
    ) {
        writer.pad(i64::BITS as usize / 8);
        E::write_i64(self, writer);
    }
}
impl PlainCdrSerialize for u64 {
    fn serialize<W: Write, E: EndiannessWrite, V: EncodingVersion>(
        self,
        writer: &mut Writer<W, E, V>,
    ) {
        writer.pad(u64::BITS as usize / 8);
        E::write_u64(self, writer);
    }
}
impl PlainCdrSerialize for f32 {
    fn serialize<W: Write, E: EndiannessWrite, V: EncodingVersion>(
        self,
        writer: &mut Writer<W, E, V>,
    ) {
        writer.pad(32 / 8);
        E::write_f32(self, writer);
    }
}
impl PlainCdrSerialize for f64 {
    fn serialize<W: Write, E: EndiannessWrite, V: EncodingVersion>(
        self,
        writer: &mut Writer<W, E, V>,
    ) {
        writer.pad(64 / 8);
        E::write_f64(self, writer);
    }
}
impl PlainCdrSerialize for char {
    fn serialize<W: Write, E: EndiannessWrite, V: EncodingVersion>(
        self,
        writer: &mut Writer<W, E, V>,
    ) {
        E::write_char(self, writer);
    }
}
impl PlainCdrSerialize for &[u8] {
    fn serialize<W: Write, E: EndiannessWrite, V: EncodingVersion>(
        self,
        writer: &mut Writer<W, E, V>,
    ) {
        E::write_slice_u8(self, writer);
    }
}
>>>>>>> 262f3903
pub trait EndiannessWrite {
    fn write_bool<C: Write>(v: bool, writer: &mut C) {
        writer.write(&[v as u8]);
    }
    fn write_i8<C: Write>(v: i8, writer: &mut C) {
        writer.write(&[v as u8]);
    }
    fn write_u8<C: Write>(v: u8, writer: &mut C) {
        writer.write(&[v]);
    }
    fn write_i16<C: Write>(v: i16, writer: &mut C);
    fn write_u16<C: Write>(v: u16, writer: &mut C);
    fn write_i32<C: Write>(v: i32, writer: &mut C);
    fn write_u32<C: Write>(v: u32, writer: &mut C);
    fn write_i64<C: Write>(v: i64, writer: &mut C);
    fn write_u64<C: Write>(v: u64, writer: &mut C);
    fn write_f32<C: Write>(v: f32, writer: &mut C);
    fn write_f64<C: Write>(v: f64, writer: &mut C);
    fn write_char<C: Write>(v: char, writer: &mut C) {
        writer.write(v.to_string().as_bytes());
    }
    fn write_str<C: Write>(v: &str, writer: &mut C) {
        writer.write(v.as_bytes());
    }
    fn write_slice_u8<C: Write>(v: &[u8], writer: &mut C) {
        writer.write(v);
    }
}
pub struct BigEndian;
impl EndiannessWrite for BigEndian {
    fn write_i16<C: Write>(v: i16, writer: &mut C) {
        writer.write(&v.to_be_bytes())
    }
    fn write_u16<C: Write>(v: u16, writer: &mut C) {
        writer.write(&v.to_be_bytes())
    }
    fn write_i32<C: Write>(v: i32, writer: &mut C) {
        writer.write(&v.to_be_bytes())
    }
    fn write_u32<C: Write>(v: u32, writer: &mut C) {
        writer.write(&v.to_be_bytes())
    }
    fn write_i64<C: Write>(v: i64, writer: &mut C) {
        writer.write(&v.to_be_bytes())
    }
    fn write_u64<C: Write>(v: u64, writer: &mut C) {
        writer.write(&v.to_be_bytes())
    }
    fn write_f32<C: Write>(v: f32, writer: &mut C) {
        writer.write(&v.to_be_bytes())
    }
    fn write_f64<C: Write>(v: f64, writer: &mut C) {
        writer.write(&v.to_be_bytes())
    }
}

pub struct LittleEndian;
impl EndiannessWrite for LittleEndian {
    fn write_i16<C: Write>(v: i16, writer: &mut C) {
        writer.write(&v.to_le_bytes())
    }
    fn write_u16<C: Write>(v: u16, writer: &mut C) {
        writer.write(&v.to_le_bytes())
    }
    fn write_i32<C: Write>(v: i32, writer: &mut C) {
        writer.write(&v.to_le_bytes())
    }
    fn write_u32<C: Write>(v: u32, writer: &mut C) {
        writer.write(&v.to_le_bytes())
    }
    fn write_i64<C: Write>(v: i64, writer: &mut C) {
        writer.write(&v.to_le_bytes())
    }
    fn write_u64<C: Write>(v: u64, writer: &mut C) {
        writer.write(&v.to_le_bytes())
    }
    fn write_f32<C: Write>(v: f32, writer: &mut C) {
        writer.write(&v.to_le_bytes())
    }
    fn write_f64<C: Write>(v: f64, writer: &mut C) {
        writer.write(&v.to_le_bytes())
    }
}

<<<<<<< HEAD
fn pad_writer(alignment: usize, writer: &mut impl Write) {
    const ZEROS: [u8; 8] = [0; 8];
    let padding = writer.pos().div_ceil(alignment) * alignment - writer.pos();
    writer.write(&ZEROS[..padding]);
}
pub trait PaddingWrite {
    fn pad(alignment: usize, writer: &mut impl Write);
}
pub struct PaddingV1;
impl PaddingWrite for PaddingV1 {
    fn pad(alignment: usize, writer: &mut impl Write) {
        pad_writer(alignment, writer)
    }
}
pub struct PaddingV2;
impl PaddingWrite for PaddingV2 {
    fn pad(alignment: usize, writer: &mut impl Write) {
        pad_writer(core::cmp::min(alignment, 4), writer)
    }
}

pub trait PadEndiannessWrite {
    type Endianness: EndiannessWrite;
    type Padding: PaddingWrite;
    fn writer(&mut self) -> &mut impl Write;
    fn pad(&mut self, alignment: usize) {
        Self::Padding::pad(alignment, self.writer());
    }
    fn write_bool(&mut self, v: bool) {
        Self::Endianness::write_bool(v, self.writer())
    }
    fn write_i8(&mut self, v: i8) {
        Self::Endianness::write_i8(v, self.writer())
    }
    fn write_u8(&mut self, v: u8) {
        Self::Endianness::write_u8(v, self.writer())
    }
    fn write_i16(&mut self, v: i16) {
        Self::Padding::pad(2, self.writer());
        Self::Endianness::write_i16(v, self.writer())
    }
    fn write_u16(&mut self, v: u16) {
        Self::Padding::pad(2, self.writer());
        Self::Endianness::write_u16(v, self.writer())
    }
    fn write_i32(&mut self, v: i32) {
        Self::Padding::pad(4, self.writer());
        Self::Endianness::write_i32(v, self.writer())
    }
    fn write_u32(&mut self, v: u32) {
        Self::Padding::pad(4, self.writer());
        Self::Endianness::write_u32(v, self.writer())
    }
    fn write_i64(&mut self, v: i64) {
        Self::Padding::pad(8, self.writer());
        Self::Endianness::write_i64(v, self.writer())
    }
    fn write_u64(&mut self, v: u64) {
        Self::Padding::pad(8, self.writer());
        Self::Endianness::write_u64(v, self.writer())
    }
    fn write_f32(&mut self, v: f32) {
        Self::Padding::pad(4, self.writer());
        Self::Endianness::write_f32(v, self.writer())
    }
    fn write_f64(&mut self, v: f64) {
        Self::Padding::pad(8, self.writer());
        Self::Endianness::write_f64(v, self.writer())
    }
    fn write_char(&mut self, v: char) {
        Self::Endianness::write_char(v, self.writer())
    }
    fn write_str(&mut self, v: &str) {
        Self::Endianness::write_str(v, self.writer())
    }
    fn write_slice_u8(&mut self, v: &[u8]) {
        Self::Endianness::write_slice_u8(v, self.writer())
    }
}

pub struct WriterBe1<W>(pub W);
impl<W: Write> PadEndiannessWrite for WriterBe1<W> {
    type Endianness = BigEndian;
    type Padding = PaddingV1;
    fn writer(&mut self) -> &mut impl Write {
        &mut self.0
    }
}
pub struct WriterLe1<W>(pub W);
impl<W: Write> PadEndiannessWrite for WriterLe1<W> {
    type Endianness = LittleEndian;
    type Padding = PaddingV1;
    fn writer(&mut self) -> &mut impl Write {
        &mut self.0
    }
}
pub struct WriterBe2<W>(pub W);
impl<W: Write> PadEndiannessWrite for WriterBe2<W> {
    type Endianness = BigEndian;
    type Padding = PaddingV2;
    fn writer(&mut self) -> &mut impl Write {
        &mut self.0
    }
}
pub struct WriterLe2<W>(pub W);
impl<W: Write> PadEndiannessWrite for WriterLe2<W> {
    type Endianness = LittleEndian;
    type Padding = PaddingV2;
    fn writer(&mut self) -> &mut impl Write {
        &mut self.0
    }
}

pub trait WriteBasicType: Copy {
    fn write_basic_type(self, writer: &mut impl PadEndiannessWrite);
}
impl WriteBasicType for bool {
    fn write_basic_type(self, writer: &mut impl PadEndiannessWrite) {
        writer.write_bool(self);
    }
}
impl WriteBasicType for i8 {
    fn write_basic_type(self, writer: &mut impl PadEndiannessWrite) {
        writer.write_i8(self);
    }
}
impl WriteBasicType for u8 {
    fn write_basic_type(self, writer: &mut impl PadEndiannessWrite) {
        writer.write_u8(self);
    }
}
impl WriteBasicType for i16 {
    fn write_basic_type(self, writer: &mut impl PadEndiannessWrite) {
        writer.write_i16(self);
    }
}
impl WriteBasicType for u16 {
    fn write_basic_type(self, writer: &mut impl PadEndiannessWrite) {
        writer.write_u16(self);
    }
}
impl WriteBasicType for i32 {
    fn write_basic_type(self, writer: &mut impl PadEndiannessWrite) {
        writer.write_i32(self);
    }
}
impl WriteBasicType for u32 {
    fn write_basic_type(self, writer: &mut impl PadEndiannessWrite) {
        writer.write_u32(self);
    }
}
impl WriteBasicType for i64 {
    fn write_basic_type(self, writer: &mut impl PadEndiannessWrite) {
        writer.write_i64(self);
    }
}
impl WriteBasicType for u64 {
    fn write_basic_type(self, writer: &mut impl PadEndiannessWrite) {
        writer.write_u64(self);
    }
}
impl WriteBasicType for f32 {
    fn write_basic_type(self, writer: &mut impl PadEndiannessWrite) {
        writer.write_f32(self);
    }
}
impl WriteBasicType for f64 {
    fn write_basic_type(self, writer: &mut impl PadEndiannessWrite) {
        writer.write_f64(self);
    }
}
impl WriteBasicType for char {
    fn write_basic_type(self, writer: &mut impl PadEndiannessWrite) {
        writer.write_char(self);
    }
}
impl WriteBasicType for &[u8] {
    fn write_basic_type(self, writer: &mut impl PadEndiannessWrite) {
        writer.write_slice_u8(self);
=======
/// A trait representing an object with the capability of serializing a value into a CDR format.
pub trait XTypesSerializer<W> {
    fn into_inner(self) -> W;
    fn serialize_final_struct(&mut self, v: &DynamicData) -> Result<(), XTypesError> {
        self.serialize_all_dynamic_data_members(v)
>>>>>>> 262f3903
    }

    fn serialize_appendable_struct(&mut self, v: &DynamicData) -> Result<(), XTypesError> {
        self.serialize_all_dynamic_data_members(v)
    }

    fn serialize_mutable_struct(&mut self, v: &DynamicData) -> Result<(), XTypesError>;

    fn serialize_all_dynamic_data_members(&mut self, v: &DynamicData) -> XTypesResult<()> {
        for field_index in 0..v.get_item_count() {
            let member_id = v.get_member_id_at_index(field_index)?;
            self.serialize_dynamic_data_member(v, member_id)?;
        }
        Ok(())
    }

    fn serialize_array_basic(&mut self, v: Vec<impl PlainCdrSerialize>) {
        for vi in v {
            self.serialize_writable(vi);
        }
    }
    fn serialize_sequence_basic(&mut self, v: Vec<impl PlainCdrSerialize>) {
        self.serialize_writable(v.len() as u32);

        for vi in v {
            self.serialize_writable(vi);
        }
    }

    fn serialize_string(&mut self, v: &String) {
        self.serialize_writable(v.len() as u32 + 1);
        self.serialize_writable(v.as_bytes());
        self.serialize_writable(0u8);
    }

    fn serialize_dynamic_data_member(
        &mut self,
        v: &DynamicData,
        member_id: u32,
    ) -> Result<(), XTypesError> {
        let member_descriptor = v.get_descriptor(member_id)?;
        match member_descriptor.r#type.get_kind() {
            TypeKind::NONE => todo!(),
            TypeKind::BOOLEAN => self.serialize_writable(*v.get_boolean_value(member_id)?),
            TypeKind::BYTE => todo!(),
            TypeKind::INT16 => {
                self.serialize_writable(*v.get_int16_value(member_id)?);
            }
            TypeKind::INT32 => {
                self.serialize_writable(*v.get_int32_value(member_id)?);
            }
            TypeKind::INT64 => self.serialize_writable(*v.get_int64_value(member_id)?),
            TypeKind::UINT16 => self.serialize_writable(*v.get_uint16_value(member_id)?),
            TypeKind::UINT32 => self.serialize_writable(*v.get_uint32_value(member_id)?),
            TypeKind::UINT64 => self.serialize_writable(*v.get_uint64_value(member_id)?),
            TypeKind::FLOAT32 => self.serialize_writable(*v.get_float32_value(member_id)?),
            TypeKind::FLOAT64 => self.serialize_writable(*v.get_float64_value(member_id)?),
            TypeKind::FLOAT128 => unimplemented!("not supported by Rust"),
            TypeKind::INT8 => self.serialize_writable(*v.get_int8_value(member_id)?),
            TypeKind::UINT8 => self.serialize_writable(*v.get_uint8_value(member_id)?),
            TypeKind::CHAR8 => self.serialize_writable(*v.get_char8_value(member_id)?),
            TypeKind::CHAR16 => todo!(),
            TypeKind::STRING8 => self.serialize_string(v.get_string_value(member_id)?),
            TypeKind::STRING16 => todo!(),
            TypeKind::ALIAS => todo!(),
            TypeKind::ENUM => self.serialize_enum(v.get_complex_value(member_id)?)?,
            TypeKind::BITMASK => todo!(),
            TypeKind::ANNOTATION => todo!(),
            TypeKind::STRUCTURE => self.serialize_complex(v.get_complex_value(member_id)?)?,
            TypeKind::UNION => todo!(),
            TypeKind::BITSET => todo!(),
            TypeKind::SEQUENCE => self.serialize_sequence(v, member_id)?,
            TypeKind::ARRAY => self.serialize_array(v, member_id)?,
            TypeKind::MAP => todo!(),
        }
        Ok(())
    }

    fn serialize_sequence(&mut self, v: &DynamicData, member_id: u32) -> Result<(), XTypesError> {
        let member_descriptor = v.get_descriptor(member_id)?;
        let element_type = member_descriptor
            .r#type
            .get_descriptor()
            .element_type
            .as_ref()
            .expect("sequence has element type");
        match element_type.get_descriptor().kind {
            TypeKind::NONE => todo!(),
            TypeKind::BOOLEAN => self.serialize_sequence_basic(v.get_boolean_values(member_id)?),
            TypeKind::BYTE => todo!(),
<<<<<<< HEAD
            TypeKind::INT16 => serialize_sequence(&v.get_int16_values(member_id)?, self.writer()),
            TypeKind::INT32 => serialize_sequence(&v.get_int32_values(member_id)?, self.writer()),
            TypeKind::INT64 => serialize_sequence(&v.get_int64_values(member_id)?, self.writer()),
            TypeKind::UINT16 => serialize_sequence(&v.get_uint16_values(member_id)?, self.writer()),
            TypeKind::UINT32 => serialize_sequence(&v.get_uint32_values(member_id)?, self.writer()),
            TypeKind::UINT64 => serialize_sequence(&v.get_uint64_values(member_id)?, self.writer()),
            TypeKind::FLOAT32 => {
                serialize_sequence(&v.get_float32_values(member_id)?, self.writer())
            }
            TypeKind::FLOAT64 => {
                serialize_sequence(&v.get_float64_values(member_id)?, self.writer())
            }
=======
            TypeKind::INT16 => self.serialize_sequence_basic(v.get_int16_values(member_id)?),
            TypeKind::INT32 => self.serialize_sequence_basic(v.get_int32_values(member_id)?),
            TypeKind::INT64 => self.serialize_sequence_basic(v.get_int64_values(member_id)?),
            TypeKind::UINT16 => self.serialize_sequence_basic(v.get_uint16_values(member_id)?),
            TypeKind::UINT32 => self.serialize_sequence_basic(v.get_uint32_values(member_id)?),
            TypeKind::UINT64 => self.serialize_sequence_basic(v.get_uint64_values(member_id)?),
            TypeKind::FLOAT32 => self.serialize_sequence_basic(v.get_float32_values(member_id)?),

            TypeKind::FLOAT64 => self.serialize_sequence_basic(v.get_float64_values(member_id)?),
>>>>>>> 262f3903
            TypeKind::FLOAT128 => todo!(),
            TypeKind::INT8 => self.serialize_sequence_basic(v.get_int8_values(member_id)?),
            TypeKind::UINT8 => self.serialize_sequence_basic(v.get_uint8_values(member_id)?),
            TypeKind::CHAR8 => todo!(),
            TypeKind::CHAR16 => todo!(),
            TypeKind::STRING8 => {
                let list = v.get_string_values(member_id)?;
                self.serialize_writable(list.len() as u32);
                for v in &list {
                    self.serialize_string(v);
                }
            }
            TypeKind::STRING16 => todo!(),
            TypeKind::ALIAS => todo!(),
            TypeKind::ENUM => todo!(),
            TypeKind::BITMASK => todo!(),
            TypeKind::ANNOTATION => todo!(),
            TypeKind::STRUCTURE => {
                let list = v.get_complex_values(member_id)?;
                self.serialize_writable(list.len() as u32);
                for v in &list {
                    self.serialize_complex(v)?;
                }
            }
            TypeKind::UNION => todo!(),
            TypeKind::BITSET => todo!(),
            TypeKind::SEQUENCE => todo!(),
            TypeKind::ARRAY => todo!(),
            TypeKind::MAP => todo!(),
        }

        Ok(())
    }

    fn serialize_array(&mut self, v: &DynamicData, member_id: u32) -> Result<(), XTypesError> {
        let member_descriptor = v.get_descriptor(member_id)?;
        let element_type = member_descriptor
            .r#type
            .get_descriptor()
            .element_type
            .as_ref()
            .expect("array has element type");
        match element_type.get_descriptor().kind {
            TypeKind::NONE => todo!(),
            TypeKind::BOOLEAN => todo!(),
            TypeKind::BYTE => todo!(),
            TypeKind::INT16 => todo!(),
            TypeKind::INT32 => todo!(),
            TypeKind::INT64 => todo!(),
            TypeKind::UINT16 => todo!(),
            TypeKind::UINT32 => todo!(),
            TypeKind::UINT64 => todo!(),
            TypeKind::FLOAT32 => todo!(),
            TypeKind::FLOAT64 => todo!(),
            TypeKind::FLOAT128 => todo!(),
            TypeKind::INT8 => todo!(),
            TypeKind::UINT8 => self.serialize_array_basic(v.get_uint8_values(member_id)?),
            TypeKind::CHAR8 => todo!(),
            TypeKind::CHAR16 => todo!(),
            TypeKind::STRING8 => {
                for v in &v.get_string_values(member_id)? {
                    self.serialize_string(v);
                }
            }
            TypeKind::STRING16 => todo!(),
            TypeKind::ALIAS => todo!(),
            TypeKind::ENUM => todo!(),
            TypeKind::BITMASK => todo!(),
            TypeKind::ANNOTATION => todo!(),
            TypeKind::STRUCTURE => {
                for v in &v.get_complex_values(member_id)? {
                    self.serialize_complex(v)?;
                }
            }
            TypeKind::UNION => todo!(),
            TypeKind::BITSET => todo!(),
            TypeKind::SEQUENCE => todo!(),
            TypeKind::ARRAY => todo!(),
            TypeKind::MAP => todo!(),
        }

        Ok(())
    }

    fn serialize_enum(&mut self, v: &DynamicData) -> Result<(), XTypesError> {
        let _discriminator_type = v.type_ref().get_descriptor().discriminator_type.as_ref();
        self.serialize_writable(*v.get_int32_value(0)?);
        Ok(())
    }

    fn serialize_complex(&mut self, v: &DynamicData) -> Result<(), XTypesError> {
        match v.type_ref().get_descriptor().extensibility_kind {
            ExtensibilityKind::Final => self.serialize_final_struct(v),
            ExtensibilityKind::Appendable => self.serialize_appendable_struct(v),
            ExtensibilityKind::Mutable => self.serialize_mutable_struct(v),
        }
    }

    fn serialize_writable(&mut self, v: impl PlainCdrSerialize);
}
<|MERGE_RESOLUTION|>--- conflicted
+++ resolved
@@ -1,676 +1,476 @@
-use super::dynamic_type::ExtensibilityKind;
-use crate::xtypes::{
-    dynamic_type::{DynamicData, TypeKind},
-    error::{XTypesError, XTypesResult},
-};
-use alloc::{
-    string::{String, ToString},
-    vec::Vec,
-};
-
-/// A trait to Write bytes into a potentially growing buffer
-pub trait Write {
-    fn write(&mut self, buf: &[u8]);
-}
-
-impl Write for Vec<u8> {
-    fn write(&mut self, buf: &[u8]) {
-        self.extend_from_slice(buf)
-    }
-}
-
-pub trait EncodingVersion {
-    const MAX_ALIGN: usize;
-}
-pub struct EncodingVersion1;
-impl EncodingVersion for EncodingVersion1 {
-    const MAX_ALIGN: usize = 8;
-}
-
-pub struct EncodingVersion2;
-impl EncodingVersion for EncodingVersion2 {
-    const MAX_ALIGN: usize = 4;
-}
-
-pub struct Writer<W, E, V> {
-    pub buffer: W,
-    position: usize,
-    _endianness: E,
-    _encoding_version: V,
-}
-
-impl<W: Write, E, V: EncodingVersion> Writer<W, E, V> {
-    pub fn new(buffer: W, endianness: E, encoding_version: V) -> Self {
-        Self {
-            buffer,
-            position: 0,
-            _endianness: endianness,
-            _encoding_version: encoding_version,
-        }
-    }
-
-    pub fn write_slice(&mut self, data: &[u8]) {
-        self.buffer.write(data);
-        self.position += data.len();
-    }
-
-    pub fn pad(&mut self, alignment: usize) {
-        const ZEROS: [u8; 8] = [0; 8];
-        let alignment = core::cmp::min(alignment, V::MAX_ALIGN);
-        let alignment = self.position.div_ceil(alignment) * alignment - self.position;
-        self.write_slice(&ZEROS[..alignment]);
-    }
-}
-
-impl<W: Write, E, V: EncodingVersion> Write for Writer<W, E, V> {
-    fn write(&mut self, buf: &[u8]) {
-        self.write_slice(buf);
-    }
-}
-
-<<<<<<< HEAD
-=======
-pub trait PlainCdrSerialize {
-    fn serialize<W: Write, E: EndiannessWrite, V: EncodingVersion>(
-        self,
-        writer: &mut Writer<W, E, V>,
-    );
-}
-impl PlainCdrSerialize for bool {
-    fn serialize<W: Write, E: EndiannessWrite, V: EncodingVersion>(
-        self,
-        writer: &mut Writer<W, E, V>,
-    ) {
-        E::write_bool(self, writer);
-    }
-}
-impl PlainCdrSerialize for i8 {
-    fn serialize<W: Write, E: EndiannessWrite, V: EncodingVersion>(
-        self,
-        writer: &mut Writer<W, E, V>,
-    ) {
-        E::write_i8(self, writer);
-    }
-}
-impl PlainCdrSerialize for u8 {
-    fn serialize<W: Write, E: EndiannessWrite, V: EncodingVersion>(
-        self,
-        writer: &mut Writer<W, E, V>,
-    ) {
-        E::write_u8(self, writer);
-    }
-}
-impl PlainCdrSerialize for i16 {
-    fn serialize<W: Write, E: EndiannessWrite, V: EncodingVersion>(
-        self,
-        writer: &mut Writer<W, E, V>,
-    ) {
-        writer.pad(i16::BITS as usize / 8);
-        E::write_i16(self, writer);
-    }
-}
-impl PlainCdrSerialize for u16 {
-    fn serialize<W: Write, E: EndiannessWrite, V: EncodingVersion>(
-        self,
-        writer: &mut Writer<W, E, V>,
-    ) {
-        writer.pad(u16::BITS as usize / 8);
-        E::write_u16(self, writer);
-    }
-}
-impl PlainCdrSerialize for i32 {
-    fn serialize<W: Write, E: EndiannessWrite, V: EncodingVersion>(
-        self,
-        writer: &mut Writer<W, E, V>,
-    ) {
-        writer.pad(i32::BITS as usize / 8);
-        E::write_i32(self, writer);
-    }
-}
-impl PlainCdrSerialize for u32 {
-    fn serialize<W: Write, E: EndiannessWrite, V: EncodingVersion>(
-        self,
-        writer: &mut Writer<W, E, V>,
-    ) {
-        writer.pad(u32::BITS as usize / 8);
-        E::write_u32(self, writer);
-    }
-}
-impl PlainCdrSerialize for i64 {
-    fn serialize<W: Write, E: EndiannessWrite, V: EncodingVersion>(
-        self,
-        writer: &mut Writer<W, E, V>,
-    ) {
-        writer.pad(i64::BITS as usize / 8);
-        E::write_i64(self, writer);
-    }
-}
-impl PlainCdrSerialize for u64 {
-    fn serialize<W: Write, E: EndiannessWrite, V: EncodingVersion>(
-        self,
-        writer: &mut Writer<W, E, V>,
-    ) {
-        writer.pad(u64::BITS as usize / 8);
-        E::write_u64(self, writer);
-    }
-}
-impl PlainCdrSerialize for f32 {
-    fn serialize<W: Write, E: EndiannessWrite, V: EncodingVersion>(
-        self,
-        writer: &mut Writer<W, E, V>,
-    ) {
-        writer.pad(32 / 8);
-        E::write_f32(self, writer);
-    }
-}
-impl PlainCdrSerialize for f64 {
-    fn serialize<W: Write, E: EndiannessWrite, V: EncodingVersion>(
-        self,
-        writer: &mut Writer<W, E, V>,
-    ) {
-        writer.pad(64 / 8);
-        E::write_f64(self, writer);
-    }
-}
-impl PlainCdrSerialize for char {
-    fn serialize<W: Write, E: EndiannessWrite, V: EncodingVersion>(
-        self,
-        writer: &mut Writer<W, E, V>,
-    ) {
-        E::write_char(self, writer);
-    }
-}
-impl PlainCdrSerialize for &[u8] {
-    fn serialize<W: Write, E: EndiannessWrite, V: EncodingVersion>(
-        self,
-        writer: &mut Writer<W, E, V>,
-    ) {
-        E::write_slice_u8(self, writer);
-    }
-}
->>>>>>> 262f3903
-pub trait EndiannessWrite {
-    fn write_bool<C: Write>(v: bool, writer: &mut C) {
-        writer.write(&[v as u8]);
-    }
-    fn write_i8<C: Write>(v: i8, writer: &mut C) {
-        writer.write(&[v as u8]);
-    }
-    fn write_u8<C: Write>(v: u8, writer: &mut C) {
-        writer.write(&[v]);
-    }
-    fn write_i16<C: Write>(v: i16, writer: &mut C);
-    fn write_u16<C: Write>(v: u16, writer: &mut C);
-    fn write_i32<C: Write>(v: i32, writer: &mut C);
-    fn write_u32<C: Write>(v: u32, writer: &mut C);
-    fn write_i64<C: Write>(v: i64, writer: &mut C);
-    fn write_u64<C: Write>(v: u64, writer: &mut C);
-    fn write_f32<C: Write>(v: f32, writer: &mut C);
-    fn write_f64<C: Write>(v: f64, writer: &mut C);
-    fn write_char<C: Write>(v: char, writer: &mut C) {
-        writer.write(v.to_string().as_bytes());
-    }
-    fn write_str<C: Write>(v: &str, writer: &mut C) {
-        writer.write(v.as_bytes());
-    }
-    fn write_slice_u8<C: Write>(v: &[u8], writer: &mut C) {
-        writer.write(v);
-    }
-}
-pub struct BigEndian;
-impl EndiannessWrite for BigEndian {
-    fn write_i16<C: Write>(v: i16, writer: &mut C) {
-        writer.write(&v.to_be_bytes())
-    }
-    fn write_u16<C: Write>(v: u16, writer: &mut C) {
-        writer.write(&v.to_be_bytes())
-    }
-    fn write_i32<C: Write>(v: i32, writer: &mut C) {
-        writer.write(&v.to_be_bytes())
-    }
-    fn write_u32<C: Write>(v: u32, writer: &mut C) {
-        writer.write(&v.to_be_bytes())
-    }
-    fn write_i64<C: Write>(v: i64, writer: &mut C) {
-        writer.write(&v.to_be_bytes())
-    }
-    fn write_u64<C: Write>(v: u64, writer: &mut C) {
-        writer.write(&v.to_be_bytes())
-    }
-    fn write_f32<C: Write>(v: f32, writer: &mut C) {
-        writer.write(&v.to_be_bytes())
-    }
-    fn write_f64<C: Write>(v: f64, writer: &mut C) {
-        writer.write(&v.to_be_bytes())
-    }
-}
-
-pub struct LittleEndian;
-impl EndiannessWrite for LittleEndian {
-    fn write_i16<C: Write>(v: i16, writer: &mut C) {
-        writer.write(&v.to_le_bytes())
-    }
-    fn write_u16<C: Write>(v: u16, writer: &mut C) {
-        writer.write(&v.to_le_bytes())
-    }
-    fn write_i32<C: Write>(v: i32, writer: &mut C) {
-        writer.write(&v.to_le_bytes())
-    }
-    fn write_u32<C: Write>(v: u32, writer: &mut C) {
-        writer.write(&v.to_le_bytes())
-    }
-    fn write_i64<C: Write>(v: i64, writer: &mut C) {
-        writer.write(&v.to_le_bytes())
-    }
-    fn write_u64<C: Write>(v: u64, writer: &mut C) {
-        writer.write(&v.to_le_bytes())
-    }
-    fn write_f32<C: Write>(v: f32, writer: &mut C) {
-        writer.write(&v.to_le_bytes())
-    }
-    fn write_f64<C: Write>(v: f64, writer: &mut C) {
-        writer.write(&v.to_le_bytes())
-    }
-}
-
-<<<<<<< HEAD
-fn pad_writer(alignment: usize, writer: &mut impl Write) {
-    const ZEROS: [u8; 8] = [0; 8];
-    let padding = writer.pos().div_ceil(alignment) * alignment - writer.pos();
-    writer.write(&ZEROS[..padding]);
-}
-pub trait PaddingWrite {
-    fn pad(alignment: usize, writer: &mut impl Write);
-}
-pub struct PaddingV1;
-impl PaddingWrite for PaddingV1 {
-    fn pad(alignment: usize, writer: &mut impl Write) {
-        pad_writer(alignment, writer)
-    }
-}
-pub struct PaddingV2;
-impl PaddingWrite for PaddingV2 {
-    fn pad(alignment: usize, writer: &mut impl Write) {
-        pad_writer(core::cmp::min(alignment, 4), writer)
-    }
-}
-
-pub trait PadEndiannessWrite {
-    type Endianness: EndiannessWrite;
-    type Padding: PaddingWrite;
-    fn writer(&mut self) -> &mut impl Write;
-    fn pad(&mut self, alignment: usize) {
-        Self::Padding::pad(alignment, self.writer());
-    }
-    fn write_bool(&mut self, v: bool) {
-        Self::Endianness::write_bool(v, self.writer())
-    }
-    fn write_i8(&mut self, v: i8) {
-        Self::Endianness::write_i8(v, self.writer())
-    }
-    fn write_u8(&mut self, v: u8) {
-        Self::Endianness::write_u8(v, self.writer())
-    }
-    fn write_i16(&mut self, v: i16) {
-        Self::Padding::pad(2, self.writer());
-        Self::Endianness::write_i16(v, self.writer())
-    }
-    fn write_u16(&mut self, v: u16) {
-        Self::Padding::pad(2, self.writer());
-        Self::Endianness::write_u16(v, self.writer())
-    }
-    fn write_i32(&mut self, v: i32) {
-        Self::Padding::pad(4, self.writer());
-        Self::Endianness::write_i32(v, self.writer())
-    }
-    fn write_u32(&mut self, v: u32) {
-        Self::Padding::pad(4, self.writer());
-        Self::Endianness::write_u32(v, self.writer())
-    }
-    fn write_i64(&mut self, v: i64) {
-        Self::Padding::pad(8, self.writer());
-        Self::Endianness::write_i64(v, self.writer())
-    }
-    fn write_u64(&mut self, v: u64) {
-        Self::Padding::pad(8, self.writer());
-        Self::Endianness::write_u64(v, self.writer())
-    }
-    fn write_f32(&mut self, v: f32) {
-        Self::Padding::pad(4, self.writer());
-        Self::Endianness::write_f32(v, self.writer())
-    }
-    fn write_f64(&mut self, v: f64) {
-        Self::Padding::pad(8, self.writer());
-        Self::Endianness::write_f64(v, self.writer())
-    }
-    fn write_char(&mut self, v: char) {
-        Self::Endianness::write_char(v, self.writer())
-    }
-    fn write_str(&mut self, v: &str) {
-        Self::Endianness::write_str(v, self.writer())
-    }
-    fn write_slice_u8(&mut self, v: &[u8]) {
-        Self::Endianness::write_slice_u8(v, self.writer())
-    }
-}
-
-pub struct WriterBe1<W>(pub W);
-impl<W: Write> PadEndiannessWrite for WriterBe1<W> {
-    type Endianness = BigEndian;
-    type Padding = PaddingV1;
-    fn writer(&mut self) -> &mut impl Write {
-        &mut self.0
-    }
-}
-pub struct WriterLe1<W>(pub W);
-impl<W: Write> PadEndiannessWrite for WriterLe1<W> {
-    type Endianness = LittleEndian;
-    type Padding = PaddingV1;
-    fn writer(&mut self) -> &mut impl Write {
-        &mut self.0
-    }
-}
-pub struct WriterBe2<W>(pub W);
-impl<W: Write> PadEndiannessWrite for WriterBe2<W> {
-    type Endianness = BigEndian;
-    type Padding = PaddingV2;
-    fn writer(&mut self) -> &mut impl Write {
-        &mut self.0
-    }
-}
-pub struct WriterLe2<W>(pub W);
-impl<W: Write> PadEndiannessWrite for WriterLe2<W> {
-    type Endianness = LittleEndian;
-    type Padding = PaddingV2;
-    fn writer(&mut self) -> &mut impl Write {
-        &mut self.0
-    }
-}
-
-pub trait WriteBasicType: Copy {
-    fn write_basic_type(self, writer: &mut impl PadEndiannessWrite);
-}
-impl WriteBasicType for bool {
-    fn write_basic_type(self, writer: &mut impl PadEndiannessWrite) {
-        writer.write_bool(self);
-    }
-}
-impl WriteBasicType for i8 {
-    fn write_basic_type(self, writer: &mut impl PadEndiannessWrite) {
-        writer.write_i8(self);
-    }
-}
-impl WriteBasicType for u8 {
-    fn write_basic_type(self, writer: &mut impl PadEndiannessWrite) {
-        writer.write_u8(self);
-    }
-}
-impl WriteBasicType for i16 {
-    fn write_basic_type(self, writer: &mut impl PadEndiannessWrite) {
-        writer.write_i16(self);
-    }
-}
-impl WriteBasicType for u16 {
-    fn write_basic_type(self, writer: &mut impl PadEndiannessWrite) {
-        writer.write_u16(self);
-    }
-}
-impl WriteBasicType for i32 {
-    fn write_basic_type(self, writer: &mut impl PadEndiannessWrite) {
-        writer.write_i32(self);
-    }
-}
-impl WriteBasicType for u32 {
-    fn write_basic_type(self, writer: &mut impl PadEndiannessWrite) {
-        writer.write_u32(self);
-    }
-}
-impl WriteBasicType for i64 {
-    fn write_basic_type(self, writer: &mut impl PadEndiannessWrite) {
-        writer.write_i64(self);
-    }
-}
-impl WriteBasicType for u64 {
-    fn write_basic_type(self, writer: &mut impl PadEndiannessWrite) {
-        writer.write_u64(self);
-    }
-}
-impl WriteBasicType for f32 {
-    fn write_basic_type(self, writer: &mut impl PadEndiannessWrite) {
-        writer.write_f32(self);
-    }
-}
-impl WriteBasicType for f64 {
-    fn write_basic_type(self, writer: &mut impl PadEndiannessWrite) {
-        writer.write_f64(self);
-    }
-}
-impl WriteBasicType for char {
-    fn write_basic_type(self, writer: &mut impl PadEndiannessWrite) {
-        writer.write_char(self);
-    }
-}
-impl WriteBasicType for &[u8] {
-    fn write_basic_type(self, writer: &mut impl PadEndiannessWrite) {
-        writer.write_slice_u8(self);
-=======
-/// A trait representing an object with the capability of serializing a value into a CDR format.
-pub trait XTypesSerializer<W> {
-    fn into_inner(self) -> W;
-    fn serialize_final_struct(&mut self, v: &DynamicData) -> Result<(), XTypesError> {
-        self.serialize_all_dynamic_data_members(v)
->>>>>>> 262f3903
-    }
-
-    fn serialize_appendable_struct(&mut self, v: &DynamicData) -> Result<(), XTypesError> {
-        self.serialize_all_dynamic_data_members(v)
-    }
-
-    fn serialize_mutable_struct(&mut self, v: &DynamicData) -> Result<(), XTypesError>;
-
-    fn serialize_all_dynamic_data_members(&mut self, v: &DynamicData) -> XTypesResult<()> {
-        for field_index in 0..v.get_item_count() {
-            let member_id = v.get_member_id_at_index(field_index)?;
-            self.serialize_dynamic_data_member(v, member_id)?;
-        }
-        Ok(())
-    }
-
-    fn serialize_array_basic(&mut self, v: Vec<impl PlainCdrSerialize>) {
-        for vi in v {
-            self.serialize_writable(vi);
-        }
-    }
-    fn serialize_sequence_basic(&mut self, v: Vec<impl PlainCdrSerialize>) {
-        self.serialize_writable(v.len() as u32);
-
-        for vi in v {
-            self.serialize_writable(vi);
-        }
-    }
-
-    fn serialize_string(&mut self, v: &String) {
-        self.serialize_writable(v.len() as u32 + 1);
-        self.serialize_writable(v.as_bytes());
-        self.serialize_writable(0u8);
-    }
-
-    fn serialize_dynamic_data_member(
-        &mut self,
-        v: &DynamicData,
-        member_id: u32,
-    ) -> Result<(), XTypesError> {
-        let member_descriptor = v.get_descriptor(member_id)?;
-        match member_descriptor.r#type.get_kind() {
-            TypeKind::NONE => todo!(),
-            TypeKind::BOOLEAN => self.serialize_writable(*v.get_boolean_value(member_id)?),
-            TypeKind::BYTE => todo!(),
-            TypeKind::INT16 => {
-                self.serialize_writable(*v.get_int16_value(member_id)?);
-            }
-            TypeKind::INT32 => {
-                self.serialize_writable(*v.get_int32_value(member_id)?);
-            }
-            TypeKind::INT64 => self.serialize_writable(*v.get_int64_value(member_id)?),
-            TypeKind::UINT16 => self.serialize_writable(*v.get_uint16_value(member_id)?),
-            TypeKind::UINT32 => self.serialize_writable(*v.get_uint32_value(member_id)?),
-            TypeKind::UINT64 => self.serialize_writable(*v.get_uint64_value(member_id)?),
-            TypeKind::FLOAT32 => self.serialize_writable(*v.get_float32_value(member_id)?),
-            TypeKind::FLOAT64 => self.serialize_writable(*v.get_float64_value(member_id)?),
-            TypeKind::FLOAT128 => unimplemented!("not supported by Rust"),
-            TypeKind::INT8 => self.serialize_writable(*v.get_int8_value(member_id)?),
-            TypeKind::UINT8 => self.serialize_writable(*v.get_uint8_value(member_id)?),
-            TypeKind::CHAR8 => self.serialize_writable(*v.get_char8_value(member_id)?),
-            TypeKind::CHAR16 => todo!(),
-            TypeKind::STRING8 => self.serialize_string(v.get_string_value(member_id)?),
-            TypeKind::STRING16 => todo!(),
-            TypeKind::ALIAS => todo!(),
-            TypeKind::ENUM => self.serialize_enum(v.get_complex_value(member_id)?)?,
-            TypeKind::BITMASK => todo!(),
-            TypeKind::ANNOTATION => todo!(),
-            TypeKind::STRUCTURE => self.serialize_complex(v.get_complex_value(member_id)?)?,
-            TypeKind::UNION => todo!(),
-            TypeKind::BITSET => todo!(),
-            TypeKind::SEQUENCE => self.serialize_sequence(v, member_id)?,
-            TypeKind::ARRAY => self.serialize_array(v, member_id)?,
-            TypeKind::MAP => todo!(),
-        }
-        Ok(())
-    }
-
-    fn serialize_sequence(&mut self, v: &DynamicData, member_id: u32) -> Result<(), XTypesError> {
-        let member_descriptor = v.get_descriptor(member_id)?;
-        let element_type = member_descriptor
-            .r#type
-            .get_descriptor()
-            .element_type
-            .as_ref()
-            .expect("sequence has element type");
-        match element_type.get_descriptor().kind {
-            TypeKind::NONE => todo!(),
-            TypeKind::BOOLEAN => self.serialize_sequence_basic(v.get_boolean_values(member_id)?),
-            TypeKind::BYTE => todo!(),
-<<<<<<< HEAD
-            TypeKind::INT16 => serialize_sequence(&v.get_int16_values(member_id)?, self.writer()),
-            TypeKind::INT32 => serialize_sequence(&v.get_int32_values(member_id)?, self.writer()),
-            TypeKind::INT64 => serialize_sequence(&v.get_int64_values(member_id)?, self.writer()),
-            TypeKind::UINT16 => serialize_sequence(&v.get_uint16_values(member_id)?, self.writer()),
-            TypeKind::UINT32 => serialize_sequence(&v.get_uint32_values(member_id)?, self.writer()),
-            TypeKind::UINT64 => serialize_sequence(&v.get_uint64_values(member_id)?, self.writer()),
-            TypeKind::FLOAT32 => {
-                serialize_sequence(&v.get_float32_values(member_id)?, self.writer())
-            }
-            TypeKind::FLOAT64 => {
-                serialize_sequence(&v.get_float64_values(member_id)?, self.writer())
-            }
-=======
-            TypeKind::INT16 => self.serialize_sequence_basic(v.get_int16_values(member_id)?),
-            TypeKind::INT32 => self.serialize_sequence_basic(v.get_int32_values(member_id)?),
-            TypeKind::INT64 => self.serialize_sequence_basic(v.get_int64_values(member_id)?),
-            TypeKind::UINT16 => self.serialize_sequence_basic(v.get_uint16_values(member_id)?),
-            TypeKind::UINT32 => self.serialize_sequence_basic(v.get_uint32_values(member_id)?),
-            TypeKind::UINT64 => self.serialize_sequence_basic(v.get_uint64_values(member_id)?),
-            TypeKind::FLOAT32 => self.serialize_sequence_basic(v.get_float32_values(member_id)?),
-
-            TypeKind::FLOAT64 => self.serialize_sequence_basic(v.get_float64_values(member_id)?),
->>>>>>> 262f3903
-            TypeKind::FLOAT128 => todo!(),
-            TypeKind::INT8 => self.serialize_sequence_basic(v.get_int8_values(member_id)?),
-            TypeKind::UINT8 => self.serialize_sequence_basic(v.get_uint8_values(member_id)?),
-            TypeKind::CHAR8 => todo!(),
-            TypeKind::CHAR16 => todo!(),
-            TypeKind::STRING8 => {
-                let list = v.get_string_values(member_id)?;
-                self.serialize_writable(list.len() as u32);
-                for v in &list {
-                    self.serialize_string(v);
-                }
-            }
-            TypeKind::STRING16 => todo!(),
-            TypeKind::ALIAS => todo!(),
-            TypeKind::ENUM => todo!(),
-            TypeKind::BITMASK => todo!(),
-            TypeKind::ANNOTATION => todo!(),
-            TypeKind::STRUCTURE => {
-                let list = v.get_complex_values(member_id)?;
-                self.serialize_writable(list.len() as u32);
-                for v in &list {
-                    self.serialize_complex(v)?;
-                }
-            }
-            TypeKind::UNION => todo!(),
-            TypeKind::BITSET => todo!(),
-            TypeKind::SEQUENCE => todo!(),
-            TypeKind::ARRAY => todo!(),
-            TypeKind::MAP => todo!(),
-        }
-
-        Ok(())
-    }
-
-    fn serialize_array(&mut self, v: &DynamicData, member_id: u32) -> Result<(), XTypesError> {
-        let member_descriptor = v.get_descriptor(member_id)?;
-        let element_type = member_descriptor
-            .r#type
-            .get_descriptor()
-            .element_type
-            .as_ref()
-            .expect("array has element type");
-        match element_type.get_descriptor().kind {
-            TypeKind::NONE => todo!(),
-            TypeKind::BOOLEAN => todo!(),
-            TypeKind::BYTE => todo!(),
-            TypeKind::INT16 => todo!(),
-            TypeKind::INT32 => todo!(),
-            TypeKind::INT64 => todo!(),
-            TypeKind::UINT16 => todo!(),
-            TypeKind::UINT32 => todo!(),
-            TypeKind::UINT64 => todo!(),
-            TypeKind::FLOAT32 => todo!(),
-            TypeKind::FLOAT64 => todo!(),
-            TypeKind::FLOAT128 => todo!(),
-            TypeKind::INT8 => todo!(),
-            TypeKind::UINT8 => self.serialize_array_basic(v.get_uint8_values(member_id)?),
-            TypeKind::CHAR8 => todo!(),
-            TypeKind::CHAR16 => todo!(),
-            TypeKind::STRING8 => {
-                for v in &v.get_string_values(member_id)? {
-                    self.serialize_string(v);
-                }
-            }
-            TypeKind::STRING16 => todo!(),
-            TypeKind::ALIAS => todo!(),
-            TypeKind::ENUM => todo!(),
-            TypeKind::BITMASK => todo!(),
-            TypeKind::ANNOTATION => todo!(),
-            TypeKind::STRUCTURE => {
-                for v in &v.get_complex_values(member_id)? {
-                    self.serialize_complex(v)?;
-                }
-            }
-            TypeKind::UNION => todo!(),
-            TypeKind::BITSET => todo!(),
-            TypeKind::SEQUENCE => todo!(),
-            TypeKind::ARRAY => todo!(),
-            TypeKind::MAP => todo!(),
-        }
-
-        Ok(())
-    }
-
-    fn serialize_enum(&mut self, v: &DynamicData) -> Result<(), XTypesError> {
-        let _discriminator_type = v.type_ref().get_descriptor().discriminator_type.as_ref();
-        self.serialize_writable(*v.get_int32_value(0)?);
-        Ok(())
-    }
-
-    fn serialize_complex(&mut self, v: &DynamicData) -> Result<(), XTypesError> {
-        match v.type_ref().get_descriptor().extensibility_kind {
-            ExtensibilityKind::Final => self.serialize_final_struct(v),
-            ExtensibilityKind::Appendable => self.serialize_appendable_struct(v),
-            ExtensibilityKind::Mutable => self.serialize_mutable_struct(v),
-        }
-    }
-
-    fn serialize_writable(&mut self, v: impl PlainCdrSerialize);
-}
+use super::dynamic_type::ExtensibilityKind;
+use crate::xtypes::{
+    dynamic_type::{DynamicData, TypeKind},
+    error::{XTypesError, XTypesResult},
+};
+use alloc::{
+    string::{String, ToString},
+    vec::Vec,
+};
+
+/// A trait to Write bytes into a potentially growing buffer
+pub trait Write {
+    fn write(&mut self, buf: &[u8]);
+}
+
+impl Write for Vec<u8> {
+    fn write(&mut self, buf: &[u8]) {
+        self.extend_from_slice(buf)
+    }
+}
+
+pub trait EncodingVersion {
+    const MAX_ALIGN: usize;
+}
+pub struct EncodingVersion1;
+impl EncodingVersion for EncodingVersion1 {
+    const MAX_ALIGN: usize = 8;
+}
+
+pub struct EncodingVersion2;
+impl EncodingVersion for EncodingVersion2 {
+    const MAX_ALIGN: usize = 4;
+}
+
+pub struct Writer<W, E, V> {
+    pub buffer: W,
+    position: usize,
+    _endianness: E,
+    _encoding_version: V,
+}
+
+impl<W: Write, E, V: EncodingVersion> Writer<W, E, V> {
+    pub fn new(buffer: W, endianness: E, encoding_version: V) -> Self {
+        Self {
+            buffer,
+            position: 0,
+            _endianness: endianness,
+            _encoding_version: encoding_version,
+        }
+    }
+
+    pub fn write_slice(&mut self, data: &[u8]) {
+        self.buffer.write(data);
+        self.position += data.len();
+    }
+
+    pub fn pad(&mut self, alignment: usize) {
+        const ZEROS: [u8; 8] = [0; 8];
+        let alignment = core::cmp::min(alignment, V::MAX_ALIGN);
+        let alignment = self.position.div_ceil(alignment) * alignment - self.position;
+        self.write_slice(&ZEROS[..alignment]);
+    }
+}
+
+impl<W: Write, E, V: EncodingVersion> Write for Writer<W, E, V> {
+    fn write(&mut self, buf: &[u8]) {
+        self.write_slice(buf);
+    }
+}
+
+pub trait PlainCdrSerialize {
+    fn serialize<W: Write, E: EndiannessWrite, V: EncodingVersion>(
+        self,
+        writer: &mut Writer<W, E, V>,
+    );
+}
+impl PlainCdrSerialize for bool {
+    fn serialize<W: Write, E: EndiannessWrite, V: EncodingVersion>(
+        self,
+        writer: &mut Writer<W, E, V>,
+    ) {
+        E::write_bool(self, writer);
+    }
+}
+impl PlainCdrSerialize for i8 {
+    fn serialize<W: Write, E: EndiannessWrite, V: EncodingVersion>(
+        self,
+        writer: &mut Writer<W, E, V>,
+    ) {
+        E::write_i8(self, writer);
+    }
+}
+impl PlainCdrSerialize for u8 {
+    fn serialize<W: Write, E: EndiannessWrite, V: EncodingVersion>(
+        self,
+        writer: &mut Writer<W, E, V>,
+    ) {
+        E::write_u8(self, writer);
+    }
+}
+impl PlainCdrSerialize for i16 {
+    fn serialize<W: Write, E: EndiannessWrite, V: EncodingVersion>(
+        self,
+        writer: &mut Writer<W, E, V>,
+    ) {
+        writer.pad(i16::BITS as usize / 8);
+        E::write_i16(self, writer);
+    }
+}
+impl PlainCdrSerialize for u16 {
+    fn serialize<W: Write, E: EndiannessWrite, V: EncodingVersion>(
+        self,
+        writer: &mut Writer<W, E, V>,
+    ) {
+        writer.pad(u16::BITS as usize / 8);
+        E::write_u16(self, writer);
+    }
+}
+impl PlainCdrSerialize for i32 {
+    fn serialize<W: Write, E: EndiannessWrite, V: EncodingVersion>(
+        self,
+        writer: &mut Writer<W, E, V>,
+    ) {
+        writer.pad(i32::BITS as usize / 8);
+        E::write_i32(self, writer);
+    }
+}
+impl PlainCdrSerialize for u32 {
+    fn serialize<W: Write, E: EndiannessWrite, V: EncodingVersion>(
+        self,
+        writer: &mut Writer<W, E, V>,
+    ) {
+        writer.pad(u32::BITS as usize / 8);
+        E::write_u32(self, writer);
+    }
+}
+impl PlainCdrSerialize for i64 {
+    fn serialize<W: Write, E: EndiannessWrite, V: EncodingVersion>(
+        self,
+        writer: &mut Writer<W, E, V>,
+    ) {
+        writer.pad(i64::BITS as usize / 8);
+        E::write_i64(self, writer);
+    }
+}
+impl PlainCdrSerialize for u64 {
+    fn serialize<W: Write, E: EndiannessWrite, V: EncodingVersion>(
+        self,
+        writer: &mut Writer<W, E, V>,
+    ) {
+        writer.pad(u64::BITS as usize / 8);
+        E::write_u64(self, writer);
+    }
+}
+impl PlainCdrSerialize for f32 {
+    fn serialize<W: Write, E: EndiannessWrite, V: EncodingVersion>(
+        self,
+        writer: &mut Writer<W, E, V>,
+    ) {
+        writer.pad(32 / 8);
+        E::write_f32(self, writer);
+    }
+}
+impl PlainCdrSerialize for f64 {
+    fn serialize<W: Write, E: EndiannessWrite, V: EncodingVersion>(
+        self,
+        writer: &mut Writer<W, E, V>,
+    ) {
+        writer.pad(64 / 8);
+        E::write_f64(self, writer);
+    }
+}
+impl PlainCdrSerialize for char {
+    fn serialize<W: Write, E: EndiannessWrite, V: EncodingVersion>(
+        self,
+        writer: &mut Writer<W, E, V>,
+    ) {
+        E::write_char(self, writer);
+    }
+}
+impl PlainCdrSerialize for &[u8] {
+    fn serialize<W: Write, E: EndiannessWrite, V: EncodingVersion>(
+        self,
+        writer: &mut Writer<W, E, V>,
+    ) {
+        E::write_slice_u8(self, writer);
+    }
+}
+pub trait EndiannessWrite {
+    fn write_bool<C: Write>(v: bool, writer: &mut C) {
+        writer.write(&[v as u8]);
+    }
+    fn write_i8<C: Write>(v: i8, writer: &mut C) {
+        writer.write(&[v as u8]);
+    }
+    fn write_u8<C: Write>(v: u8, writer: &mut C) {
+        writer.write(&[v]);
+    }
+    fn write_i16<C: Write>(v: i16, writer: &mut C);
+    fn write_u16<C: Write>(v: u16, writer: &mut C);
+    fn write_i32<C: Write>(v: i32, writer: &mut C);
+    fn write_u32<C: Write>(v: u32, writer: &mut C);
+    fn write_i64<C: Write>(v: i64, writer: &mut C);
+    fn write_u64<C: Write>(v: u64, writer: &mut C);
+    fn write_f32<C: Write>(v: f32, writer: &mut C);
+    fn write_f64<C: Write>(v: f64, writer: &mut C);
+    fn write_char<C: Write>(v: char, writer: &mut C) {
+        writer.write(v.to_string().as_bytes());
+    }
+    fn write_str<C: Write>(v: &str, writer: &mut C) {
+        writer.write(v.as_bytes());
+    }
+    fn write_slice_u8<C: Write>(v: &[u8], writer: &mut C) {
+        writer.write(v);
+    }
+}
+pub struct BigEndian;
+impl EndiannessWrite for BigEndian {
+    fn write_i16<C: Write>(v: i16, writer: &mut C) {
+        writer.write(&v.to_be_bytes())
+    }
+    fn write_u16<C: Write>(v: u16, writer: &mut C) {
+        writer.write(&v.to_be_bytes())
+    }
+    fn write_i32<C: Write>(v: i32, writer: &mut C) {
+        writer.write(&v.to_be_bytes())
+    }
+    fn write_u32<C: Write>(v: u32, writer: &mut C) {
+        writer.write(&v.to_be_bytes())
+    }
+    fn write_i64<C: Write>(v: i64, writer: &mut C) {
+        writer.write(&v.to_be_bytes())
+    }
+    fn write_u64<C: Write>(v: u64, writer: &mut C) {
+        writer.write(&v.to_be_bytes())
+    }
+    fn write_f32<C: Write>(v: f32, writer: &mut C) {
+        writer.write(&v.to_be_bytes())
+    }
+    fn write_f64<C: Write>(v: f64, writer: &mut C) {
+        writer.write(&v.to_be_bytes())
+    }
+}
+
+pub struct LittleEndian;
+impl EndiannessWrite for LittleEndian {
+    fn write_i16<C: Write>(v: i16, writer: &mut C) {
+        writer.write(&v.to_le_bytes())
+    }
+    fn write_u16<C: Write>(v: u16, writer: &mut C) {
+        writer.write(&v.to_le_bytes())
+    }
+    fn write_i32<C: Write>(v: i32, writer: &mut C) {
+        writer.write(&v.to_le_bytes())
+    }
+    fn write_u32<C: Write>(v: u32, writer: &mut C) {
+        writer.write(&v.to_le_bytes())
+    }
+    fn write_i64<C: Write>(v: i64, writer: &mut C) {
+        writer.write(&v.to_le_bytes())
+    }
+    fn write_u64<C: Write>(v: u64, writer: &mut C) {
+        writer.write(&v.to_le_bytes())
+    }
+    fn write_f32<C: Write>(v: f32, writer: &mut C) {
+        writer.write(&v.to_le_bytes())
+    }
+    fn write_f64<C: Write>(v: f64, writer: &mut C) {
+        writer.write(&v.to_le_bytes())
+    }
+}
+
+/// A trait representing an object with the capability of serializing a value into a CDR format.
+pub trait XTypesSerializer<W> {
+    fn into_inner(self) -> W;
+    fn serialize_final_struct(&mut self, v: &DynamicData) -> Result<(), XTypesError> {
+        self.serialize_all_dynamic_data_members(v)
+    }
+
+    fn serialize_appendable_struct(&mut self, v: &DynamicData) -> Result<(), XTypesError> {
+        self.serialize_all_dynamic_data_members(v)
+    }
+
+    fn serialize_mutable_struct(&mut self, v: &DynamicData) -> Result<(), XTypesError>;
+
+    fn serialize_all_dynamic_data_members(&mut self, v: &DynamicData) -> XTypesResult<()> {
+        for field_index in 0..v.get_item_count() {
+            let member_id = v.get_member_id_at_index(field_index)?;
+            self.serialize_dynamic_data_member(v, member_id)?;
+        }
+        Ok(())
+    }
+
+    fn serialize_array_basic(&mut self, v: Vec<impl PlainCdrSerialize>) {
+        for vi in v {
+            self.serialize_writable(vi);
+        }
+    }
+    fn serialize_sequence_basic(&mut self, v: Vec<impl PlainCdrSerialize>) {
+        self.serialize_writable(v.len() as u32);
+
+        for vi in v {
+            self.serialize_writable(vi);
+        }
+    }
+
+    fn serialize_string(&mut self, v: &String) {
+        self.serialize_writable(v.len() as u32 + 1);
+        self.serialize_writable(v.as_bytes());
+        self.serialize_writable(0u8);
+    }
+
+    fn serialize_dynamic_data_member(
+        &mut self,
+        v: &DynamicData,
+        member_id: u32,
+    ) -> Result<(), XTypesError> {
+        let member_descriptor = v.get_descriptor(member_id)?;
+        match member_descriptor.r#type.get_kind() {
+            TypeKind::NONE => todo!(),
+            TypeKind::BOOLEAN => self.serialize_writable(*v.get_boolean_value(member_id)?),
+            TypeKind::BYTE => todo!(),
+            TypeKind::INT16 => {
+                self.serialize_writable(*v.get_int16_value(member_id)?);
+            }
+            TypeKind::INT32 => {
+                self.serialize_writable(*v.get_int32_value(member_id)?);
+            }
+            TypeKind::INT64 => self.serialize_writable(*v.get_int64_value(member_id)?),
+            TypeKind::UINT16 => self.serialize_writable(*v.get_uint16_value(member_id)?),
+            TypeKind::UINT32 => self.serialize_writable(*v.get_uint32_value(member_id)?),
+            TypeKind::UINT64 => self.serialize_writable(*v.get_uint64_value(member_id)?),
+            TypeKind::FLOAT32 => self.serialize_writable(*v.get_float32_value(member_id)?),
+            TypeKind::FLOAT64 => self.serialize_writable(*v.get_float64_value(member_id)?),
+            TypeKind::FLOAT128 => unimplemented!("not supported by Rust"),
+            TypeKind::INT8 => self.serialize_writable(*v.get_int8_value(member_id)?),
+            TypeKind::UINT8 => self.serialize_writable(*v.get_uint8_value(member_id)?),
+            TypeKind::CHAR8 => self.serialize_writable(*v.get_char8_value(member_id)?),
+            TypeKind::CHAR16 => todo!(),
+            TypeKind::STRING8 => self.serialize_string(v.get_string_value(member_id)?),
+            TypeKind::STRING16 => todo!(),
+            TypeKind::ALIAS => todo!(),
+            TypeKind::ENUM => self.serialize_enum(v.get_complex_value(member_id)?)?,
+            TypeKind::BITMASK => todo!(),
+            TypeKind::ANNOTATION => todo!(),
+            TypeKind::STRUCTURE => self.serialize_complex(v.get_complex_value(member_id)?)?,
+            TypeKind::UNION => todo!(),
+            TypeKind::BITSET => todo!(),
+            TypeKind::SEQUENCE => self.serialize_sequence(v, member_id)?,
+            TypeKind::ARRAY => self.serialize_array(v, member_id)?,
+            TypeKind::MAP => todo!(),
+        }
+        Ok(())
+    }
+
+    fn serialize_sequence(&mut self, v: &DynamicData, member_id: u32) -> Result<(), XTypesError> {
+        let member_descriptor = v.get_descriptor(member_id)?;
+        let element_type = member_descriptor
+            .r#type
+            .get_descriptor()
+            .element_type
+            .as_ref()
+            .expect("sequence has element type");
+        match element_type.get_descriptor().kind {
+            TypeKind::NONE => todo!(),
+            TypeKind::BOOLEAN => self.serialize_sequence_basic(v.get_boolean_values(member_id)?),
+            TypeKind::BYTE => todo!(),
+            TypeKind::INT16 => self.serialize_sequence_basic(v.get_int16_values(member_id)?),
+            TypeKind::INT32 => self.serialize_sequence_basic(v.get_int32_values(member_id)?),
+            TypeKind::INT64 => self.serialize_sequence_basic(v.get_int64_values(member_id)?),
+            TypeKind::UINT16 => self.serialize_sequence_basic(v.get_uint16_values(member_id)?),
+            TypeKind::UINT32 => self.serialize_sequence_basic(v.get_uint32_values(member_id)?),
+            TypeKind::UINT64 => self.serialize_sequence_basic(v.get_uint64_values(member_id)?),
+            TypeKind::FLOAT32 => self.serialize_sequence_basic(v.get_float32_values(member_id)?),
+
+            TypeKind::FLOAT64 => self.serialize_sequence_basic(v.get_float64_values(member_id)?),
+            TypeKind::FLOAT128 => todo!(),
+            TypeKind::INT8 => self.serialize_sequence_basic(v.get_int8_values(member_id)?),
+            TypeKind::UINT8 => self.serialize_sequence_basic(v.get_uint8_values(member_id)?),
+            TypeKind::CHAR8 => todo!(),
+            TypeKind::CHAR16 => todo!(),
+            TypeKind::STRING8 => {
+                let list = v.get_string_values(member_id)?;
+                self.serialize_writable(list.len() as u32);
+                for v in &list {
+                    self.serialize_string(v);
+                }
+            }
+            TypeKind::STRING16 => todo!(),
+            TypeKind::ALIAS => todo!(),
+            TypeKind::ENUM => todo!(),
+            TypeKind::BITMASK => todo!(),
+            TypeKind::ANNOTATION => todo!(),
+            TypeKind::STRUCTURE => {
+                let list = v.get_complex_values(member_id)?;
+                self.serialize_writable(list.len() as u32);
+                for v in &list {
+                    self.serialize_complex(v)?;
+                }
+            }
+            TypeKind::UNION => todo!(),
+            TypeKind::BITSET => todo!(),
+            TypeKind::SEQUENCE => todo!(),
+            TypeKind::ARRAY => todo!(),
+            TypeKind::MAP => todo!(),
+        }
+
+        Ok(())
+    }
+
+    fn serialize_array(&mut self, v: &DynamicData, member_id: u32) -> Result<(), XTypesError> {
+        let member_descriptor = v.get_descriptor(member_id)?;
+        let element_type = member_descriptor
+            .r#type
+            .get_descriptor()
+            .element_type
+            .as_ref()
+            .expect("array has element type");
+        match element_type.get_descriptor().kind {
+            TypeKind::NONE => todo!(),
+            TypeKind::BOOLEAN => todo!(),
+            TypeKind::BYTE => todo!(),
+            TypeKind::INT16 => todo!(),
+            TypeKind::INT32 => todo!(),
+            TypeKind::INT64 => todo!(),
+            TypeKind::UINT16 => todo!(),
+            TypeKind::UINT32 => todo!(),
+            TypeKind::UINT64 => todo!(),
+            TypeKind::FLOAT32 => todo!(),
+            TypeKind::FLOAT64 => todo!(),
+            TypeKind::FLOAT128 => todo!(),
+            TypeKind::INT8 => todo!(),
+            TypeKind::UINT8 => self.serialize_array_basic(v.get_uint8_values(member_id)?),
+            TypeKind::CHAR8 => todo!(),
+            TypeKind::CHAR16 => todo!(),
+            TypeKind::STRING8 => {
+                for v in &v.get_string_values(member_id)? {
+                    self.serialize_string(v);
+                }
+            }
+            TypeKind::STRING16 => todo!(),
+            TypeKind::ALIAS => todo!(),
+            TypeKind::ENUM => todo!(),
+            TypeKind::BITMASK => todo!(),
+            TypeKind::ANNOTATION => todo!(),
+            TypeKind::STRUCTURE => {
+                for v in &v.get_complex_values(member_id)? {
+                    self.serialize_complex(v)?;
+                }
+            }
+            TypeKind::UNION => todo!(),
+            TypeKind::BITSET => todo!(),
+            TypeKind::SEQUENCE => todo!(),
+            TypeKind::ARRAY => todo!(),
+            TypeKind::MAP => todo!(),
+        }
+
+        Ok(())
+    }
+
+    fn serialize_enum(&mut self, v: &DynamicData) -> Result<(), XTypesError> {
+        let _discriminator_type = v.type_ref().get_descriptor().discriminator_type.as_ref();
+        self.serialize_writable(*v.get_int32_value(0)?);
+        Ok(())
+    }
+
+    fn serialize_complex(&mut self, v: &DynamicData) -> Result<(), XTypesError> {
+        match v.type_ref().get_descriptor().extensibility_kind {
+            ExtensibilityKind::Final => self.serialize_final_struct(v),
+            ExtensibilityKind::Appendable => self.serialize_appendable_struct(v),
+            ExtensibilityKind::Mutable => self.serialize_mutable_struct(v),
+        }
+    }
+
+    fn serialize_writable(&mut self, v: impl PlainCdrSerialize);
+}