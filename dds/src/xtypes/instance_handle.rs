--- conflicted
+++ resolved
@@ -1,599 +1,593 @@
-use super::{
-    deserializer::{DeserializeMutableStruct, DeserializeSequence},
-    serialize::XTypesSerializer,
-    serializer::SerializeFinalStruct,
-    xcdr_deserializer::Xcdr1BeDeserializer,
-};
-use crate::{
-    infrastructure::instance::InstanceHandle,
-    xtypes::{
-        deserializer::XTypesDeserializer, dynamic_type::DynamicType, error::XTypesError,
-        serialize::Write, type_object, xcdr_deserializer::Xcdr1LeDeserializer,
-        xcdr_serializer::Xcdr2BeSerializer,
-    },
-};
-use std::io::{BufRead, Read};
-
-struct Md5 {
-    key: [u8; 16],
-    context: md5::Context,
-    length: usize,
-}
-
-impl Md5 {
-    fn into_key(mut self) -> [u8; 16] {
-        const ZEROS: [u8; 16] = [0; 16];
-        if self.length < ZEROS.len() {
-            self.context.consume(&ZEROS[self.length..]);
-        }
-        if self.length <= 16 {
-            self.key
-        } else {
-            self.context.compute().into()
-        }
-    }
-}
-
-impl Write for Md5 {
-    fn write(&mut self, buf: &[u8]) {
-        let total_new_length = self.length + buf.len();
-        if total_new_length <= self.key.len() {
-            self.key[self.length..total_new_length].copy_from_slice(buf);
-        }
-        self.context.consume(buf);
-        self.length += buf.len();
-    }
-}
-
-fn deserialize_and_serialize_if_key_field<'a, T>(
-    dynamic_type: &dyn DynamicType,
-    is_key_field: bool,
-    de: &mut T,
-    serializer: &mut impl SerializeFinalStruct,
-) -> Result<(), XTypesError>
-where
-    for<'b> &'b mut T: XTypesDeserializer<'a>,
-{
-    match dynamic_type.get_kind() {
-        type_object::TK_BOOLEAN => {
-            let v = de.deserialize_boolean()?;
-            if is_key_field {
-                serializer.serialize_field(&v, "")?;
-            }
-        }
-        type_object::TK_INT64 => {
-            let v = de.deserialize_int64()?;
-            if is_key_field {
-                serializer.serialize_field(&v, "")?;
-            }
-        }
-        type_object::TK_UINT64 => {
-            let v = de.deserialize_uint64()?;
-            if is_key_field {
-                serializer.serialize_field(&v, "")?;
-            }
-        }
-        type_object::TK_UINT16 => {
-            let v = de.deserialize_uint16()?;
-            if is_key_field {
-                serializer.serialize_field(&v, "")?;
-            }
-        }
-        type_object::TK_INT32 => {
-            let v = de.deserialize_int32()?;
-            if is_key_field {
-                serializer.serialize_field(&v, "")?;
-            }
-        }
-        type_object::TK_UINT32 => {
-            let v = de.deserialize_uint32()?;
-            if is_key_field {
-                serializer.serialize_field(&v, "")?;
-            }
-        }
-        type_object::TK_UINT8 => {
-            let v = de.deserialize_uint8()?;
-            if is_key_field {
-                serializer.serialize_field(&v, "")?;
-            }
-        }
-        type_object::TK_SEQUENCE => {
-            let len = de.deserialize_sequence()?.len();
-            for _ in 0..len {
-                push_to_key(dynamic_type, serializer, de)?;
-            }
-        }
-        type_object::TK_STRUCTURE => {
-            push_to_key(dynamic_type, serializer, de)?;
-        }
-        type_object::TK_STRING8 => {
-            let v = de.deserialize_string()?;
-            if is_key_field {
-                serializer.serialize_field(&v, "")?;
-            }
-        }
-        _ => panic!(),
-    }
-    Ok(())
-}
-
-fn push_to_key<'a, T>(
-    dynamic_type: &dyn DynamicType,
-    serializer: &mut impl SerializeFinalStruct,
-    de: &mut T,
-) -> Result<(), XTypesError>
-where
-    for<'b> &'b mut T: XTypesDeserializer<'a>,
-{
-    for id in 0..dynamic_type.get_member_count() {
-        let member = dynamic_type.get_member_by_index(id)?;
-        deserialize_and_serialize_if_key_field(
-            member.get_descriptor()?.type_,
-            member.get_descriptor()?.is_key,
-            de,
-            serializer,
-        )?;
-    }
-    Ok(())
-}
-
-fn push_to_key_for_key<'a, T>(
-    dynamic_type: &dyn DynamicType,
-    serializer: &mut impl SerializeFinalStruct,
-    de: &mut T,
-) -> Result<(), XTypesError>
-where
-    for<'b> &'b mut T: XTypesDeserializer<'a>,
-{
-    for id in 0..dynamic_type.get_member_count() {
-        let member = dynamic_type.get_member_by_index(id)?;
-        if member.get_descriptor()?.is_key {
-            deserialize_and_serialize_if_key_field(
-                member.get_descriptor()?.type_,
-                true,
-                de,
-                serializer,
-            )?;
-        }
-    }
-    Ok(())
-}
-
-fn push_to_key_built_in<'a>(
-    dynamic_type: &dyn DynamicType,
-    serializer: &mut impl SerializeFinalStruct,
-    deserializer: &mut Xcdr1LeDeserializer<'a>,
-) -> Result<(), XTypesError> {
-    let mut de = deserializer.deserialize_mutable_struct()?;
-<<<<<<< HEAD
-    let pid = dynamic_type.get_member_by_index(0)?.get_descriptor()?.id;
-    let key: InstanceHandle = de.deserialize_field(pid, "")?;
-    serializer.serialize_field(&key, "")?;
-=======
-    for id in 0..dynamic_type.get_member_count() {
-        let member = dynamic_type.get_member_by_index(id)?;
-        let descriptor = member.get_descriptor()?;
-        let pid = descriptor.id as u16;
-        let is_key_field = descriptor.is_key;
-        match descriptor.type_.get_descriptor()?.kind {
-            type_object::TK_BOOLEAN => {
-                if is_key_field {
-                    serializer.serialize_field(&de.deserialize_field::<bool>(pid, "")?, "")?;
-                }
-            }
-            type_object::TK_INT64 => {
-                if is_key_field {
-                    serializer.serialize_field(&de.deserialize_field::<i64>(pid, "")?, "")?;
-                }
-            }
-            type_object::TK_UINT64 => {
-                if is_key_field {
-                    serializer.serialize_field(&de.deserialize_field::<u64>(pid, "")?, "")?;
-                }
-            }
-            type_object::TK_UINT16 => {
-                if is_key_field {
-                    serializer.serialize_field(&de.deserialize_field::<u16>(pid, "")?, "")?;
-                }
-            }
-            type_object::TK_INT32 => {
-                if is_key_field {
-                    serializer.serialize_field(&de.deserialize_field::<i32>(pid, "")?, "")?;
-                }
-            }
-            type_object::TK_UINT32 => {
-                if is_key_field {
-                    serializer.serialize_field(&de.deserialize_field::<u32>(pid, "")?, "")?;
-                }
-            }
-            type_object::TK_UINT8 => {
-                if is_key_field {
-                    serializer.serialize_field(&de.deserialize_field::<u8>(pid, "")?, "")?;
-                }
-            }
-            type_object::TK_ARRAY => {
-                // let mut v = Vec::new();
-                // for _ in 0..descriptor.type_.get_member_count() {
-                // }
-                serializer.serialize_field(&de.deserialize_field::<[u8; 16]>(pid, "")?, "")?;
-            }
-            type_object::TK_SEQUENCE => {
-                // let len = de.deserialize_sequence()?.len();
-                // for _ in 0..len {
-                //     push_to_key(dynamic_type, serializer, de)?;
-                // }
-                todo!()
-            }
-            type_object::TK_STRUCTURE => {
-                //push_to_key(dynamic_type, serializer, de)?;
-                todo!()
-            }
-            type_object::TK_STRING8 => {
-                if is_key_field {
-                    serializer.serialize_field(&de.deserialize_field::<&str>(pid, "")?, "")?;
-                }
-            }
-            _ => panic!(),
-        }
-    }
-
->>>>>>> 708671fa
-    Ok(())
-}
-
-type RepresentationIdentifier = [u8; 2];
-const CDR_BE: RepresentationIdentifier = [0x00, 0x00];
-const CDR_LE: RepresentationIdentifier = [0x00, 0x01];
-const _CDR2_BE: RepresentationIdentifier = [0x00, 0x06];
-const _CDR2_LE: RepresentationIdentifier = [0x00, 0x07];
-const _D_CDR2_BE: RepresentationIdentifier = [0x00, 0x08];
-const _D_CDR2_LE: RepresentationIdentifier = [0x00, 0x09];
-const PL_CDR_BE: RepresentationIdentifier = [0x00, 0x02];
-const PL_CDR_LE: RepresentationIdentifier = [0x00, 0x03];
-
-pub fn get_instance_handle_from_serialized_key(
-    mut data: &[u8],
-    dynamic_type: &dyn DynamicType,
-) -> Result<InstanceHandle, XTypesError> {
-    let mut md5_collection = Md5 {
-        key: [0; 16],
-        context: md5::Context::new(),
-        length: 0,
-    };
-    {
-        let representation_identifier = [data[0], data[1]];
-        data.consume(4);
-        let mut serializer = Xcdr2BeSerializer::new(&mut md5_collection);
-        let mut s = serializer.serialize_final_struct()?;
-        match representation_identifier {
-            CDR_BE => {
-                push_to_key_for_key(dynamic_type, &mut s, &mut Xcdr1BeDeserializer::new(data))?
-            }
-            CDR_LE => {
-                push_to_key_for_key(dynamic_type, &mut s, &mut Xcdr1LeDeserializer::new(data))?
-            }
-            _ => panic!("representation_identifier not supported"),
-        }
-    }
-    Ok(InstanceHandle::new(md5_collection.into_key()))
-}
-
-pub fn get_instance_handle_from_serialized_foo(
-    mut data: &[u8],
-    dynamic_type: &dyn DynamicType,
-) -> Result<InstanceHandle, XTypesError> {
-    let mut md5_collection = Md5 {
-        key: [0; 16],
-        context: md5::Context::new(),
-        length: 0,
-    };
-    {
-        let representation_identifier = [data[0], data[1]];
-        data.consume(4);
-        let mut serializer = Xcdr2BeSerializer::new(&mut md5_collection);
-        let mut s = serializer.serialize_final_struct()?;
-        match representation_identifier {
-            CDR_BE => push_to_key(dynamic_type, &mut s, &mut Xcdr1BeDeserializer::new(data))?,
-            CDR_LE => push_to_key(dynamic_type, &mut s, &mut Xcdr1LeDeserializer::new(data))?,
-            PL_CDR_BE => {
-                push_to_key_built_in(dynamic_type, &mut s, &mut Xcdr1LeDeserializer::new(data))?
-            }
-            PL_CDR_LE => {
-                push_to_key_built_in(dynamic_type, &mut s, &mut Xcdr1LeDeserializer::new(data))?
-            }
-            _ => panic!("representation_identifier not supported"),
-        }
-    }
-    Ok(InstanceHandle::new(md5_collection.into_key()))
-}
-
-pub fn get_serialized_key_from_serialized_foo(
-    mut data: &[u8],
-    dynamic_type: &dyn DynamicType,
-) -> Result<Vec<u8>, XTypesError> {
-    let mut collection = Vec::new();
-    {
-        let representation_identifier = [data[0], data[1]];
-        let representation_options = [data[2], data[3]];
-        collection.extend_from_slice(&representation_identifier);
-        collection.extend_from_slice(&representation_options);
-        data.consume(4);
-        let mut serializer = Xcdr2BeSerializer::new(&mut collection);
-        let mut s = serializer.serialize_final_struct()?;
-        match representation_identifier {
-            CDR_BE => push_to_key(dynamic_type, &mut s, &mut Xcdr1BeDeserializer::new(data))?,
-            CDR_LE => push_to_key(dynamic_type, &mut s, &mut Xcdr1LeDeserializer::new(data))?,
-            PL_CDR_BE => {
-                push_to_key_built_in(dynamic_type, &mut s, &mut Xcdr1LeDeserializer::new(data))?
-            }
-            PL_CDR_LE => {
-                push_to_key_built_in(dynamic_type, &mut s, &mut Xcdr1LeDeserializer::new(data))?
-            }
-            _ => panic!("representation_identifier not supported"),
-        }
-    }
-    Ok(collection)
-}
-
-#[cfg(test)]
-mod tests {
-    use crate::{
-        topic_definition::type_support::TypeSupport,
-        xtypes::{serialize::XTypesSerialize, xcdr_serializer::Xcdr1LeSerializer},
-    };
-
-    use super::*;
-    use dust_dds_derive::TypeSupport;
-
-    //#[derive(TypeSupport)]
-    //#[dust_dds(extensibility = "Mutable")]
-    struct MutableStruct {
-        //#[dust_dds(key)]
-        _key_field1: u8,
-        //#[dust_dds(key)]
-        _field_inbetween: u32,
-        //#[dust_dds(key)]
-        _key_field2: u16,
-    }
-
-    impl dust_dds::topic_definition::type_support::TypeSupport for MutableStruct {
-        fn get_type_name() -> &'static str {
-            "MutableStruct"
-        }
-        fn get_type() -> impl dust_dds::xtypes::dynamic_type::DynamicType {
-            dust_dds::xtypes::type_object::CompleteTypeObject::TkStructure {
-                struct_type: dust_dds::xtypes::type_object::CompleteStructType {
-                    struct_flags: dust_dds::xtypes::type_object::StructTypeFlag {
-                        is_final: false,
-                        is_appendable: false,
-                        is_mutable: true,
-                        is_nested: false,
-                        is_autoid_hash: false,
-                    },
-                    header: dust_dds::xtypes::type_object::CompleteStructHeader {
-                        base_type: dust_dds::xtypes::type_object::TypeIdentifier::TkNone,
-                        detail: dust_dds::xtypes::type_object::CompleteTypeDetail {
-                            ann_builtin: None,
-                            ann_custom: None,
-                            type_name: "MutableStruct".to_string(),
-                        },
-                    },
-                    member_seq: vec![
-                        dust_dds::xtypes::type_object::CompleteStructMember {
-                            common: dust_dds::xtypes::type_object::CommonStructMember {
-                                member_id: 10u32,
-                                member_flags: dust_dds::xtypes::type_object::StructMemberFlag {
-                                    try_construct:
-                                        dust_dds::xtypes::dynamic_type::TryConstructKind::Discard,
-                                    is_external: false,
-                                    is_optional: false,
-                                    is_must_undestand: true,
-                                    is_key: true,
-                                },
-                                member_type_id:
-                                    dust_dds::xtypes::type_object::TypeIdentifier::TkUint8Type,
-                            },
-                            detail: dust_dds::xtypes::type_object::CompleteMemberDetail {
-                                name: "_key_field1".to_string(),
-                                ann_builtin: None,
-                                ann_custom: None,
-                            },
-                        },
-                        dust_dds::xtypes::type_object::CompleteStructMember {
-                            common: dust_dds::xtypes::type_object::CommonStructMember {
-                                member_id: 77u32,
-                                member_flags: dust_dds::xtypes::type_object::StructMemberFlag {
-                                    try_construct:
-                                        dust_dds::xtypes::dynamic_type::TryConstructKind::Discard,
-                                    is_external: false,
-                                    is_optional: false,
-                                    is_must_undestand: true,
-                                    is_key: false,
-                                },
-                                member_type_id:
-                                    dust_dds::xtypes::type_object::TypeIdentifier::TkUint32Type,
-                            },
-                            detail: dust_dds::xtypes::type_object::CompleteMemberDetail {
-                                name: "_field_inbetween".to_string(),
-                                ann_builtin: None,
-                                ann_custom: None,
-                            },
-                        },
-                        dust_dds::xtypes::type_object::CompleteStructMember {
-                            common: dust_dds::xtypes::type_object::CommonStructMember {
-                                member_id: 11u32,
-                                member_flags: dust_dds::xtypes::type_object::StructMemberFlag {
-                                    try_construct:
-                                        dust_dds::xtypes::dynamic_type::TryConstructKind::Discard,
-                                    is_external: false,
-                                    is_optional: false,
-                                    is_must_undestand: true,
-                                    is_key: true,
-                                },
-                                member_type_id:
-                                    dust_dds::xtypes::type_object::TypeIdentifier::TkUint16Type,
-                            },
-                            detail: dust_dds::xtypes::type_object::CompleteMemberDetail {
-                                name: "_key_field2".to_string(),
-                                ann_builtin: None,
-                                ann_custom: None,
-                            },
-                        },
-                    ],
-                },
-            }
-        }
-    }
-
-    #[test]
-    fn key_from_mutable_struct() {
-        let data = [
-            0, 3, 0, 0, //rtps header (PL_CDR_LE: version 1)
-            10, 0, 4, 0, // PID | length (CDR1: incl padding)
-            1, 0, 0, 0, //key_field1 (u8) | padding (3bytes)
-            77, 0, 4, 0, // PID | length (CDR1: incl padding)
-            7, 0, 0, 0, //field_inbetween (u32)
-            11, 0, 4, 0, // PID | length (CDR1: incl padding)
-            2, 0, 0, 0, //key_field2 (u16) | padding (2bytes)
-            1, 0, 0, 0, // Sentinel
-        ];
-        assert_eq!(
-            get_serialized_key_from_serialized_foo(&data, &MutableStruct::get_type()).unwrap(),
-            vec![
-                0, 3, 0, 0, // RTPS header
-                1, 0, 0, 2 // key_field1 (u8) | padding (1byte) | key_field2 (u16)
-            ]
-        );
-    }
-
-    #[derive(XTypesSerialize, TypeSupport)]
-    //@extensibility(FINAL) @nested
-    struct Nested {
-        #[dust_dds(key)]
-        x: u8,
-        #[dust_dds(key)]
-        y: u8,
-    }
-    #[derive(XTypesSerialize, TypeSupport)]
-    //@extensibility(FINAL)
-    struct Complex {
-        field1: i64,
-        #[dust_dds(key)]
-        key_field1: u16,
-        field2: u32,
-        #[dust_dds(key)]
-        key_field2: Nested,
-    }
-
-    #[derive(XTypesSerialize, TypeSupport)]
-    //@extensibility(FINAL)
-    struct Simple {
-        #[dust_dds(key)]
-        key_field1: i64,
-        #[dust_dds(key)]
-        key_field2: i64,
-    }
-
-    #[test]
-    fn simple_key() {
-        let v = Simple {
-            key_field1: 1,
-            key_field2: 2,
-        };
-        let data = [
-            0, 1, 0, 0, //rtps header
-            1, 0, 0, 0, 0, 0, 0, 0, //key_field1 (i64)
-            2, 0, 0, 0, 0, 0, 0, 0, //key_field1 (i64)
-        ];
-        let mut collection = data[..4].to_vec();
-        v.serialize(&mut Xcdr1LeSerializer::new(&mut collection))
-            .unwrap();
-        assert_eq!(&data, collection.as_slice());
-        let key_data = InstanceHandle::new([0, 0, 0, 0, 0, 0, 0, 1, 0, 0, 0, 0, 0, 0, 0, 2]);
-        assert_eq!(
-            get_instance_handle_from_serialized_foo(&data, &Simple::get_type()).unwrap(),
-            key_data
-        );
-    }
-
-    #[test]
-    fn from_serialized_foo_complex() {
-        let v = Complex {
-            field1: 2,
-            key_field1: 3,
-            field2: 4,
-            key_field2: Nested { x: 5, y: 6 },
-        };
-        let data = [
-            0, 1, 0, 0, //rtps header
-            2, 0, 0, 0, 0, 0, 0, 0, //field1 (i64)
-            3, 0, 0, 0, //key_field1 (u16) | padding (2B)
-            4, 0, 0, 0, //field2 (u32)
-            5, 6, //key_field2 (u8, u8)
-        ];
-        let mut collection = data[..4].to_vec();
-        v.serialize(&mut Xcdr1LeSerializer::new(&mut collection))
-            .unwrap();
-        assert_eq!(&data, collection.as_slice());
-        assert_eq!(
-            get_instance_handle_from_serialized_foo(&data, &Complex::get_type()).unwrap(),
-            InstanceHandle::new([0, 3, 5, 6, 0, 0, 0, 0, 0, 0, 0, 0, 0, 0, 0, 0])
-        );
-        assert_eq!(
-            get_serialized_key_from_serialized_foo(&data, &Complex::get_type()).unwrap(),
-            vec![0, 1, 0, 0, 0, 3, 5, 6]
-        )
-    }
-
-    #[test]
-    fn instance_handle_from_serialized_key() {
-        let data = [
-            0, 1, 0, 0, //rtps header
-            3, 0, //key_field1 (u16) | padding (2B)
-            5, 6, //key_field2 (u8, u8)
-        ];
-        assert_eq!(
-            get_instance_handle_from_serialized_key(&data, &Complex::get_type()).unwrap(),
-            InstanceHandle::new([0, 3, 5, 6, 0, 0, 0, 0, 0, 0, 0, 0, 0, 0, 0, 0])
-        )
-    }
-
-    #[derive(XTypesSerialize, TypeSupport)]
-    //@extensibility(FINAL)
-    struct Large {
-        #[dust_dds(key)]
-        key_field1: i64,
-        #[dust_dds(key)]
-        key_field2: i64,
-        #[dust_dds(key)]
-        key_field3: i64,
-    }
-
-    #[test]
-    fn large_key() {
-        let v = Large {
-            key_field1: 1,
-            key_field2: 2,
-            key_field3: 3,
-        };
-        let data = [
-            0, 1, 0, 0, //rtps header
-            1, 0, 0, 0, 0, 0, 0, 0, //key_field1 (i64)
-            2, 0, 0, 0, 0, 0, 0, 0, //key_field1 (i64)
-            3, 0, 0, 0, 0, 0, 0, 0, //key_field1 (i64)
-        ];
-        let mut collection = data[..4].to_vec();
-        v.serialize(&mut Xcdr1LeSerializer::new(&mut collection))
-            .unwrap();
-        assert_eq!(&data, collection.as_slice());
-        let key_data = [
-            0, 0, 0, 0, 0, 0, 0, 1, 0, 0, 0, 0, 0, 0, 0, 2, 0, 0, 0, 0, 0, 0, 0, 3,
-        ];
-        let instance_handle =
-            get_instance_handle_from_serialized_foo(&data, &Large::get_type()).unwrap();
-        assert_eq!(
-            <[u8; 16]>::from(instance_handle),
-            md5::compute(key_data).as_slice()
-        );
-    }
-}
+use super::{
+    deserializer::{DeserializeMutableStruct, DeserializeSequence},
+    serialize::XTypesSerializer,
+    serializer::SerializeFinalStruct,
+    xcdr_deserializer::Xcdr1BeDeserializer,
+};
+use crate::{
+    infrastructure::instance::InstanceHandle,
+    xtypes::{
+        deserializer::XTypesDeserializer, dynamic_type::DynamicType, error::XTypesError,
+        serialize::Write, type_object, xcdr_deserializer::Xcdr1LeDeserializer,
+        xcdr_serializer::Xcdr2BeSerializer,
+    },
+};
+use std::io::{BufRead, Read};
+
+struct Md5 {
+    key: [u8; 16],
+    context: md5::Context,
+    length: usize,
+}
+
+impl Md5 {
+    fn into_key(mut self) -> [u8; 16] {
+        const ZEROS: [u8; 16] = [0; 16];
+        if self.length < ZEROS.len() {
+            self.context.consume(&ZEROS[self.length..]);
+        }
+        if self.length <= 16 {
+            self.key
+        } else {
+            self.context.compute().into()
+        }
+    }
+}
+
+impl Write for Md5 {
+    fn write(&mut self, buf: &[u8]) {
+        let total_new_length = self.length + buf.len();
+        if total_new_length <= self.key.len() {
+            self.key[self.length..total_new_length].copy_from_slice(buf);
+        }
+        self.context.consume(buf);
+        self.length += buf.len();
+    }
+}
+
+fn deserialize_and_serialize_if_key_field<'a, T>(
+    dynamic_type: &dyn DynamicType,
+    is_key_field: bool,
+    de: &mut T,
+    serializer: &mut impl SerializeFinalStruct,
+) -> Result<(), XTypesError>
+where
+    for<'b> &'b mut T: XTypesDeserializer<'a>,
+{
+    match dynamic_type.get_kind() {
+        type_object::TK_BOOLEAN => {
+            let v = de.deserialize_boolean()?;
+            if is_key_field {
+                serializer.serialize_field(&v, "")?;
+            }
+        }
+        type_object::TK_INT64 => {
+            let v = de.deserialize_int64()?;
+            if is_key_field {
+                serializer.serialize_field(&v, "")?;
+            }
+        }
+        type_object::TK_UINT64 => {
+            let v = de.deserialize_uint64()?;
+            if is_key_field {
+                serializer.serialize_field(&v, "")?;
+            }
+        }
+        type_object::TK_UINT16 => {
+            let v = de.deserialize_uint16()?;
+            if is_key_field {
+                serializer.serialize_field(&v, "")?;
+            }
+        }
+        type_object::TK_INT32 => {
+            let v = de.deserialize_int32()?;
+            if is_key_field {
+                serializer.serialize_field(&v, "")?;
+            }
+        }
+        type_object::TK_UINT32 => {
+            let v = de.deserialize_uint32()?;
+            if is_key_field {
+                serializer.serialize_field(&v, "")?;
+            }
+        }
+        type_object::TK_UINT8 => {
+            let v = de.deserialize_uint8()?;
+            if is_key_field {
+                serializer.serialize_field(&v, "")?;
+            }
+        }
+        type_object::TK_SEQUENCE => {
+            let len = de.deserialize_sequence()?.len();
+            for _ in 0..len {
+                push_to_key(dynamic_type, serializer, de)?;
+            }
+        }
+        type_object::TK_STRUCTURE => {
+            push_to_key(dynamic_type, serializer, de)?;
+        }
+        type_object::TK_STRING8 => {
+            let v = de.deserialize_string()?;
+            if is_key_field {
+                serializer.serialize_field(&v, "")?;
+            }
+        }
+        _ => panic!(),
+    }
+    Ok(())
+}
+
+fn push_to_key<'a, T>(
+    dynamic_type: &dyn DynamicType,
+    serializer: &mut impl SerializeFinalStruct,
+    de: &mut T,
+) -> Result<(), XTypesError>
+where
+    for<'b> &'b mut T: XTypesDeserializer<'a>,
+{
+    for id in 0..dynamic_type.get_member_count() {
+        let member = dynamic_type.get_member_by_index(id)?;
+        deserialize_and_serialize_if_key_field(
+            member.get_descriptor()?.type_,
+            member.get_descriptor()?.is_key,
+            de,
+            serializer,
+        )?;
+    }
+    Ok(())
+}
+
+fn push_to_key_for_key<'a, T>(
+    dynamic_type: &dyn DynamicType,
+    serializer: &mut impl SerializeFinalStruct,
+    de: &mut T,
+) -> Result<(), XTypesError>
+where
+    for<'b> &'b mut T: XTypesDeserializer<'a>,
+{
+    for id in 0..dynamic_type.get_member_count() {
+        let member = dynamic_type.get_member_by_index(id)?;
+        if member.get_descriptor()?.is_key {
+            deserialize_and_serialize_if_key_field(
+                member.get_descriptor()?.type_,
+                true,
+                de,
+                serializer,
+            )?;
+        }
+    }
+    Ok(())
+}
+
+fn push_to_key_built_in<'a>(
+    dynamic_type: &dyn DynamicType,
+    serializer: &mut impl SerializeFinalStruct,
+    deserializer: &mut Xcdr1LeDeserializer<'a>,
+) -> Result<(), XTypesError> {
+    let mut de = deserializer.deserialize_mutable_struct()?;
+    for id in 0..dynamic_type.get_member_count() {
+        let member = dynamic_type.get_member_by_index(id)?;
+        let descriptor = member.get_descriptor()?;
+        let pid = descriptor.id;
+        let is_key_field = descriptor.is_key;
+        match descriptor.type_.get_descriptor()?.kind {
+            type_object::TK_BOOLEAN => {
+                if is_key_field {
+                    serializer.serialize_field(&de.deserialize_field::<bool>(pid, "")?, "")?;
+                }
+            }
+            type_object::TK_INT64 => {
+                if is_key_field {
+                    serializer.serialize_field(&de.deserialize_field::<i64>(pid, "")?, "")?;
+                }
+            }
+            type_object::TK_UINT64 => {
+                if is_key_field {
+                    serializer.serialize_field(&de.deserialize_field::<u64>(pid, "")?, "")?;
+                }
+            }
+            type_object::TK_UINT16 => {
+                if is_key_field {
+                    serializer.serialize_field(&de.deserialize_field::<u16>(pid, "")?, "")?;
+                }
+            }
+            type_object::TK_INT32 => {
+                if is_key_field {
+                    serializer.serialize_field(&de.deserialize_field::<i32>(pid, "")?, "")?;
+                }
+            }
+            type_object::TK_UINT32 => {
+                if is_key_field {
+                    serializer.serialize_field(&de.deserialize_field::<u32>(pid, "")?, "")?;
+                }
+            }
+            type_object::TK_UINT8 => {
+                if is_key_field {
+                    serializer.serialize_field(&de.deserialize_field::<u8>(pid, "")?, "")?;
+                }
+            }
+            type_object::TK_ARRAY => {
+                // let mut v = Vec::new();
+                // for _ in 0..descriptor.type_.get_member_count() {
+                // }
+                serializer.serialize_field(&de.deserialize_field::<[u8; 16]>(pid, "")?, "")?;
+            }
+            type_object::TK_SEQUENCE => {
+                // let len = de.deserialize_sequence()?.len();
+                // for _ in 0..len {
+                //     push_to_key(dynamic_type, serializer, de)?;
+                // }
+                todo!()
+            }
+            type_object::TK_STRUCTURE => {
+                //push_to_key(dynamic_type, serializer, de)?;
+                todo!()
+            }
+            type_object::TK_STRING8 => {
+                if is_key_field {
+                    serializer.serialize_field(&de.deserialize_field::<&str>(pid, "")?, "")?;
+                }
+            }
+            _ => panic!(),
+        }
+    }
+
+    Ok(())
+}
+
+type RepresentationIdentifier = [u8; 2];
+const CDR_BE: RepresentationIdentifier = [0x00, 0x00];
+const CDR_LE: RepresentationIdentifier = [0x00, 0x01];
+const _CDR2_BE: RepresentationIdentifier = [0x00, 0x06];
+const _CDR2_LE: RepresentationIdentifier = [0x00, 0x07];
+const _D_CDR2_BE: RepresentationIdentifier = [0x00, 0x08];
+const _D_CDR2_LE: RepresentationIdentifier = [0x00, 0x09];
+const PL_CDR_BE: RepresentationIdentifier = [0x00, 0x02];
+const PL_CDR_LE: RepresentationIdentifier = [0x00, 0x03];
+
+pub fn get_instance_handle_from_serialized_key(
+    mut data: &[u8],
+    dynamic_type: &dyn DynamicType,
+) -> Result<InstanceHandle, XTypesError> {
+    let mut md5_collection = Md5 {
+        key: [0; 16],
+        context: md5::Context::new(),
+        length: 0,
+    };
+    {
+        let representation_identifier = [data[0], data[1]];
+        data.consume(4);
+        let mut serializer = Xcdr2BeSerializer::new(&mut md5_collection);
+        let mut s = serializer.serialize_final_struct()?;
+        match representation_identifier {
+            CDR_BE => {
+                push_to_key_for_key(dynamic_type, &mut s, &mut Xcdr1BeDeserializer::new(data))?
+            }
+            CDR_LE => {
+                push_to_key_for_key(dynamic_type, &mut s, &mut Xcdr1LeDeserializer::new(data))?
+            }
+            _ => panic!("representation_identifier not supported"),
+        }
+    }
+    Ok(InstanceHandle::new(md5_collection.into_key()))
+}
+
+pub fn get_instance_handle_from_serialized_foo(
+    mut data: &[u8],
+    dynamic_type: &dyn DynamicType,
+) -> Result<InstanceHandle, XTypesError> {
+    let mut md5_collection = Md5 {
+        key: [0; 16],
+        context: md5::Context::new(),
+        length: 0,
+    };
+    {
+        let representation_identifier = [data[0], data[1]];
+        data.consume(4);
+        let mut serializer = Xcdr2BeSerializer::new(&mut md5_collection);
+        let mut s = serializer.serialize_final_struct()?;
+        match representation_identifier {
+            CDR_BE => push_to_key(dynamic_type, &mut s, &mut Xcdr1BeDeserializer::new(data))?,
+            CDR_LE => push_to_key(dynamic_type, &mut s, &mut Xcdr1LeDeserializer::new(data))?,
+            PL_CDR_BE => {
+                push_to_key_built_in(dynamic_type, &mut s, &mut Xcdr1LeDeserializer::new(data))?
+            }
+            PL_CDR_LE => {
+                push_to_key_built_in(dynamic_type, &mut s, &mut Xcdr1LeDeserializer::new(data))?
+            }
+            _ => panic!("representation_identifier not supported"),
+        }
+    }
+    Ok(InstanceHandle::new(md5_collection.into_key()))
+}
+
+pub fn get_serialized_key_from_serialized_foo(
+    mut data: &[u8],
+    dynamic_type: &dyn DynamicType,
+) -> Result<Vec<u8>, XTypesError> {
+    let mut collection = Vec::new();
+    {
+        let representation_identifier = [data[0], data[1]];
+        let representation_options = [data[2], data[3]];
+        collection.extend_from_slice(&representation_identifier);
+        collection.extend_from_slice(&representation_options);
+        data.consume(4);
+        let mut serializer = Xcdr2BeSerializer::new(&mut collection);
+        let mut s = serializer.serialize_final_struct()?;
+        match representation_identifier {
+            CDR_BE => push_to_key(dynamic_type, &mut s, &mut Xcdr1BeDeserializer::new(data))?,
+            CDR_LE => push_to_key(dynamic_type, &mut s, &mut Xcdr1LeDeserializer::new(data))?,
+            PL_CDR_BE => {
+                push_to_key_built_in(dynamic_type, &mut s, &mut Xcdr1LeDeserializer::new(data))?
+            }
+            PL_CDR_LE => {
+                push_to_key_built_in(dynamic_type, &mut s, &mut Xcdr1LeDeserializer::new(data))?
+            }
+            _ => panic!("representation_identifier not supported"),
+        }
+    }
+    Ok(collection)
+}
+
+#[cfg(test)]
+mod tests {
+    use crate::{
+        topic_definition::type_support::TypeSupport,
+        xtypes::{serialize::XTypesSerialize, xcdr_serializer::Xcdr1LeSerializer},
+    };
+
+    use super::*;
+    use dust_dds_derive::TypeSupport;
+
+    //#[derive(TypeSupport)]
+    //#[dust_dds(extensibility = "Mutable")]
+    struct MutableStruct {
+        //#[dust_dds(key)]
+        _key_field1: u8,
+        //#[dust_dds(key)]
+        _field_inbetween: u32,
+        //#[dust_dds(key)]
+        _key_field2: u16,
+    }
+
+    impl dust_dds::topic_definition::type_support::TypeSupport for MutableStruct {
+        fn get_type_name() -> &'static str {
+            "MutableStruct"
+        }
+        fn get_type() -> impl dust_dds::xtypes::dynamic_type::DynamicType {
+            dust_dds::xtypes::type_object::CompleteTypeObject::TkStructure {
+                struct_type: dust_dds::xtypes::type_object::CompleteStructType {
+                    struct_flags: dust_dds::xtypes::type_object::StructTypeFlag {
+                        is_final: false,
+                        is_appendable: false,
+                        is_mutable: true,
+                        is_nested: false,
+                        is_autoid_hash: false,
+                    },
+                    header: dust_dds::xtypes::type_object::CompleteStructHeader {
+                        base_type: dust_dds::xtypes::type_object::TypeIdentifier::TkNone,
+                        detail: dust_dds::xtypes::type_object::CompleteTypeDetail {
+                            ann_builtin: None,
+                            ann_custom: None,
+                            type_name: "MutableStruct".to_string(),
+                        },
+                    },
+                    member_seq: vec![
+                        dust_dds::xtypes::type_object::CompleteStructMember {
+                            common: dust_dds::xtypes::type_object::CommonStructMember {
+                                member_id: 10u32,
+                                member_flags: dust_dds::xtypes::type_object::StructMemberFlag {
+                                    try_construct:
+                                        dust_dds::xtypes::dynamic_type::TryConstructKind::Discard,
+                                    is_external: false,
+                                    is_optional: false,
+                                    is_must_undestand: true,
+                                    is_key: true,
+                                },
+                                member_type_id:
+                                    dust_dds::xtypes::type_object::TypeIdentifier::TkUint8Type,
+                            },
+                            detail: dust_dds::xtypes::type_object::CompleteMemberDetail {
+                                name: "_key_field1".to_string(),
+                                ann_builtin: None,
+                                ann_custom: None,
+                            },
+                        },
+                        dust_dds::xtypes::type_object::CompleteStructMember {
+                            common: dust_dds::xtypes::type_object::CommonStructMember {
+                                member_id: 77u32,
+                                member_flags: dust_dds::xtypes::type_object::StructMemberFlag {
+                                    try_construct:
+                                        dust_dds::xtypes::dynamic_type::TryConstructKind::Discard,
+                                    is_external: false,
+                                    is_optional: false,
+                                    is_must_undestand: true,
+                                    is_key: false,
+                                },
+                                member_type_id:
+                                    dust_dds::xtypes::type_object::TypeIdentifier::TkUint32Type,
+                            },
+                            detail: dust_dds::xtypes::type_object::CompleteMemberDetail {
+                                name: "_field_inbetween".to_string(),
+                                ann_builtin: None,
+                                ann_custom: None,
+                            },
+                        },
+                        dust_dds::xtypes::type_object::CompleteStructMember {
+                            common: dust_dds::xtypes::type_object::CommonStructMember {
+                                member_id: 11u32,
+                                member_flags: dust_dds::xtypes::type_object::StructMemberFlag {
+                                    try_construct:
+                                        dust_dds::xtypes::dynamic_type::TryConstructKind::Discard,
+                                    is_external: false,
+                                    is_optional: false,
+                                    is_must_undestand: true,
+                                    is_key: true,
+                                },
+                                member_type_id:
+                                    dust_dds::xtypes::type_object::TypeIdentifier::TkUint16Type,
+                            },
+                            detail: dust_dds::xtypes::type_object::CompleteMemberDetail {
+                                name: "_key_field2".to_string(),
+                                ann_builtin: None,
+                                ann_custom: None,
+                            },
+                        },
+                    ],
+                },
+            }
+        }
+    }
+
+    #[test]
+    fn key_from_mutable_struct() {
+        let data = [
+            0, 3, 0, 0, //rtps header (PL_CDR_LE: version 1)
+            10, 0, 4, 0, // PID | length (CDR1: incl padding)
+            1, 0, 0, 0, //key_field1 (u8) | padding (3bytes)
+            77, 0, 4, 0, // PID | length (CDR1: incl padding)
+            7, 0, 0, 0, //field_inbetween (u32)
+            11, 0, 4, 0, // PID | length (CDR1: incl padding)
+            2, 0, 0, 0, //key_field2 (u16) | padding (2bytes)
+            1, 0, 0, 0, // Sentinel
+        ];
+        assert_eq!(
+            get_serialized_key_from_serialized_foo(&data, &MutableStruct::get_type()).unwrap(),
+            vec![
+                0, 3, 0, 0, // RTPS header
+                1, 0, 0, 2 // key_field1 (u8) | padding (1byte) | key_field2 (u16)
+            ]
+        );
+    }
+
+    #[derive(XTypesSerialize, TypeSupport)]
+    //@extensibility(FINAL) @nested
+    struct Nested {
+        #[dust_dds(key)]
+        x: u8,
+        #[dust_dds(key)]
+        y: u8,
+    }
+    #[derive(XTypesSerialize, TypeSupport)]
+    //@extensibility(FINAL)
+    struct Complex {
+        field1: i64,
+        #[dust_dds(key)]
+        key_field1: u16,
+        field2: u32,
+        #[dust_dds(key)]
+        key_field2: Nested,
+    }
+
+    #[derive(XTypesSerialize, TypeSupport)]
+    //@extensibility(FINAL)
+    struct Simple {
+        #[dust_dds(key)]
+        key_field1: i64,
+        #[dust_dds(key)]
+        key_field2: i64,
+    }
+
+    #[test]
+    fn simple_key() {
+        let v = Simple {
+            key_field1: 1,
+            key_field2: 2,
+        };
+        let data = [
+            0, 1, 0, 0, //rtps header
+            1, 0, 0, 0, 0, 0, 0, 0, //key_field1 (i64)
+            2, 0, 0, 0, 0, 0, 0, 0, //key_field1 (i64)
+        ];
+        let mut collection = data[..4].to_vec();
+        v.serialize(&mut Xcdr1LeSerializer::new(&mut collection))
+            .unwrap();
+        assert_eq!(&data, collection.as_slice());
+        let key_data = InstanceHandle::new([0, 0, 0, 0, 0, 0, 0, 1, 0, 0, 0, 0, 0, 0, 0, 2]);
+        assert_eq!(
+            get_instance_handle_from_serialized_foo(&data, &Simple::get_type()).unwrap(),
+            key_data
+        );
+    }
+
+    #[test]
+    fn from_serialized_foo_complex() {
+        let v = Complex {
+            field1: 2,
+            key_field1: 3,
+            field2: 4,
+            key_field2: Nested { x: 5, y: 6 },
+        };
+        let data = [
+            0, 1, 0, 0, //rtps header
+            2, 0, 0, 0, 0, 0, 0, 0, //field1 (i64)
+            3, 0, 0, 0, //key_field1 (u16) | padding (2B)
+            4, 0, 0, 0, //field2 (u32)
+            5, 6, //key_field2 (u8, u8)
+        ];
+        let mut collection = data[..4].to_vec();
+        v.serialize(&mut Xcdr1LeSerializer::new(&mut collection))
+            .unwrap();
+        assert_eq!(&data, collection.as_slice());
+        assert_eq!(
+            get_instance_handle_from_serialized_foo(&data, &Complex::get_type()).unwrap(),
+            InstanceHandle::new([0, 3, 5, 6, 0, 0, 0, 0, 0, 0, 0, 0, 0, 0, 0, 0])
+        );
+        assert_eq!(
+            get_serialized_key_from_serialized_foo(&data, &Complex::get_type()).unwrap(),
+            vec![0, 1, 0, 0, 0, 3, 5, 6]
+        )
+    }
+
+    #[test]
+    fn instance_handle_from_serialized_key() {
+        let data = [
+            0, 1, 0, 0, //rtps header
+            3, 0, //key_field1 (u16) | padding (2B)
+            5, 6, //key_field2 (u8, u8)
+        ];
+        assert_eq!(
+            get_instance_handle_from_serialized_key(&data, &Complex::get_type()).unwrap(),
+            InstanceHandle::new([0, 3, 5, 6, 0, 0, 0, 0, 0, 0, 0, 0, 0, 0, 0, 0])
+        )
+    }
+
+    #[derive(XTypesSerialize, TypeSupport)]
+    //@extensibility(FINAL)
+    struct Large {
+        #[dust_dds(key)]
+        key_field1: i64,
+        #[dust_dds(key)]
+        key_field2: i64,
+        #[dust_dds(key)]
+        key_field3: i64,
+    }
+
+    #[test]
+    fn large_key() {
+        let v = Large {
+            key_field1: 1,
+            key_field2: 2,
+            key_field3: 3,
+        };
+        let data = [
+            0, 1, 0, 0, //rtps header
+            1, 0, 0, 0, 0, 0, 0, 0, //key_field1 (i64)
+            2, 0, 0, 0, 0, 0, 0, 0, //key_field1 (i64)
+            3, 0, 0, 0, 0, 0, 0, 0, //key_field1 (i64)
+        ];
+        let mut collection = data[..4].to_vec();
+        v.serialize(&mut Xcdr1LeSerializer::new(&mut collection))
+            .unwrap();
+        assert_eq!(&data, collection.as_slice());
+        let key_data = [
+            0, 0, 0, 0, 0, 0, 0, 1, 0, 0, 0, 0, 0, 0, 0, 2, 0, 0, 0, 0, 0, 0, 0, 3,
+        ];
+        let instance_handle =
+            get_instance_handle_from_serialized_foo(&data, &Large::get_type()).unwrap();
+        assert_eq!(
+            <[u8; 16]>::from(instance_handle),
+            md5::compute(key_data).as_slice()
+        );
+    }
+}