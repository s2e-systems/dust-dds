use crate::{
    infrastructure::instance::InstanceHandle,
    xtypes::{
        deserializer::XTypesDeserializer,
        dynamic_type::{DynamicData, DynamicType, MemberDescriptor, TypeKind},
        error::XTypesError,
        serializer::{Write, XTypesSerializer},
        xcdr_deserializer::{
            Xcdr1BeDeserializer, Xcdr1LeDeserializer, Xcdr2BeDeserializer, Xcdr2LeDeserializer,
        },
        xcdr_serializer::{Xcdr1LeSerializer, Xcdr2BeSerializer},
    },
};
use alloc::{string::String, vec::Vec};

struct Md5 {
    key: [u8; 16],
    context: md5::Context,
    length: usize,
}

impl Md5 {
    fn into_key(mut self) -> [u8; 16] {
        const ZEROS: [u8; 16] = [0; 16];
        if self.length < ZEROS.len() {
            self.context.consume(&ZEROS[self.length..]);
        }
        if self.length <= 16 {
            self.key
        } else {
            self.context.compute().into()
        }
    }
}

impl Write for Md5 {
    fn write(&mut self, buf: &[u8]) {
        let total_new_length = self.length + buf.len();
        if total_new_length <= self.key.len() {
            self.key[self.length..total_new_length].copy_from_slice(buf);
        }
        self.context.consume(buf);
        self.length += buf.len();
    }
    fn pos(&self) -> usize {
        self.length
    }
}

fn deserialize_and_serialize_if_key_field<'a, T, W: Write>(
    dynamic_type: &DynamicType,
    is_key_field: bool,
    de: &mut T,
    serializer: &mut impl XTypesSerializer<W>,
) -> Result<(), XTypesError>
where
    for<'b> &'b mut T: XTypesDeserializer<'a>,
{
<<<<<<< HEAD
    // match dynamic_type.get_kind() {
    //     TypeKind::BOOLEAN => {
    //         let v = de.deserialize_boolean()?;
    //         if is_key_field {
    //             serializer.serialize_field(&v.into(), "")?;
    //         }
    //     }
    //     TypeKind::INT8 => {
    //         let v = de.deserialize_int8()?;
    //         if is_key_field {
    //             serializer.serialize_field(&v.into(), "")?;
    //         }
    //     }
    //     TypeKind::INT16 => {
    //         let v = de.deserialize_int16()?;
    //         if is_key_field {
    //             serializer.serialize_field(&v.into(), "")?;
    //         }
    //     }
    //     TypeKind::INT32 => {
    //         let v = de.deserialize_int32()?;
    //         if is_key_field {
    //             serializer.serialize_field(&v.into(), "")?;
    //         }
    //     }
    //     TypeKind::INT64 => {
    //         let v = de.deserialize_int64()?;
    //         if is_key_field {
    //             serializer.serialize_field(&v.into(), "")?;
    //         }
    //     }
    //     TypeKind::UINT8 => {
    //         let v = de.deserialize_uint8()?;
    //         if is_key_field {
    //             serializer.serialize_field(&v.into(), "")?;
    //         }
    //     }
    //     TypeKind::UINT16 => {
    //         let v = de.deserialize_uint16()?;
    //         if is_key_field {
    //             serializer.serialize_field(&v.into(), "")?;
    //         }
    //     }
    //     TypeKind::UINT32 => {
    //         let v = de.deserialize_uint32()?;
    //         if is_key_field {
    //             serializer.serialize_field(&v.into(), "")?;
    //         }
    //     }
    //     TypeKind::UINT64 => {
    //         let v = de.deserialize_uint64()?;
    //         if is_key_field {
    //             serializer.serialize_field(&v.into(), "")?;
    //         }
    //     }
    //     TypeKind::FLOAT32 => {
    //         let v = de.deserialize_float32()?;
    //         if is_key_field {
    //             serializer.serialize_field(&v.into(), "")?;
    //         }
    //     }
    //     TypeKind::FLOAT64 => {
    //         let v = de.deserialize_float64()?;
    //         if is_key_field {
    //             serializer.serialize_field(&v.into(), "")?;
    //         }
    //     }
    //     TypeKind::CHAR8 => {
    //         let v = de.deserialize_char8()?;
    //         if is_key_field {
    //             serializer.serialize_field(&v.into(), "")?;
    //         }
    //     }
    //     TypeKind::STRING8 => {
    //         let v = String::from(de.deserialize_string()?);
    //         if is_key_field {
    //             serializer.serialize_field(&v.into(), "")?;
    //         }
    //     }
    //     TypeKind::SEQUENCE => {
    //         let len = de.deserialize_sequence()?.len() as u32;
    //         if is_key_field {
    //             serializer.serialize_field(&len.into(), "")?;
=======
    match dynamic_type.get_kind() {
        TypeKind::BOOLEAN => {
            let v = de.deserialize_boolean()?;
            if is_key_field {
                serializer.serialize_writable(v);
            }
        }
        TypeKind::INT8 => {
            let v = de.deserialize_int8()?;
            if is_key_field {
                serializer.serialize_writable(v);
            }
        }
        TypeKind::INT16 => {
            let v = de.deserialize_int16()?;
            if is_key_field {
                serializer.serialize_writable(v);
            }
        }
        TypeKind::INT32 => {
            let v = de.deserialize_int32()?;
            if is_key_field {
                serializer.serialize_writable(v);
            }
        }
        TypeKind::INT64 => {
            let v = de.deserialize_int64()?;
            if is_key_field {
                serializer.serialize_writable(v);
            }
        }
        TypeKind::UINT8 => {
            let v = de.deserialize_uint8()?;
            if is_key_field {
                serializer.serialize_writable(v);
            }
        }
        TypeKind::UINT16 => {
            let v = de.deserialize_uint16()?;
            if is_key_field {
                serializer.serialize_writable(v);
            }
        }
        TypeKind::UINT32 => {
            let v = de.deserialize_uint32()?;
            if is_key_field {
                serializer.serialize_writable(v);
            }
        }
        TypeKind::UINT64 => {
            let v = de.deserialize_uint64()?;
            if is_key_field {
                serializer.serialize_writable(v);
            }
        }
        TypeKind::FLOAT32 => {
            let v = de.deserialize_float32()?;
            if is_key_field {
                serializer.serialize_writable(v);
            }
        }
        TypeKind::FLOAT64 => {
            let v = de.deserialize_float64()?;
            if is_key_field {
                serializer.serialize_writable(v);
            }
        }
        TypeKind::CHAR8 => {
            let v = de.deserialize_char8()?;
            if is_key_field {
                serializer.serialize_writable(v);
            }
        }
        TypeKind::STRING8 => {
            let v = String::from(de.deserialize_string()?);
            if is_key_field {
                serializer.serialize_string(&v);
            }
        }
        TypeKind::SEQUENCE => {
            let len = de.deserialize_sequence()?.len() as u32;
            if is_key_field {
                serializer.serialize_writable(len);
>>>>>>> 769cb632

    //             for _ in 0..len {
    //                 deserialize_and_serialize_if_key_field(
    //                     dynamic_type.get_descriptor().element_type.as_ref().unwrap(),
    //                     is_key_field,
    //                     de,
    //                     serializer,
    //                 )?;
    //             }
    //         }
    //     }
    //     TypeKind::ARRAY => {
    //         for _ in 0..dynamic_type.get_descriptor().bound[0] {
    //             deserialize_and_serialize_if_key_field(
    //                 dynamic_type.get_descriptor().element_type.as_ref().unwrap(),
    //                 is_key_field,
    //                 de,
    //                 serializer,
    //             )?;
    //         }
    //     }
    //     TypeKind::STRUCTURE => {
    //         push_to_key(dynamic_type, serializer, de)?;
    //     }
    //     _ => todo!(),
    // }
    // Ok(())
    todo!()
}

fn deserialize_and_serialize_if_key_field_for_appendable_cdr<'a, W: Write>(
    dynamic_type: &DynamicType,
    is_key_field: bool,
<<<<<<< HEAD
    de: &mut impl XTypesDeserializer<'a>,
    serializer: &mut impl SerializeFinalStruct,
) -> Result<(), XTypesError> {
    // let name = "";
    // match dynamic_type.get_kind() {
    //     TypeKind::BOOLEAN => {
    //         let v = de.deserialize_field::<bool>(name)?;
    //         if is_key_field {
    //             serializer.serialize_field(&v.into(), "")?;
    //         }
    //     }
    //     TypeKind::INT8 => {
    //         let v = de.deserialize_field::<i8>(name)?;
    //         if is_key_field {
    //             serializer.serialize_field(&v.into(), "")?;
    //         }
    //     }
    //     TypeKind::INT16 => {
    //         let v = de.deserialize_field::<i16>(name)?;
    //         if is_key_field {
    //             serializer.serialize_field(&v.into(), "")?;
    //         }
    //     }
    //     TypeKind::INT32 => {
    //         let v = de.deserialize_field::<i32>(name)?;
    //         if is_key_field {
    //             serializer.serialize_field(&v.into(), "")?;
    //         }
    //     }
    //     TypeKind::INT64 => {
    //         let v = de.deserialize_field::<i64>(name)?;
    //         if is_key_field {
    //             serializer.serialize_field(&v.into(), "")?;
    //         }
    //     }
    //     TypeKind::UINT8 => {
    //         let v = de.deserialize_field::<u8>(name)?;
    //         if is_key_field {
    //             serializer.serialize_field(&v.into(), "")?;
    //         }
    //     }
    //     TypeKind::UINT16 => {
    //         let v = de.deserialize_field::<u16>(name)?;
    //         if is_key_field {
    //             serializer.serialize_field(&v.into(), "")?;
    //         }
    //     }
    //     TypeKind::UINT32 => {
    //         let v = de.deserialize_field::<u32>(name)?;
    //         if is_key_field {
    //             serializer.serialize_field(&v.into(), "")?;
    //         }
    //     }
    //     TypeKind::UINT64 => {
    //         let v = de.deserialize_field::<u64>(name)?;
    //         if is_key_field {
    //             serializer.serialize_field(&v.into(), "")?;
    //         }
    //     }
    //     TypeKind::FLOAT32 => {
    //         let v = de.deserialize_field::<f32>(name)?;
    //         if is_key_field {
    //             serializer.serialize_field(&v.into(), "")?;
    //         }
    //     }
    //     TypeKind::FLOAT64 => {
    //         let v = de.deserialize_field::<f64>(name)?;
    //         if is_key_field {
    //             serializer.serialize_field(&v.into(), "")?;
    //         }
    //     }
    //     TypeKind::CHAR8 => {
    //         let v = de.deserialize_field::<u8>(name)?;
    //         if is_key_field {
    //             serializer.serialize_field(&v.into(), "")?;
    //         }
    //     }
    //     TypeKind::STRING8 => {
    //         let v = de.deserialize_field::<String>(name)?;
    //         if is_key_field {
    //             serializer.serialize_field(&v.into(), "")?;
    //         }
    //     }
    //     TypeKind::ARRAY => {
    //         if is_key_field {
    //             for _ in 0..dynamic_type.get_descriptor().bound[0] {
    //                 deserialize_and_serialize_if_key_field_for_appendable_cdr(
    //                     dynamic_type.get_descriptor().element_type.as_ref().unwrap(),
    //                     is_key_field,
    //                     de,
    //                     serializer,
    //                 )?;
    //             }
    //         }
    //     }
    //     TypeKind::SEQUENCE => {
    //         let len = de.deserialize_field::<u32>(name)?;
    //         if is_key_field {
    //             serializer.serialize_field(&len.into(), "")?;
=======
    de: &mut impl DeserializeAppendableStruct<'a>,
    serializer: &mut impl XTypesSerializer<W>,
) -> Result<(), XTypesError> {
    let name = "";
    match dynamic_type.get_kind() {
        TypeKind::BOOLEAN => {
            let v = de.deserialize_field::<bool>(name)?;
            if is_key_field {
                serializer.serialize_writable(v);
            }
        }
        TypeKind::INT8 => {
            let v = de.deserialize_field::<i8>(name)?;
            if is_key_field {
                serializer.serialize_writable(v);
            }
        }
        TypeKind::INT16 => {
            let v = de.deserialize_field::<i16>(name)?;
            if is_key_field {
                serializer.serialize_writable(v);
            }
        }
        TypeKind::INT32 => {
            let v = de.deserialize_field::<i32>(name)?;
            if is_key_field {
                serializer.serialize_writable(v);
            }
        }
        TypeKind::INT64 => {
            let v = de.deserialize_field::<i64>(name)?;
            if is_key_field {
                serializer.serialize_writable(v);
            }
        }
        TypeKind::UINT8 => {
            let v = de.deserialize_field::<u8>(name)?;
            if is_key_field {
                serializer.serialize_writable(v);
            }
        }
        TypeKind::UINT16 => {
            let v = de.deserialize_field::<u16>(name)?;
            if is_key_field {
                serializer.serialize_writable(v);
            }
        }
        TypeKind::UINT32 => {
            let v = de.deserialize_field::<u32>(name)?;
            if is_key_field {
                serializer.serialize_writable(v);
            }
        }
        TypeKind::UINT64 => {
            let v = de.deserialize_field::<u64>(name)?;
            if is_key_field {
                serializer.serialize_writable(v);
            }
        }
        TypeKind::FLOAT32 => {
            let v = de.deserialize_field::<f32>(name)?;
            if is_key_field {
                serializer.serialize_writable(v);
            }
        }
        TypeKind::FLOAT64 => {
            let v = de.deserialize_field::<f64>(name)?;
            if is_key_field {
                serializer.serialize_writable(v);
            }
        }
        TypeKind::CHAR8 => {
            let v = de.deserialize_field::<u8>(name)?;
            if is_key_field {
                serializer.serialize_writable(v);
            }
        }
        TypeKind::STRING8 => {
            let v = de.deserialize_field::<String>(name)?;
            if is_key_field {
                serializer.serialize_string(&v);
            }
        }
        TypeKind::ARRAY => {
            if is_key_field {
                for _ in 0..dynamic_type.get_descriptor().bound[0] {
                    deserialize_and_serialize_if_key_field_for_appendable_cdr(
                        dynamic_type.get_descriptor().element_type.as_ref().unwrap(),
                        is_key_field,
                        de,
                        serializer,
                    )?;
                }
            }
        }
        TypeKind::SEQUENCE => {
            let len = de.deserialize_field::<u32>(name)?;
            if is_key_field {
                serializer.serialize_writable(len);
>>>>>>> 769cb632

    //             for _ in 0..len {
    //                 deserialize_and_serialize_if_key_field_for_appendable_cdr(
    //                     dynamic_type.get_descriptor().element_type.as_ref().unwrap(),
    //                     is_key_field,
    //                     de,
    //                     serializer,
    //                 )?;
    //             }
    //         }
    //     }
    //     _ => todo!(),
    // }
    // Ok(())
    todo!()
}

fn push_to_key<'a, T, W: Write>(
    dynamic_type: &DynamicType,
    serializer: &mut impl XTypesSerializer<W>,
    de: &mut T,
) -> Result<(), XTypesError>
where
    for<'b> &'b mut T: XTypesDeserializer<'a>,
{
    todo!()
    // match dynamic_type.get_descriptor().extensibility_kind {
    //     crate::xtypes::dynamic_type::ExtensibilityKind::Final => {
    //         for member_descriptor in dynamic_type.into_iter() {
    //             let member_descriptor = member_descriptor?;
    //             deserialize_and_serialize_if_key_field(
    //                 &member_descriptor.r#type,
    //                 member_descriptor.is_key,
    //                 de,
    //                 serializer,
    //             )?;
    //         }
    //     }
    //     crate::xtypes::dynamic_type::ExtensibilityKind::Appendable => {
    //         let mut appendable_struct_deserializer = de.deserialize_appendable_struct()?;
    //         for member_descriptor in dynamic_type.into_iter() {
    //             let member_descriptor = member_descriptor?;
    //             deserialize_and_serialize_if_key_field_for_appendable_cdr(
    //                 &member_descriptor.r#type,
    //                 member_descriptor.is_key,
    //                 &mut appendable_struct_deserializer,
    //                 serializer,
    //             )?;
    //         }
    //     }
    //     crate::xtypes::dynamic_type::ExtensibilityKind::Mutable => (),
    // }

    // Ok(())
}

fn push_to_key_for_key<'a, T, W: Write>(
    dynamic_type: &DynamicType,
    serializer: &mut impl XTypesSerializer<W>,
    de: &mut T,
) -> Result<(), XTypesError>
where
    for<'b> &'b mut T: XTypesDeserializer<'a>,
{
    for member_descriptor in dynamic_type.into_iter() {
        let member_descriptor = member_descriptor?;
        if member_descriptor.is_key {
            deserialize_and_serialize_if_key_field(
                &member_descriptor.r#type,
                true,
                de,
                serializer,
            )?;
        }
    }
    Ok(())
}

fn go_to_pid_le(mut reader: &[u8], pid: u32) -> Result<&[u8], XTypesError> {
    const PID_SENTINEL: u16 = 1;
    loop {
        let current_pid = u16::from_le_bytes([reader[0], reader[1]]);
        if current_pid == pid as u16 {
            return Ok(&reader[4..]);
        } else if current_pid == PID_SENTINEL {
            return Err(XTypesError::PidNotFound(pid as u16));
        } else {
            let length = u16::from_le_bytes([reader[2], reader[3]]) as usize;
            reader = &reader[length + 4..];
        }
    }
}

fn go_to_pid_be(mut reader: &[u8], pid: u32) -> Result<&[u8], XTypesError> {
    const PID_SENTINEL: u16 = 1;
    loop {
        let current_pid = u16::from_be_bytes([reader[0], reader[1]]);
        if current_pid == pid as u16 {
            return Ok(&reader[4..]);
        } else if current_pid == PID_SENTINEL {
            return Err(XTypesError::PidNotFound(pid as u16));
        } else {
            let length = u16::from_be_bytes([reader[2], reader[3]]) as usize;
            reader = &reader[length + 4..];
        }
    }
}

pub struct MemberDescriptorIter<'a> {
    dynamic_type: &'a DynamicType,
    range: core::ops::Range<u32>,
}
impl<'a> Iterator for MemberDescriptorIter<'a> {
    type Item = Result<&'a MemberDescriptor, XTypesError>;

    fn next(&mut self) -> Option<Self::Item> {
        let i = self.range.next()?;
        match self.dynamic_type.get_member_by_index(i) {
            Ok(member) => match member.get_descriptor() {
                Ok(descriptor) => Some(Ok(descriptor)),
                Err(err) => Some(Err(err)),
            },
            Err(err) => Some(Err(err)),
        }
    }
}

impl<'a> IntoIterator for &'a DynamicType {
    type Item = Result<&'a MemberDescriptor, XTypesError>;
    type IntoIter = MemberDescriptorIter<'a>;

    fn into_iter(self) -> Self::IntoIter {
        MemberDescriptorIter {
            dynamic_type: self,
            range: 0..self.get_member_count(),
        }
    }
}

fn push_to_key_parameter_list_le<W: Write>(
    dynamic_type: &DynamicType,
    serializer: &mut impl XTypesSerializer<W>,
    data: &[u8],
) -> Result<(), XTypesError> {
    for descriptor in dynamic_type.into_iter() {
        let descriptor = descriptor?;
        if descriptor.is_key {
            let buffer = go_to_pid_le(data, descriptor.id)?;
            let mut de = Xcdr1LeDeserializer::new(buffer);
            deserialize_and_serialize_if_key_field(&descriptor.r#type, true, &mut de, serializer)?;
        }
    }
    Ok(())
}

fn push_to_key_parameter_list_be<W: Write>(
    dynamic_type: &DynamicType,
    serializer: &mut impl XTypesSerializer<W>,
    data: &[u8],
) -> Result<(), XTypesError> {
    todo!()
    // for descriptor in dynamic_type.into_iter() {
    //     let descriptor = descriptor?;
    //     if descriptor.is_key {
    //         let buffer = go_to_pid_be(data, descriptor.id)?;
    //         let mut de = Xcdr1BeDeserializer::new(buffer);
    //         deserialize_and_serialize_if_key_field(&descriptor.r#type, true, &mut de, serializer)?;
    //     }
    // }
    // Ok(())
}

type RepresentationIdentifier = [u8; 2];
const CDR_BE: RepresentationIdentifier = [0x00, 0x00];
const CDR_LE: RepresentationIdentifier = [0x00, 0x01];
const CDR2_BE: RepresentationIdentifier = [0x00, 0x06];
const CDR2_LE: RepresentationIdentifier = [0x00, 0x07];
const D_CDR2_BE: RepresentationIdentifier = [0x00, 0x08];
const D_CDR2_LE: RepresentationIdentifier = [0x00, 0x09];
const PL_CDR_BE: RepresentationIdentifier = [0x00, 0x02];
const PL_CDR_LE: RepresentationIdentifier = [0x00, 0x03];

pub fn get_instance_handle_from_serialized_key(
    mut data: &[u8],
    dynamic_type: &DynamicType,
) -> Result<InstanceHandle, XTypesError> {
<<<<<<< HEAD
    // let mut md5_collection = Md5 {
    //     key: [0; 16],
    //     context: md5::Context::new(),
    //     length: 0,
    // };
    // {
    //     let representation_identifier = [data[0], data[1]];
    //     data = &data[4..];
    //     let mut serializer = Xcdr2BeSerializer::new(&mut md5_collection);
    //     let mut s = serializer.serialize_final_struct()?;
    //     match representation_identifier {
    //         CDR_BE => {
    //             push_to_key_for_key(dynamic_type, &mut s, &mut Xcdr1BeDeserializer::new(data))?
    //         }
    //         CDR_LE => {
    //             push_to_key_for_key(dynamic_type, &mut s, &mut Xcdr1LeDeserializer::new(data))?
    //         }
    //         CDR2_BE | D_CDR2_BE => {
    //             push_to_key_for_key(dynamic_type, &mut s, &mut Xcdr2BeDeserializer::new(data))?
    //         }
    //         CDR2_LE | D_CDR2_LE => {
    //             push_to_key_for_key(dynamic_type, &mut s, &mut Xcdr2LeDeserializer::new(data))?
    //         }
    //         _ => return Err(XTypesError::InvalidData),
    //     }
    // }
    // Ok(InstanceHandle::new(md5_collection.into_key()))
    todo!()
=======
    let md5_collection = Md5 {
        key: [0; 16],
        context: md5::Context::new(),
        length: 0,
    };

    let representation_identifier = [data[0], data[1]];
    data = &data[4..];
    let mut serializer = Xcdr2BeSerializer::new(md5_collection);

    match representation_identifier {
        CDR_BE => push_to_key_for_key(
            dynamic_type,
            &mut serializer,
            &mut Xcdr1BeDeserializer::new(data),
        )?,
        CDR_LE => push_to_key_for_key(
            dynamic_type,
            &mut serializer,
            &mut Xcdr1LeDeserializer::new(data),
        )?,
        CDR2_BE | D_CDR2_BE => push_to_key_for_key(
            dynamic_type,
            &mut serializer,
            &mut Xcdr2BeDeserializer::new(data),
        )?,
        CDR2_LE | D_CDR2_LE => push_to_key_for_key(
            dynamic_type,
            &mut serializer,
            &mut Xcdr2LeDeserializer::new(data),
        )?,
        _ => return Err(XTypesError::InvalidData),
    }

    Ok(InstanceHandle::new(serializer.into_inner().into_key()))
>>>>>>> 769cb632
}

pub fn get_instance_handle_from_serialized_foo(
    mut data: &[u8],
    dynamic_type: &DynamicType,
) -> Result<InstanceHandle, XTypesError> {
<<<<<<< HEAD
    // let mut md5_collection = Md5 {
    //     key: [0; 16],
    //     context: md5::Context::new(),
    //     length: 0,
    // };
    // {
    //     let representation_identifier = [data[0], data[1]];
    //     data = &data[4..];
    //     let mut serializer = Xcdr2BeSerializer::new(&mut md5_collection);
    //     let mut s = serializer.serialize_final_struct()?;
    //     match representation_identifier {
    //         CDR_BE => push_to_key(dynamic_type, &mut s, &mut Xcdr1BeDeserializer::new(data))?,
    //         CDR_LE => push_to_key(dynamic_type, &mut s, &mut Xcdr1LeDeserializer::new(data))?,
    //         CDR2_BE | D_CDR2_BE => {
    //             push_to_key(dynamic_type, &mut s, &mut Xcdr2BeDeserializer::new(data))?
    //         }
    //         CDR2_LE | D_CDR2_LE => {
    //             push_to_key(dynamic_type, &mut s, &mut Xcdr2LeDeserializer::new(data))?
    //         }
    //         PL_CDR_BE => push_to_key_parameter_list_be(dynamic_type, &mut s, data)?,
    //         PL_CDR_LE => push_to_key_parameter_list_le(dynamic_type, &mut s, data)?,
    //         _ => panic!("representation_identifier not supported"),
    //     }
    // }
    // Ok(InstanceHandle::new(md5_collection.into_key()))
    todo!()
=======
    let md5_collection = Md5 {
        key: [0; 16],
        context: md5::Context::new(),
        length: 0,
    };

    let representation_identifier = [data[0], data[1]];
    data = &data[4..];
    let mut serializer = Xcdr2BeSerializer::new(md5_collection);
    match representation_identifier {
        CDR_BE => push_to_key(
            dynamic_type,
            &mut serializer,
            &mut Xcdr1BeDeserializer::new(data),
        )?,
        CDR_LE => push_to_key(
            dynamic_type,
            &mut serializer,
            &mut Xcdr1LeDeserializer::new(data),
        )?,
        CDR2_BE | D_CDR2_BE => push_to_key(
            dynamic_type,
            &mut serializer,
            &mut Xcdr2BeDeserializer::new(data),
        )?,
        CDR2_LE | D_CDR2_LE => push_to_key(
            dynamic_type,
            &mut serializer,
            &mut Xcdr2LeDeserializer::new(data),
        )?,
        PL_CDR_BE => push_to_key_parameter_list_be(dynamic_type, &mut serializer, data)?,
        PL_CDR_LE => push_to_key_parameter_list_le(dynamic_type, &mut serializer, data)?,
        _ => panic!("representation_identifier not supported"),
    }
    Ok(InstanceHandle::new(serializer.into_inner().into_key()))
>>>>>>> 769cb632
}

pub fn get_instance_handle_from_dynamic_data(
    mut dynamic_data: DynamicData,
) -> Result<InstanceHandle, XTypesError> {
    let md5_collection = Md5 {
        key: [0; 16],
        context: md5::Context::new(),
        length: 0,
    };
    dynamic_data.clear_nonkey_values()?;
    dynamic_data.make_descriptor_extensibility_kind_final();

    let serializer = dynamic_data.serialize(Xcdr2BeSerializer::new(md5_collection))?;
    Ok(InstanceHandle::new(serializer.into_inner().into_key()))
}

pub fn get_serialized_key_from_serialized_foo(
    mut dynamic_data: DynamicData,
) -> Result<Vec<u8>, XTypesError> {
    dynamic_data.make_descriptor_extensibility_kind_final();
    dynamic_data.clear_nonkey_values()?;
    let mut serialized_key = Vec::new();
    serialized_key.extend_from_slice(&CDR_LE);
    serialized_key.extend_from_slice(&[0, 0]);
    let serializer = Xcdr1LeSerializer::new(Vec::new());
    let serializer = dynamic_data.serialize(serializer)?;

    let mut serialized_key = Vec::new();
    serialized_key.extend_from_slice(&CDR_LE);
    serialized_key.extend_from_slice(&[0, 0]);
    serialized_key.extend_from_slice(&serializer.into_inner());
    let padding_len = serialized_key.len().div_ceil(4) * 4 - serialized_key.len();
    const ZEROS: [u8; 4] = [0; 4];
    serialized_key.extend_from_slice(&ZEROS[..padding_len]);
    serialized_key[3] |= padding_len as u8;

    Ok(serialized_key)
}

// #[cfg(test)]
// mod tests {
//     use super::*;
//     use crate::infrastructure::type_support::TypeSupport;

//     #[derive(TypeSupport)]
//     #[dust_dds(extensibility = "mutable")]
//     struct MutableStruct {
//         #[dust_dds(key, id = 10)]
//         _key_field1: u8,
//         #[dust_dds(id = 20)]
//         _field_inbetween: u32,
//         #[dust_dds(key, id = 11)]
//         _key_field2: u16,
//     }

//     #[test]
//     fn key_from_mutable_struct_be() {
//         let data = [
//             0, 2, 0, 0, //rtps header (PL_CDR_BE: version 1)
//             0, 10, 0, 4, // PID | length (CDR1: incl padding)
//             1, 0, 0, 0, //key_field1 (u8) | padding (3bytes)
//             0, 77, 0, 4, // PID | length (CDR1: incl padding)
//             0, 0, 0, 7, //field_inbetween (u32)
//             0, 11, 0, 4, // PID | length (CDR1: incl padding)
//             0, 2, 0, 0, //key_field2 (u16) | padding (2bytes)
//             0, 1, 0, 0, // Sentinel
//         ];
//         let expected_instance_handle =
//             InstanceHandle::new([1, 0, 0, 2, 0, 0, 0, 0, 0, 0, 0, 0, 0, 0, 0, 0]);
//         assert_eq!(
//             get_instance_handle_from_serialized_foo(&data, &MutableStruct::get_type()).unwrap(),
//             expected_instance_handle
//         );
//         let expected_key = vec![
//             0, 1, 0, 0, // RTPS header
//             1, 0, 2, 0, // key_field1 (u8) | padding (1byte) | key_field2 (u16)
//         ];
//         assert_eq!(
//             get_serialized_key_from_serialized_foo(&data, &MutableStruct::get_type()).unwrap(),
//             expected_key
//         );
//         assert_eq!(
//             get_instance_handle_from_serialized_key(&expected_key, &MutableStruct::get_type())
//                 .unwrap(),
//             expected_instance_handle
//         )
//     }

//     #[test]
//     fn key_from_mutable_struct_le() {
//         let data = [
//             0, 3, 0, 0, //rtps header (PL_CDR_LE: version 1)
//             10, 0, 4, 0, // PID | length (CDR1: incl padding)
//             1, 0, 0, 0, //key_field1 (u8) | padding (3bytes)
//             77, 0, 4, 0, // PID | length (CDR1: incl padding)
//             7, 0, 0, 0, //field_inbetween (u32)
//             11, 0, 4, 0, // PID | length (CDR1: incl padding)
//             2, 0, 0, 0, //key_field2 (u16) | padding (2bytes)
//             1, 0, 0, 0, // Sentinel
//         ];
//         let expected_instance_handle =
//             InstanceHandle::new([1, 0, 0, 2, 0, 0, 0, 0, 0, 0, 0, 0, 0, 0, 0, 0]);
//         assert_eq!(
//             get_instance_handle_from_serialized_foo(&data, &MutableStruct::get_type()).unwrap(),
//             expected_instance_handle
//         );
//         let expected_key = vec![
//             0, 1, 0, 0, // RTPS header
//             1, 0, 2, 0, // key_field1 (u8) | padding (1byte) | key_field2 (u16)
//         ];
//         assert_eq!(
//             get_serialized_key_from_serialized_foo(&data, &MutableStruct::get_type()).unwrap(),
//             expected_key
//         );
//         assert_eq!(
//             get_instance_handle_from_serialized_key(&expected_key, &MutableStruct::get_type())
//                 .unwrap(),
//             expected_instance_handle
//         )
//     }

//     #[derive(TypeSupport)]
//     #[dust_dds(extensibility = "final")]
//     struct Nested {
//         #[dust_dds(key)]
//         _x: u8,
//         #[dust_dds(key)]
//         _y: u8,
//     }
//     #[derive(TypeSupport)]
//     #[dust_dds(extensibility = "final")]
//     struct Complex {
//         _field1: i64,
//         #[dust_dds(key)]
//         _key_field1: u16,
//         _field2: u32,
//         #[dust_dds(key)]
//         _key_field2: Nested,
//     }

//     #[derive(TypeSupport)]
//     #[dust_dds(extensibility = "final")]
//     struct Simple {
//         #[dust_dds(key)]
//         _key_field1: i64,
//         #[dust_dds(key)]
//         _key_field2: i16,
//     }

//     #[test]
//     fn simple_key_be() {
//         #[rustfmt::skip]
//         let data = [
//             0, 0, 0, 0b0000_0010, //rtps header
//             0, 0, 0, 0, 0, 0, 0, 1, //key_field1 (i64)
//             0, 2, 0, 0, //key_field1 (i16) | padding 2 bytes
//         ];
//         let expected_instance_handle =
//             InstanceHandle::new([0, 0, 0, 0, 0, 0, 0, 1, 0, 2, 0, 0, 0, 0, 0, 0]);
//         assert_eq!(
//             get_instance_handle_from_serialized_foo(&data, &Simple::get_type()).unwrap(),
//             expected_instance_handle
//         );
//         #[rustfmt::skip]
//         let expected_key = vec![
//             0, 1, 0, 0b0000_0010, // RTPS header
//             1, 0, 0, 0, 0, 0, 0, 0, // key_field1
//             2, 0, 0, 0, // key_field2 | padding 2 bytes
//         ];
//         assert_eq!(
//             get_serialized_key_from_serialized_foo(&data, &Simple::get_type()).unwrap(),
//             expected_key
//         );
//         assert_eq!(
//             get_instance_handle_from_serialized_key(&expected_key, &Simple::get_type()).unwrap(),
//             expected_instance_handle
//         )
//     }

//     #[test]
//     fn simple_key_le() {
//         #[rustfmt::skip]
//         let data = [
//             0, 1, 0, 0b0000_0010, //rtps header
//             1, 0, 0, 0, 0, 0, 0, 0, //key_field1 (i64)
//             2, 0, 0, 0, //key_field1 (i16) | padding 2 bytes
//         ];
//         let expected_instance_handle =
//             InstanceHandle::new([0, 0, 0, 0, 0, 0, 0, 1, 0, 2, 0, 0, 0, 0, 0, 0]);
//         assert_eq!(
//             get_instance_handle_from_serialized_foo(&data, &Simple::get_type()).unwrap(),
//             expected_instance_handle
//         );
//         let expected_key = vec![
//             0,
//             1,
//             0,
//             0b0000_0010, // RTPS header
//             1,
//             0,
//             0,
//             0,
//             0,
//             0,
//             0,
//             0, // key_field1
//             2,
//             0,
//             0,
//             0, // key_field2 | padding 2 bytes
//         ];
//         assert_eq!(
//             get_serialized_key_from_serialized_foo(&data, &Simple::get_type()).unwrap(),
//             expected_key
//         );
//         assert_eq!(
//             get_instance_handle_from_serialized_key(&expected_key, &Simple::get_type()).unwrap(),
//             expected_instance_handle
//         )
//     }

//     #[test]
//     fn from_serialized_foo_complex_be() {
//         let data = [
//             0, 0, 0, 0, //rtps header
//             0, 0, 0, 0, 0, 0, 0, 2, //field1 (i64)
//             0, 3, 0, 0, //key_field1 (u16) | padding (2B)
//             0, 0, 0, 4, //field2 (u32)
//             5, 6, //key_field2 (u8, u8)
//         ];
//         let expected_instance_handle =
//             InstanceHandle::new([0, 3, 5, 6, 0, 0, 0, 0, 0, 0, 0, 0, 0, 0, 0, 0]);
//         assert_eq!(
//             get_instance_handle_from_serialized_foo(&data, &Complex::get_type()).unwrap(),
//             expected_instance_handle
//         );
//         let expected_key = vec![0, 1, 0, 0, 3, 0, 5, 6];
//         assert_eq!(
//             get_serialized_key_from_serialized_foo(&data, &Complex::get_type()).unwrap(),
//             expected_key
//         );
//         assert_eq!(
//             get_instance_handle_from_serialized_key(&expected_key, &Complex::get_type()).unwrap(),
//             expected_instance_handle
//         )
//     }

//     #[test]
//     fn from_serialized_foo_complex_le() {
//         let data = [
//             0, 1, 0, 0, //rtps header
//             2, 0, 0, 0, 0, 0, 0, 0, //field1 (i64)
//             3, 0, 0, 0, //key_field1 (u16) | padding (2B)
//             4, 0, 0, 0, //field2 (u32)
//             5, 6, //key_field2 (u8, u8)
//         ];
//         let expected_instance_handle =
//             InstanceHandle::new([0, 3, 5, 6, 0, 0, 0, 0, 0, 0, 0, 0, 0, 0, 0, 0]);
//         assert_eq!(
//             get_instance_handle_from_serialized_foo(&data, &Complex::get_type()).unwrap(),
//             expected_instance_handle
//         );
//         let expected_key = vec![0, 1, 0, 0, 3, 0, 5, 6];
//         assert_eq!(
//             get_serialized_key_from_serialized_foo(&data, &Complex::get_type()).unwrap(),
//             expected_key
//         );
//         assert_eq!(
//             get_instance_handle_from_serialized_key(&expected_key, &Complex::get_type()).unwrap(),
//             expected_instance_handle
//         )
//     }

//     #[derive(TypeSupport)]
//     #[dust_dds(extensibility = "final")]
//     struct Large {
//         #[dust_dds(key)]
//         _key_field1: i64,
//         #[dust_dds(key)]
//         _key_field2: i64,
//         #[dust_dds(key)]
//         _key_field3: i64,
//     }

//     #[test]
//     fn large_key_be() {
//         let data = [
//             0, 0, 0, 0, //rtps header
//             0, 0, 0, 0, 0, 0, 0, 1, //key_field1 (i64)
//             0, 0, 0, 0, 0, 0, 0, 2, //key_field1 (i64)
//             0, 0, 0, 0, 0, 0, 0, 3, //key_field1 (i64)
//         ];
//         let expected_instance_handle = InstanceHandle::new(
//             md5::compute([
//                 0, 0, 0, 0, 0, 0, 0, 1, 0, 0, 0, 0, 0, 0, 0, 2, 0, 0, 0, 0, 0, 0, 0, 3,
//             ])
//             .into(),
//         );
//         assert_eq!(
//             get_instance_handle_from_serialized_foo(&data, &Large::get_type()).unwrap(),
//             expected_instance_handle
//         );
//         let expected_key = [
//             0, 1, 0, 0, // RTPS header
//             1, 0, 0, 0, 0, 0, 0, 0, //key_field1 (i64)
//             2, 0, 0, 0, 0, 0, 0, 0, //key_field1 (i64)
//             3, 0, 0, 0, 0, 0, 0, 0, //key_field1 (i64)
//         ];
//         assert_eq!(
//             get_serialized_key_from_serialized_foo(&data, &Large::get_type()).unwrap(),
//             expected_key
//         );
//         assert_eq!(
//             get_instance_handle_from_serialized_key(&expected_key, &Large::get_type()).unwrap(),
//             expected_instance_handle
//         )
//     }

//     #[test]
//     fn large_key_le() {
//         let data = [
//             0, 1, 0, 0, //rtps header
//             1, 0, 0, 0, 0, 0, 0, 0, //key_field1 (i64)
//             2, 0, 0, 0, 0, 0, 0, 0, //key_field1 (i64)
//             3, 0, 0, 0, 0, 0, 0, 0, //key_field1 (i64)
//         ];
//         let expected_instance_handle = InstanceHandle::new(
//             md5::compute([
//                 0, 0, 0, 0, 0, 0, 0, 1, 0, 0, 0, 0, 0, 0, 0, 2, 0, 0, 0, 0, 0, 0, 0, 3,
//             ])
//             .into(),
//         );
//         assert_eq!(
//             get_instance_handle_from_serialized_foo(&data, &Large::get_type()).unwrap(),
//             expected_instance_handle
//         );
//         let expected_key = [
//             0, 1, 0, 0, // RTPS header
//             1, 0, 0, 0, 0, 0, 0, 0, //key_field1 (i64)
//             2, 0, 0, 0, 0, 0, 0, 0, //key_field1 (i64)
//             3, 0, 0, 0, 0, 0, 0, 0, //key_field1 (i64)
//         ];
//         assert_eq!(
//             get_serialized_key_from_serialized_foo(&data, &Large::get_type()).unwrap(),
//             expected_key
//         );
//         assert_eq!(
//             get_instance_handle_from_serialized_key(&expected_key, &Large::get_type()).unwrap(),
//             expected_instance_handle
//         )
//     }

//     #[derive(TypeSupport)]
//     struct NestedArray {
//         #[dust_dds(key)]
//         _key_field: [Nested; 2],
//     }

//     #[test]
//     fn from_serialized_foo_nested_array() {
//         let data = [
//             0, 1, 0, 0, //rtps header
//             1, 2, 3, 4, //key_field (u8, u8) | (u8, u8)
//         ];
//         let expected_instance_handle =
//             InstanceHandle::new([1, 2, 3, 4, 0, 0, 0, 0, 0, 0, 0, 0, 0, 0, 0, 0]);
//         assert_eq!(
//             get_instance_handle_from_serialized_foo(&data, &NestedArray::get_type()).unwrap(),
//             expected_instance_handle
//         );
//         let expected_key = vec![0, 1, 0, 0, 1, 2, 3, 4];
//         assert_eq!(
//             get_serialized_key_from_serialized_foo(&data, &NestedArray::get_type()).unwrap(),
//             expected_key
//         );
//         assert_eq!(
//             get_instance_handle_from_serialized_key(&expected_key, &NestedArray::get_type())
//                 .unwrap(),
//             expected_instance_handle
//         )
//     }

//     #[derive(TypeSupport)]
//     struct NestedSequence {
//         #[dust_dds(key)]
//         _key_field: Vec<Nested>,
//     }

//     #[test]
//     fn from_serialized_foo_nested_sequence() {
//         let data = [
//             0, 1, 0, 0, //rtps header
//             2, 0, 0, 0, // sequence length
//             1, 2, 3, 4, //key_field (u8, u8) | (u8, u8)
//         ];
//         let expected_instance_handle =
//             InstanceHandle::new([0, 0, 0, 2, 1, 2, 3, 4, 0, 0, 0, 0, 0, 0, 0, 0]);
//         assert_eq!(
//             get_instance_handle_from_serialized_foo(&data, &NestedSequence::get_type()).unwrap(),
//             expected_instance_handle
//         );
//         let expected_key = vec![0, 1, 0, 0, 2, 0, 0, 0, 1, 2, 3, 4];
//         assert_eq!(
//             get_serialized_key_from_serialized_foo(&data, &NestedSequence::get_type()).unwrap(),
//             expected_key
//         );
//         assert_eq!(
//             get_instance_handle_from_serialized_key(&expected_key, &NestedSequence::get_type())
//                 .unwrap(),
//             expected_instance_handle
//         )
//     }

//     #[derive(TypeSupport)]
//     #[dust_dds(extensibility = "final")]
//     struct BasicTypes {
//         #[dust_dds(key)]
//         _f1: bool,
//         #[dust_dds(key)]
//         _f2: i8,
//         #[dust_dds(key)]
//         _f3: i16,
//         #[dust_dds(key)]
//         _f4: i32,
//         #[dust_dds(key)]
//         _f5: i64,
//         #[dust_dds(key)]
//         _f6: u8,
//         #[dust_dds(key)]
//         _f7: u16,
//         #[dust_dds(key)]
//         _f8: u32,
//         #[dust_dds(key)]
//         _f9: u64,
//         #[dust_dds(key)]
//         _f10: f32,
//         #[dust_dds(key)]
//         _f11: f64,
//         #[dust_dds(key)]
//         _f12: char,
//     }

//     #[test]
//     fn basic_types_be() {
//         let data = [
//             0, 0, 0, 3, //rtps header (incl. padding length)
//             1, 2, 0, 3, 0, 0, 0, 4, // f1: bool | f2: i8 | f3: i16 | f4: i32
//             0, 0, 0, 0, 0, 0, 0, 5, // f5: i64
//             6, 0, 0, 7, 0, 0, 0, 8, // f6: u8 | padding (1 byte) | f7: u16 | f8: u32
//             0, 0, 0, 0, 0, 0, 0, 9, // f9: u64
//             0x3F, 0x80, 0x00, 0x00, 0, 0, 0, 0, // f10: f32 | padding (4 bytes)
//             0x3F, 0xF0, 0x00, 0x00, 0x00, 0x00, 0x00, 0x00, // f11: f64
//             b'a', 0, 0, 0, // f12: char | padding 3 bytes
//         ];
//         let expected_instance_handle = InstanceHandle::new(
//             md5::compute(&[
//                 1, 2, 0, 3, // f1: bool | f2: i8 | f3: i16
//                 0, 0, 0, 4, // f4: i32
//                 0, 0, 0, 0, // f5-1: i64
//                 0, 0, 0, 5, // f5-2: i64
//                 6, 0, 0, 7, // f6: u8 | padding (1 byte) | f7: u16
//                 0, 0, 0, 8, // f8: u32
//                 0, 0, 0, 0, // f9-1: u64
//                 0, 0, 0, 9, // f9-2: u64
//                 0x3F, 0x80, 0x00, 0x00, // f10: f32
//                 0x3F, 0xF0, 0x00, 0x00, // f11-1: f64
//                 0x00, 0x00, 0x00, 0x00, // f11-2: f64
//                 b'a', // f12: char
//             ])
//             .into(),
//         );
//         assert_eq!(
//             get_instance_handle_from_serialized_foo(&data, &BasicTypes::get_type()).unwrap(),
//             expected_instance_handle
//         );
//         let expected_key = vec![
//             0, 1, 0, 3, // RTPS header (incl. padding length)
//             1, 2, 3, 0, 4, 0, 0, 0, // f1: bool | f2: i8 | f3: i16 | f4: i32
//             5, 0, 0, 0, 0, 0, 0, 0, // f5: i64
//             6, 0, 7, 0, 8, 0, 0, 0, // f6: u8 | padding (1 byte) | f7: u16 | f8: u32
//             9, 0, 0, 0, 0, 0, 0, 0, // f9: u64
//             0x00, 0x00, 0x80, 0x3F, 0, 0, 0, 0, // f10: f32 | padding (4 bytes)
//             0x00, 0x00, 0x00, 0x00, 0x00, 0x00, 0xF0, 0x3F, // f11: f64
//             b'a', 0, 0, 0, // f12: char
//         ];
//         assert_eq!(
//             get_serialized_key_from_serialized_foo(&data, &BasicTypes::get_type()).unwrap(),
//             expected_key
//         );
//         assert_eq!(
//             get_instance_handle_from_serialized_key(&expected_key, &BasicTypes::get_type())
//                 .unwrap(),
//             expected_instance_handle
//         )
//     }

//     #[test]
//     fn basic_types_le() {
//         let data = [
//             0, 1, 0, 3, //rtps header (incl. padding length)
//             1, 2, 3, 0, 4, 0, 0, 0, // f1: bool | f2: i8 | f3: i16 | f4: i32
//             5, 0, 0, 0, 0, 0, 0, 0, // f5: i64
//             6, 0, 7, 0, 8, 0, 0, 0, // f6: u8 | padding (1 byte) | f7: u16 | f8: u32
//             9, 0, 0, 0, 0, 0, 0, 0, // f9: u64
//             0x00, 0x00, 0x80, 0x3F, 0, 0, 0, 0, // f10: f32 | padding (4 bytes)
//             0x00, 0x00, 0x00, 0x00, 0x00, 0x00, 0xF0, 0x3F, // f11: f64
//             b'a', 0, 0, 0, // f12: char
//         ];
//         let expected_instance_handle = InstanceHandle::new(
//             md5::compute(&[
//                 1, 2, 0, 3, // f1: bool | f2: i8 | f3: i16
//                 0, 0, 0, 4, // f4: i32
//                 0, 0, 0, 0, // f5-1: i64
//                 0, 0, 0, 5, // f5-2: i64
//                 6, 0, 0, 7, // f6: u8 | padding (1 byte) | f7: u16
//                 0, 0, 0, 8, // f8: u32
//                 0, 0, 0, 0, // f9-1: u64
//                 0, 0, 0, 9, // f9-2: u64
//                 0x3F, 0x80, 0x00, 0x00, // f10: f32
//                 0x3F, 0xF0, 0x00, 0x00, // f11-1: f64
//                 0x00, 0x00, 0x00, 0x00, // f11-2: f64
//                 b'a', // f12: char
//             ])
//             .into(),
//         );
//         assert_eq!(
//             get_instance_handle_from_serialized_foo(&data, &BasicTypes::get_type()).unwrap(),
//             expected_instance_handle
//         );
//         let expected_key = vec![
//             0, 1, 0, 3, // RTPS header (incl. padding length)
//             1, 2, 3, 0, 4, 0, 0, 0, // f1: bool | f2: i8 | f3: i16 | f4: i32
//             5, 0, 0, 0, 0, 0, 0, 0, // f5: i64
//             6, 0, 7, 0, 8, 0, 0, 0, // f6: u8 | padding (1 byte) | f7: u16 | f8: u32
//             9, 0, 0, 0, 0, 0, 0, 0, // f9: u64
//             0x00, 0x00, 0x80, 0x3F, 0, 0, 0, 0, // f10: f32 | padding (4 bytes)
//             0x00, 0x00, 0x00, 0x00, 0x00, 0x00, 0xF0, 0x3F, // f11: f64
//             b'a', 0, 0, 0, // f12: char
//         ];
//         assert_eq!(
//             get_serialized_key_from_serialized_foo(&data, &BasicTypes::get_type()).unwrap(),
//             expected_key
//         );
//         assert_eq!(
//             get_instance_handle_from_serialized_key(&expected_key, &BasicTypes::get_type())
//                 .unwrap(),
//             expected_instance_handle
//         )
//     }
// }
<|MERGE_RESOLUTION|>--- conflicted
+++ resolved
@@ -1,1334 +1,1086 @@
-use crate::{
-    infrastructure::instance::InstanceHandle,
-    xtypes::{
-        deserializer::XTypesDeserializer,
-        dynamic_type::{DynamicData, DynamicType, MemberDescriptor, TypeKind},
-        error::XTypesError,
-        serializer::{Write, XTypesSerializer},
-        xcdr_deserializer::{
-            Xcdr1BeDeserializer, Xcdr1LeDeserializer, Xcdr2BeDeserializer, Xcdr2LeDeserializer,
-        },
-        xcdr_serializer::{Xcdr1LeSerializer, Xcdr2BeSerializer},
-    },
-};
-use alloc::{string::String, vec::Vec};
-
-struct Md5 {
-    key: [u8; 16],
-    context: md5::Context,
-    length: usize,
-}
-
-impl Md5 {
-    fn into_key(mut self) -> [u8; 16] {
-        const ZEROS: [u8; 16] = [0; 16];
-        if self.length < ZEROS.len() {
-            self.context.consume(&ZEROS[self.length..]);
-        }
-        if self.length <= 16 {
-            self.key
-        } else {
-            self.context.compute().into()
-        }
-    }
-}
-
-impl Write for Md5 {
-    fn write(&mut self, buf: &[u8]) {
-        let total_new_length = self.length + buf.len();
-        if total_new_length <= self.key.len() {
-            self.key[self.length..total_new_length].copy_from_slice(buf);
-        }
-        self.context.consume(buf);
-        self.length += buf.len();
-    }
-    fn pos(&self) -> usize {
-        self.length
-    }
-}
-
-fn deserialize_and_serialize_if_key_field<'a, T, W: Write>(
-    dynamic_type: &DynamicType,
-    is_key_field: bool,
-    de: &mut T,
-    serializer: &mut impl XTypesSerializer<W>,
-) -> Result<(), XTypesError>
-where
-    for<'b> &'b mut T: XTypesDeserializer<'a>,
-{
-<<<<<<< HEAD
-    // match dynamic_type.get_kind() {
-    //     TypeKind::BOOLEAN => {
-    //         let v = de.deserialize_boolean()?;
-    //         if is_key_field {
-    //             serializer.serialize_field(&v.into(), "")?;
-    //         }
-    //     }
-    //     TypeKind::INT8 => {
-    //         let v = de.deserialize_int8()?;
-    //         if is_key_field {
-    //             serializer.serialize_field(&v.into(), "")?;
-    //         }
-    //     }
-    //     TypeKind::INT16 => {
-    //         let v = de.deserialize_int16()?;
-    //         if is_key_field {
-    //             serializer.serialize_field(&v.into(), "")?;
-    //         }
-    //     }
-    //     TypeKind::INT32 => {
-    //         let v = de.deserialize_int32()?;
-    //         if is_key_field {
-    //             serializer.serialize_field(&v.into(), "")?;
-    //         }
-    //     }
-    //     TypeKind::INT64 => {
-    //         let v = de.deserialize_int64()?;
-    //         if is_key_field {
-    //             serializer.serialize_field(&v.into(), "")?;
-    //         }
-    //     }
-    //     TypeKind::UINT8 => {
-    //         let v = de.deserialize_uint8()?;
-    //         if is_key_field {
-    //             serializer.serialize_field(&v.into(), "")?;
-    //         }
-    //     }
-    //     TypeKind::UINT16 => {
-    //         let v = de.deserialize_uint16()?;
-    //         if is_key_field {
-    //             serializer.serialize_field(&v.into(), "")?;
-    //         }
-    //     }
-    //     TypeKind::UINT32 => {
-    //         let v = de.deserialize_uint32()?;
-    //         if is_key_field {
-    //             serializer.serialize_field(&v.into(), "")?;
-    //         }
-    //     }
-    //     TypeKind::UINT64 => {
-    //         let v = de.deserialize_uint64()?;
-    //         if is_key_field {
-    //             serializer.serialize_field(&v.into(), "")?;
-    //         }
-    //     }
-    //     TypeKind::FLOAT32 => {
-    //         let v = de.deserialize_float32()?;
-    //         if is_key_field {
-    //             serializer.serialize_field(&v.into(), "")?;
-    //         }
-    //     }
-    //     TypeKind::FLOAT64 => {
-    //         let v = de.deserialize_float64()?;
-    //         if is_key_field {
-    //             serializer.serialize_field(&v.into(), "")?;
-    //         }
-    //     }
-    //     TypeKind::CHAR8 => {
-    //         let v = de.deserialize_char8()?;
-    //         if is_key_field {
-    //             serializer.serialize_field(&v.into(), "")?;
-    //         }
-    //     }
-    //     TypeKind::STRING8 => {
-    //         let v = String::from(de.deserialize_string()?);
-    //         if is_key_field {
-    //             serializer.serialize_field(&v.into(), "")?;
-    //         }
-    //     }
-    //     TypeKind::SEQUENCE => {
-    //         let len = de.deserialize_sequence()?.len() as u32;
-    //         if is_key_field {
-    //             serializer.serialize_field(&len.into(), "")?;
-=======
-    match dynamic_type.get_kind() {
-        TypeKind::BOOLEAN => {
-            let v = de.deserialize_boolean()?;
-            if is_key_field {
-                serializer.serialize_writable(v);
-            }
-        }
-        TypeKind::INT8 => {
-            let v = de.deserialize_int8()?;
-            if is_key_field {
-                serializer.serialize_writable(v);
-            }
-        }
-        TypeKind::INT16 => {
-            let v = de.deserialize_int16()?;
-            if is_key_field {
-                serializer.serialize_writable(v);
-            }
-        }
-        TypeKind::INT32 => {
-            let v = de.deserialize_int32()?;
-            if is_key_field {
-                serializer.serialize_writable(v);
-            }
-        }
-        TypeKind::INT64 => {
-            let v = de.deserialize_int64()?;
-            if is_key_field {
-                serializer.serialize_writable(v);
-            }
-        }
-        TypeKind::UINT8 => {
-            let v = de.deserialize_uint8()?;
-            if is_key_field {
-                serializer.serialize_writable(v);
-            }
-        }
-        TypeKind::UINT16 => {
-            let v = de.deserialize_uint16()?;
-            if is_key_field {
-                serializer.serialize_writable(v);
-            }
-        }
-        TypeKind::UINT32 => {
-            let v = de.deserialize_uint32()?;
-            if is_key_field {
-                serializer.serialize_writable(v);
-            }
-        }
-        TypeKind::UINT64 => {
-            let v = de.deserialize_uint64()?;
-            if is_key_field {
-                serializer.serialize_writable(v);
-            }
-        }
-        TypeKind::FLOAT32 => {
-            let v = de.deserialize_float32()?;
-            if is_key_field {
-                serializer.serialize_writable(v);
-            }
-        }
-        TypeKind::FLOAT64 => {
-            let v = de.deserialize_float64()?;
-            if is_key_field {
-                serializer.serialize_writable(v);
-            }
-        }
-        TypeKind::CHAR8 => {
-            let v = de.deserialize_char8()?;
-            if is_key_field {
-                serializer.serialize_writable(v);
-            }
-        }
-        TypeKind::STRING8 => {
-            let v = String::from(de.deserialize_string()?);
-            if is_key_field {
-                serializer.serialize_string(&v);
-            }
-        }
-        TypeKind::SEQUENCE => {
-            let len = de.deserialize_sequence()?.len() as u32;
-            if is_key_field {
-                serializer.serialize_writable(len);
->>>>>>> 769cb632
-
-    //             for _ in 0..len {
-    //                 deserialize_and_serialize_if_key_field(
-    //                     dynamic_type.get_descriptor().element_type.as_ref().unwrap(),
-    //                     is_key_field,
-    //                     de,
-    //                     serializer,
-    //                 )?;
-    //             }
-    //         }
-    //     }
-    //     TypeKind::ARRAY => {
-    //         for _ in 0..dynamic_type.get_descriptor().bound[0] {
-    //             deserialize_and_serialize_if_key_field(
-    //                 dynamic_type.get_descriptor().element_type.as_ref().unwrap(),
-    //                 is_key_field,
-    //                 de,
-    //                 serializer,
-    //             )?;
-    //         }
-    //     }
-    //     TypeKind::STRUCTURE => {
-    //         push_to_key(dynamic_type, serializer, de)?;
-    //     }
-    //     _ => todo!(),
-    // }
-    // Ok(())
-    todo!()
-}
-
-fn deserialize_and_serialize_if_key_field_for_appendable_cdr<'a, W: Write>(
-    dynamic_type: &DynamicType,
-    is_key_field: bool,
-<<<<<<< HEAD
-    de: &mut impl XTypesDeserializer<'a>,
-    serializer: &mut impl SerializeFinalStruct,
-) -> Result<(), XTypesError> {
-    // let name = "";
-    // match dynamic_type.get_kind() {
-    //     TypeKind::BOOLEAN => {
-    //         let v = de.deserialize_field::<bool>(name)?;
-    //         if is_key_field {
-    //             serializer.serialize_field(&v.into(), "")?;
-    //         }
-    //     }
-    //     TypeKind::INT8 => {
-    //         let v = de.deserialize_field::<i8>(name)?;
-    //         if is_key_field {
-    //             serializer.serialize_field(&v.into(), "")?;
-    //         }
-    //     }
-    //     TypeKind::INT16 => {
-    //         let v = de.deserialize_field::<i16>(name)?;
-    //         if is_key_field {
-    //             serializer.serialize_field(&v.into(), "")?;
-    //         }
-    //     }
-    //     TypeKind::INT32 => {
-    //         let v = de.deserialize_field::<i32>(name)?;
-    //         if is_key_field {
-    //             serializer.serialize_field(&v.into(), "")?;
-    //         }
-    //     }
-    //     TypeKind::INT64 => {
-    //         let v = de.deserialize_field::<i64>(name)?;
-    //         if is_key_field {
-    //             serializer.serialize_field(&v.into(), "")?;
-    //         }
-    //     }
-    //     TypeKind::UINT8 => {
-    //         let v = de.deserialize_field::<u8>(name)?;
-    //         if is_key_field {
-    //             serializer.serialize_field(&v.into(), "")?;
-    //         }
-    //     }
-    //     TypeKind::UINT16 => {
-    //         let v = de.deserialize_field::<u16>(name)?;
-    //         if is_key_field {
-    //             serializer.serialize_field(&v.into(), "")?;
-    //         }
-    //     }
-    //     TypeKind::UINT32 => {
-    //         let v = de.deserialize_field::<u32>(name)?;
-    //         if is_key_field {
-    //             serializer.serialize_field(&v.into(), "")?;
-    //         }
-    //     }
-    //     TypeKind::UINT64 => {
-    //         let v = de.deserialize_field::<u64>(name)?;
-    //         if is_key_field {
-    //             serializer.serialize_field(&v.into(), "")?;
-    //         }
-    //     }
-    //     TypeKind::FLOAT32 => {
-    //         let v = de.deserialize_field::<f32>(name)?;
-    //         if is_key_field {
-    //             serializer.serialize_field(&v.into(), "")?;
-    //         }
-    //     }
-    //     TypeKind::FLOAT64 => {
-    //         let v = de.deserialize_field::<f64>(name)?;
-    //         if is_key_field {
-    //             serializer.serialize_field(&v.into(), "")?;
-    //         }
-    //     }
-    //     TypeKind::CHAR8 => {
-    //         let v = de.deserialize_field::<u8>(name)?;
-    //         if is_key_field {
-    //             serializer.serialize_field(&v.into(), "")?;
-    //         }
-    //     }
-    //     TypeKind::STRING8 => {
-    //         let v = de.deserialize_field::<String>(name)?;
-    //         if is_key_field {
-    //             serializer.serialize_field(&v.into(), "")?;
-    //         }
-    //     }
-    //     TypeKind::ARRAY => {
-    //         if is_key_field {
-    //             for _ in 0..dynamic_type.get_descriptor().bound[0] {
-    //                 deserialize_and_serialize_if_key_field_for_appendable_cdr(
-    //                     dynamic_type.get_descriptor().element_type.as_ref().unwrap(),
-    //                     is_key_field,
-    //                     de,
-    //                     serializer,
-    //                 )?;
-    //             }
-    //         }
-    //     }
-    //     TypeKind::SEQUENCE => {
-    //         let len = de.deserialize_field::<u32>(name)?;
-    //         if is_key_field {
-    //             serializer.serialize_field(&len.into(), "")?;
-=======
-    de: &mut impl DeserializeAppendableStruct<'a>,
-    serializer: &mut impl XTypesSerializer<W>,
-) -> Result<(), XTypesError> {
-    let name = "";
-    match dynamic_type.get_kind() {
-        TypeKind::BOOLEAN => {
-            let v = de.deserialize_field::<bool>(name)?;
-            if is_key_field {
-                serializer.serialize_writable(v);
-            }
-        }
-        TypeKind::INT8 => {
-            let v = de.deserialize_field::<i8>(name)?;
-            if is_key_field {
-                serializer.serialize_writable(v);
-            }
-        }
-        TypeKind::INT16 => {
-            let v = de.deserialize_field::<i16>(name)?;
-            if is_key_field {
-                serializer.serialize_writable(v);
-            }
-        }
-        TypeKind::INT32 => {
-            let v = de.deserialize_field::<i32>(name)?;
-            if is_key_field {
-                serializer.serialize_writable(v);
-            }
-        }
-        TypeKind::INT64 => {
-            let v = de.deserialize_field::<i64>(name)?;
-            if is_key_field {
-                serializer.serialize_writable(v);
-            }
-        }
-        TypeKind::UINT8 => {
-            let v = de.deserialize_field::<u8>(name)?;
-            if is_key_field {
-                serializer.serialize_writable(v);
-            }
-        }
-        TypeKind::UINT16 => {
-            let v = de.deserialize_field::<u16>(name)?;
-            if is_key_field {
-                serializer.serialize_writable(v);
-            }
-        }
-        TypeKind::UINT32 => {
-            let v = de.deserialize_field::<u32>(name)?;
-            if is_key_field {
-                serializer.serialize_writable(v);
-            }
-        }
-        TypeKind::UINT64 => {
-            let v = de.deserialize_field::<u64>(name)?;
-            if is_key_field {
-                serializer.serialize_writable(v);
-            }
-        }
-        TypeKind::FLOAT32 => {
-            let v = de.deserialize_field::<f32>(name)?;
-            if is_key_field {
-                serializer.serialize_writable(v);
-            }
-        }
-        TypeKind::FLOAT64 => {
-            let v = de.deserialize_field::<f64>(name)?;
-            if is_key_field {
-                serializer.serialize_writable(v);
-            }
-        }
-        TypeKind::CHAR8 => {
-            let v = de.deserialize_field::<u8>(name)?;
-            if is_key_field {
-                serializer.serialize_writable(v);
-            }
-        }
-        TypeKind::STRING8 => {
-            let v = de.deserialize_field::<String>(name)?;
-            if is_key_field {
-                serializer.serialize_string(&v);
-            }
-        }
-        TypeKind::ARRAY => {
-            if is_key_field {
-                for _ in 0..dynamic_type.get_descriptor().bound[0] {
-                    deserialize_and_serialize_if_key_field_for_appendable_cdr(
-                        dynamic_type.get_descriptor().element_type.as_ref().unwrap(),
-                        is_key_field,
-                        de,
-                        serializer,
-                    )?;
-                }
-            }
-        }
-        TypeKind::SEQUENCE => {
-            let len = de.deserialize_field::<u32>(name)?;
-            if is_key_field {
-                serializer.serialize_writable(len);
->>>>>>> 769cb632
-
-    //             for _ in 0..len {
-    //                 deserialize_and_serialize_if_key_field_for_appendable_cdr(
-    //                     dynamic_type.get_descriptor().element_type.as_ref().unwrap(),
-    //                     is_key_field,
-    //                     de,
-    //                     serializer,
-    //                 )?;
-    //             }
-    //         }
-    //     }
-    //     _ => todo!(),
-    // }
-    // Ok(())
-    todo!()
-}
-
-fn push_to_key<'a, T, W: Write>(
-    dynamic_type: &DynamicType,
-    serializer: &mut impl XTypesSerializer<W>,
-    de: &mut T,
-) -> Result<(), XTypesError>
-where
-    for<'b> &'b mut T: XTypesDeserializer<'a>,
-{
-    todo!()
-    // match dynamic_type.get_descriptor().extensibility_kind {
-    //     crate::xtypes::dynamic_type::ExtensibilityKind::Final => {
-    //         for member_descriptor in dynamic_type.into_iter() {
-    //             let member_descriptor = member_descriptor?;
-    //             deserialize_and_serialize_if_key_field(
-    //                 &member_descriptor.r#type,
-    //                 member_descriptor.is_key,
-    //                 de,
-    //                 serializer,
-    //             )?;
-    //         }
-    //     }
-    //     crate::xtypes::dynamic_type::ExtensibilityKind::Appendable => {
-    //         let mut appendable_struct_deserializer = de.deserialize_appendable_struct()?;
-    //         for member_descriptor in dynamic_type.into_iter() {
-    //             let member_descriptor = member_descriptor?;
-    //             deserialize_and_serialize_if_key_field_for_appendable_cdr(
-    //                 &member_descriptor.r#type,
-    //                 member_descriptor.is_key,
-    //                 &mut appendable_struct_deserializer,
-    //                 serializer,
-    //             )?;
-    //         }
-    //     }
-    //     crate::xtypes::dynamic_type::ExtensibilityKind::Mutable => (),
-    // }
-
-    // Ok(())
-}
-
-fn push_to_key_for_key<'a, T, W: Write>(
-    dynamic_type: &DynamicType,
-    serializer: &mut impl XTypesSerializer<W>,
-    de: &mut T,
-) -> Result<(), XTypesError>
-where
-    for<'b> &'b mut T: XTypesDeserializer<'a>,
-{
-    for member_descriptor in dynamic_type.into_iter() {
-        let member_descriptor = member_descriptor?;
-        if member_descriptor.is_key {
-            deserialize_and_serialize_if_key_field(
-                &member_descriptor.r#type,
-                true,
-                de,
-                serializer,
-            )?;
-        }
-    }
-    Ok(())
-}
-
-fn go_to_pid_le(mut reader: &[u8], pid: u32) -> Result<&[u8], XTypesError> {
-    const PID_SENTINEL: u16 = 1;
-    loop {
-        let current_pid = u16::from_le_bytes([reader[0], reader[1]]);
-        if current_pid == pid as u16 {
-            return Ok(&reader[4..]);
-        } else if current_pid == PID_SENTINEL {
-            return Err(XTypesError::PidNotFound(pid as u16));
-        } else {
-            let length = u16::from_le_bytes([reader[2], reader[3]]) as usize;
-            reader = &reader[length + 4..];
-        }
-    }
-}
-
-fn go_to_pid_be(mut reader: &[u8], pid: u32) -> Result<&[u8], XTypesError> {
-    const PID_SENTINEL: u16 = 1;
-    loop {
-        let current_pid = u16::from_be_bytes([reader[0], reader[1]]);
-        if current_pid == pid as u16 {
-            return Ok(&reader[4..]);
-        } else if current_pid == PID_SENTINEL {
-            return Err(XTypesError::PidNotFound(pid as u16));
-        } else {
-            let length = u16::from_be_bytes([reader[2], reader[3]]) as usize;
-            reader = &reader[length + 4..];
-        }
-    }
-}
-
-pub struct MemberDescriptorIter<'a> {
-    dynamic_type: &'a DynamicType,
-    range: core::ops::Range<u32>,
-}
-impl<'a> Iterator for MemberDescriptorIter<'a> {
-    type Item = Result<&'a MemberDescriptor, XTypesError>;
-
-    fn next(&mut self) -> Option<Self::Item> {
-        let i = self.range.next()?;
-        match self.dynamic_type.get_member_by_index(i) {
-            Ok(member) => match member.get_descriptor() {
-                Ok(descriptor) => Some(Ok(descriptor)),
-                Err(err) => Some(Err(err)),
-            },
-            Err(err) => Some(Err(err)),
-        }
-    }
-}
-
-impl<'a> IntoIterator for &'a DynamicType {
-    type Item = Result<&'a MemberDescriptor, XTypesError>;
-    type IntoIter = MemberDescriptorIter<'a>;
-
-    fn into_iter(self) -> Self::IntoIter {
-        MemberDescriptorIter {
-            dynamic_type: self,
-            range: 0..self.get_member_count(),
-        }
-    }
-}
-
-fn push_to_key_parameter_list_le<W: Write>(
-    dynamic_type: &DynamicType,
-    serializer: &mut impl XTypesSerializer<W>,
-    data: &[u8],
-) -> Result<(), XTypesError> {
-    for descriptor in dynamic_type.into_iter() {
-        let descriptor = descriptor?;
-        if descriptor.is_key {
-            let buffer = go_to_pid_le(data, descriptor.id)?;
-            let mut de = Xcdr1LeDeserializer::new(buffer);
-            deserialize_and_serialize_if_key_field(&descriptor.r#type, true, &mut de, serializer)?;
-        }
-    }
-    Ok(())
-}
-
-fn push_to_key_parameter_list_be<W: Write>(
-    dynamic_type: &DynamicType,
-    serializer: &mut impl XTypesSerializer<W>,
-    data: &[u8],
-) -> Result<(), XTypesError> {
-    todo!()
-    // for descriptor in dynamic_type.into_iter() {
-    //     let descriptor = descriptor?;
-    //     if descriptor.is_key {
-    //         let buffer = go_to_pid_be(data, descriptor.id)?;
-    //         let mut de = Xcdr1BeDeserializer::new(buffer);
-    //         deserialize_and_serialize_if_key_field(&descriptor.r#type, true, &mut de, serializer)?;
-    //     }
-    // }
-    // Ok(())
-}
-
-type RepresentationIdentifier = [u8; 2];
-const CDR_BE: RepresentationIdentifier = [0x00, 0x00];
-const CDR_LE: RepresentationIdentifier = [0x00, 0x01];
-const CDR2_BE: RepresentationIdentifier = [0x00, 0x06];
-const CDR2_LE: RepresentationIdentifier = [0x00, 0x07];
-const D_CDR2_BE: RepresentationIdentifier = [0x00, 0x08];
-const D_CDR2_LE: RepresentationIdentifier = [0x00, 0x09];
-const PL_CDR_BE: RepresentationIdentifier = [0x00, 0x02];
-const PL_CDR_LE: RepresentationIdentifier = [0x00, 0x03];
-
-pub fn get_instance_handle_from_serialized_key(
-    mut data: &[u8],
-    dynamic_type: &DynamicType,
-) -> Result<InstanceHandle, XTypesError> {
-<<<<<<< HEAD
-    // let mut md5_collection = Md5 {
-    //     key: [0; 16],
-    //     context: md5::Context::new(),
-    //     length: 0,
-    // };
-    // {
-    //     let representation_identifier = [data[0], data[1]];
-    //     data = &data[4..];
-    //     let mut serializer = Xcdr2BeSerializer::new(&mut md5_collection);
-    //     let mut s = serializer.serialize_final_struct()?;
-    //     match representation_identifier {
-    //         CDR_BE => {
-    //             push_to_key_for_key(dynamic_type, &mut s, &mut Xcdr1BeDeserializer::new(data))?
-    //         }
-    //         CDR_LE => {
-    //             push_to_key_for_key(dynamic_type, &mut s, &mut Xcdr1LeDeserializer::new(data))?
-    //         }
-    //         CDR2_BE | D_CDR2_BE => {
-    //             push_to_key_for_key(dynamic_type, &mut s, &mut Xcdr2BeDeserializer::new(data))?
-    //         }
-    //         CDR2_LE | D_CDR2_LE => {
-    //             push_to_key_for_key(dynamic_type, &mut s, &mut Xcdr2LeDeserializer::new(data))?
-    //         }
-    //         _ => return Err(XTypesError::InvalidData),
-    //     }
-    // }
-    // Ok(InstanceHandle::new(md5_collection.into_key()))
-    todo!()
-=======
-    let md5_collection = Md5 {
-        key: [0; 16],
-        context: md5::Context::new(),
-        length: 0,
-    };
-
-    let representation_identifier = [data[0], data[1]];
-    data = &data[4..];
-    let mut serializer = Xcdr2BeSerializer::new(md5_collection);
-
-    match representation_identifier {
-        CDR_BE => push_to_key_for_key(
-            dynamic_type,
-            &mut serializer,
-            &mut Xcdr1BeDeserializer::new(data),
-        )?,
-        CDR_LE => push_to_key_for_key(
-            dynamic_type,
-            &mut serializer,
-            &mut Xcdr1LeDeserializer::new(data),
-        )?,
-        CDR2_BE | D_CDR2_BE => push_to_key_for_key(
-            dynamic_type,
-            &mut serializer,
-            &mut Xcdr2BeDeserializer::new(data),
-        )?,
-        CDR2_LE | D_CDR2_LE => push_to_key_for_key(
-            dynamic_type,
-            &mut serializer,
-            &mut Xcdr2LeDeserializer::new(data),
-        )?,
-        _ => return Err(XTypesError::InvalidData),
-    }
-
-    Ok(InstanceHandle::new(serializer.into_inner().into_key()))
->>>>>>> 769cb632
-}
-
-pub fn get_instance_handle_from_serialized_foo(
-    mut data: &[u8],
-    dynamic_type: &DynamicType,
-) -> Result<InstanceHandle, XTypesError> {
-<<<<<<< HEAD
-    // let mut md5_collection = Md5 {
-    //     key: [0; 16],
-    //     context: md5::Context::new(),
-    //     length: 0,
-    // };
-    // {
-    //     let representation_identifier = [data[0], data[1]];
-    //     data = &data[4..];
-    //     let mut serializer = Xcdr2BeSerializer::new(&mut md5_collection);
-    //     let mut s = serializer.serialize_final_struct()?;
-    //     match representation_identifier {
-    //         CDR_BE => push_to_key(dynamic_type, &mut s, &mut Xcdr1BeDeserializer::new(data))?,
-    //         CDR_LE => push_to_key(dynamic_type, &mut s, &mut Xcdr1LeDeserializer::new(data))?,
-    //         CDR2_BE | D_CDR2_BE => {
-    //             push_to_key(dynamic_type, &mut s, &mut Xcdr2BeDeserializer::new(data))?
-    //         }
-    //         CDR2_LE | D_CDR2_LE => {
-    //             push_to_key(dynamic_type, &mut s, &mut Xcdr2LeDeserializer::new(data))?
-    //         }
-    //         PL_CDR_BE => push_to_key_parameter_list_be(dynamic_type, &mut s, data)?,
-    //         PL_CDR_LE => push_to_key_parameter_list_le(dynamic_type, &mut s, data)?,
-    //         _ => panic!("representation_identifier not supported"),
-    //     }
-    // }
-    // Ok(InstanceHandle::new(md5_collection.into_key()))
-    todo!()
-=======
-    let md5_collection = Md5 {
-        key: [0; 16],
-        context: md5::Context::new(),
-        length: 0,
-    };
-
-    let representation_identifier = [data[0], data[1]];
-    data = &data[4..];
-    let mut serializer = Xcdr2BeSerializer::new(md5_collection);
-    match representation_identifier {
-        CDR_BE => push_to_key(
-            dynamic_type,
-            &mut serializer,
-            &mut Xcdr1BeDeserializer::new(data),
-        )?,
-        CDR_LE => push_to_key(
-            dynamic_type,
-            &mut serializer,
-            &mut Xcdr1LeDeserializer::new(data),
-        )?,
-        CDR2_BE | D_CDR2_BE => push_to_key(
-            dynamic_type,
-            &mut serializer,
-            &mut Xcdr2BeDeserializer::new(data),
-        )?,
-        CDR2_LE | D_CDR2_LE => push_to_key(
-            dynamic_type,
-            &mut serializer,
-            &mut Xcdr2LeDeserializer::new(data),
-        )?,
-        PL_CDR_BE => push_to_key_parameter_list_be(dynamic_type, &mut serializer, data)?,
-        PL_CDR_LE => push_to_key_parameter_list_le(dynamic_type, &mut serializer, data)?,
-        _ => panic!("representation_identifier not supported"),
-    }
-    Ok(InstanceHandle::new(serializer.into_inner().into_key()))
->>>>>>> 769cb632
-}
-
-pub fn get_instance_handle_from_dynamic_data(
-    mut dynamic_data: DynamicData,
-) -> Result<InstanceHandle, XTypesError> {
-    let md5_collection = Md5 {
-        key: [0; 16],
-        context: md5::Context::new(),
-        length: 0,
-    };
-    dynamic_data.clear_nonkey_values()?;
-    dynamic_data.make_descriptor_extensibility_kind_final();
-
-    let serializer = dynamic_data.serialize(Xcdr2BeSerializer::new(md5_collection))?;
-    Ok(InstanceHandle::new(serializer.into_inner().into_key()))
-}
-
-pub fn get_serialized_key_from_serialized_foo(
-    mut dynamic_data: DynamicData,
-) -> Result<Vec<u8>, XTypesError> {
-    dynamic_data.make_descriptor_extensibility_kind_final();
-    dynamic_data.clear_nonkey_values()?;
-    let mut serialized_key = Vec::new();
-    serialized_key.extend_from_slice(&CDR_LE);
-    serialized_key.extend_from_slice(&[0, 0]);
-    let serializer = Xcdr1LeSerializer::new(Vec::new());
-    let serializer = dynamic_data.serialize(serializer)?;
-
-    let mut serialized_key = Vec::new();
-    serialized_key.extend_from_slice(&CDR_LE);
-    serialized_key.extend_from_slice(&[0, 0]);
-    serialized_key.extend_from_slice(&serializer.into_inner());
-    let padding_len = serialized_key.len().div_ceil(4) * 4 - serialized_key.len();
-    const ZEROS: [u8; 4] = [0; 4];
-    serialized_key.extend_from_slice(&ZEROS[..padding_len]);
-    serialized_key[3] |= padding_len as u8;
-
-    Ok(serialized_key)
-}
-
-// #[cfg(test)]
-// mod tests {
-//     use super::*;
-//     use crate::infrastructure::type_support::TypeSupport;
-
-//     #[derive(TypeSupport)]
-//     #[dust_dds(extensibility = "mutable")]
-//     struct MutableStruct {
-//         #[dust_dds(key, id = 10)]
-//         _key_field1: u8,
-//         #[dust_dds(id = 20)]
-//         _field_inbetween: u32,
-//         #[dust_dds(key, id = 11)]
-//         _key_field2: u16,
-//     }
-
-//     #[test]
-//     fn key_from_mutable_struct_be() {
-//         let data = [
-//             0, 2, 0, 0, //rtps header (PL_CDR_BE: version 1)
-//             0, 10, 0, 4, // PID | length (CDR1: incl padding)
-//             1, 0, 0, 0, //key_field1 (u8) | padding (3bytes)
-//             0, 77, 0, 4, // PID | length (CDR1: incl padding)
-//             0, 0, 0, 7, //field_inbetween (u32)
-//             0, 11, 0, 4, // PID | length (CDR1: incl padding)
-//             0, 2, 0, 0, //key_field2 (u16) | padding (2bytes)
-//             0, 1, 0, 0, // Sentinel
-//         ];
-//         let expected_instance_handle =
-//             InstanceHandle::new([1, 0, 0, 2, 0, 0, 0, 0, 0, 0, 0, 0, 0, 0, 0, 0]);
-//         assert_eq!(
-//             get_instance_handle_from_serialized_foo(&data, &MutableStruct::get_type()).unwrap(),
-//             expected_instance_handle
-//         );
-//         let expected_key = vec![
-//             0, 1, 0, 0, // RTPS header
-//             1, 0, 2, 0, // key_field1 (u8) | padding (1byte) | key_field2 (u16)
-//         ];
-//         assert_eq!(
-//             get_serialized_key_from_serialized_foo(&data, &MutableStruct::get_type()).unwrap(),
-//             expected_key
-//         );
-//         assert_eq!(
-//             get_instance_handle_from_serialized_key(&expected_key, &MutableStruct::get_type())
-//                 .unwrap(),
-//             expected_instance_handle
-//         )
-//     }
-
-//     #[test]
-//     fn key_from_mutable_struct_le() {
-//         let data = [
-//             0, 3, 0, 0, //rtps header (PL_CDR_LE: version 1)
-//             10, 0, 4, 0, // PID | length (CDR1: incl padding)
-//             1, 0, 0, 0, //key_field1 (u8) | padding (3bytes)
-//             77, 0, 4, 0, // PID | length (CDR1: incl padding)
-//             7, 0, 0, 0, //field_inbetween (u32)
-//             11, 0, 4, 0, // PID | length (CDR1: incl padding)
-//             2, 0, 0, 0, //key_field2 (u16) | padding (2bytes)
-//             1, 0, 0, 0, // Sentinel
-//         ];
-//         let expected_instance_handle =
-//             InstanceHandle::new([1, 0, 0, 2, 0, 0, 0, 0, 0, 0, 0, 0, 0, 0, 0, 0]);
-//         assert_eq!(
-//             get_instance_handle_from_serialized_foo(&data, &MutableStruct::get_type()).unwrap(),
-//             expected_instance_handle
-//         );
-//         let expected_key = vec![
-//             0, 1, 0, 0, // RTPS header
-//             1, 0, 2, 0, // key_field1 (u8) | padding (1byte) | key_field2 (u16)
-//         ];
-//         assert_eq!(
-//             get_serialized_key_from_serialized_foo(&data, &MutableStruct::get_type()).unwrap(),
-//             expected_key
-//         );
-//         assert_eq!(
-//             get_instance_handle_from_serialized_key(&expected_key, &MutableStruct::get_type())
-//                 .unwrap(),
-//             expected_instance_handle
-//         )
-//     }
-
-//     #[derive(TypeSupport)]
-//     #[dust_dds(extensibility = "final")]
-//     struct Nested {
-//         #[dust_dds(key)]
-//         _x: u8,
-//         #[dust_dds(key)]
-//         _y: u8,
-//     }
-//     #[derive(TypeSupport)]
-//     #[dust_dds(extensibility = "final")]
-//     struct Complex {
-//         _field1: i64,
-//         #[dust_dds(key)]
-//         _key_field1: u16,
-//         _field2: u32,
-//         #[dust_dds(key)]
-//         _key_field2: Nested,
-//     }
-
-//     #[derive(TypeSupport)]
-//     #[dust_dds(extensibility = "final")]
-//     struct Simple {
-//         #[dust_dds(key)]
-//         _key_field1: i64,
-//         #[dust_dds(key)]
-//         _key_field2: i16,
-//     }
-
-//     #[test]
-//     fn simple_key_be() {
-//         #[rustfmt::skip]
-//         let data = [
-//             0, 0, 0, 0b0000_0010, //rtps header
-//             0, 0, 0, 0, 0, 0, 0, 1, //key_field1 (i64)
-//             0, 2, 0, 0, //key_field1 (i16) | padding 2 bytes
-//         ];
-//         let expected_instance_handle =
-//             InstanceHandle::new([0, 0, 0, 0, 0, 0, 0, 1, 0, 2, 0, 0, 0, 0, 0, 0]);
-//         assert_eq!(
-//             get_instance_handle_from_serialized_foo(&data, &Simple::get_type()).unwrap(),
-//             expected_instance_handle
-//         );
-//         #[rustfmt::skip]
-//         let expected_key = vec![
-//             0, 1, 0, 0b0000_0010, // RTPS header
-//             1, 0, 0, 0, 0, 0, 0, 0, // key_field1
-//             2, 0, 0, 0, // key_field2 | padding 2 bytes
-//         ];
-//         assert_eq!(
-//             get_serialized_key_from_serialized_foo(&data, &Simple::get_type()).unwrap(),
-//             expected_key
-//         );
-//         assert_eq!(
-//             get_instance_handle_from_serialized_key(&expected_key, &Simple::get_type()).unwrap(),
-//             expected_instance_handle
-//         )
-//     }
-
-//     #[test]
-//     fn simple_key_le() {
-//         #[rustfmt::skip]
-//         let data = [
-//             0, 1, 0, 0b0000_0010, //rtps header
-//             1, 0, 0, 0, 0, 0, 0, 0, //key_field1 (i64)
-//             2, 0, 0, 0, //key_field1 (i16) | padding 2 bytes
-//         ];
-//         let expected_instance_handle =
-//             InstanceHandle::new([0, 0, 0, 0, 0, 0, 0, 1, 0, 2, 0, 0, 0, 0, 0, 0]);
-//         assert_eq!(
-//             get_instance_handle_from_serialized_foo(&data, &Simple::get_type()).unwrap(),
-//             expected_instance_handle
-//         );
-//         let expected_key = vec![
-//             0,
-//             1,
-//             0,
-//             0b0000_0010, // RTPS header
-//             1,
-//             0,
-//             0,
-//             0,
-//             0,
-//             0,
-//             0,
-//             0, // key_field1
-//             2,
-//             0,
-//             0,
-//             0, // key_field2 | padding 2 bytes
-//         ];
-//         assert_eq!(
-//             get_serialized_key_from_serialized_foo(&data, &Simple::get_type()).unwrap(),
-//             expected_key
-//         );
-//         assert_eq!(
-//             get_instance_handle_from_serialized_key(&expected_key, &Simple::get_type()).unwrap(),
-//             expected_instance_handle
-//         )
-//     }
-
-//     #[test]
-//     fn from_serialized_foo_complex_be() {
-//         let data = [
-//             0, 0, 0, 0, //rtps header
-//             0, 0, 0, 0, 0, 0, 0, 2, //field1 (i64)
-//             0, 3, 0, 0, //key_field1 (u16) | padding (2B)
-//             0, 0, 0, 4, //field2 (u32)
-//             5, 6, //key_field2 (u8, u8)
-//         ];
-//         let expected_instance_handle =
-//             InstanceHandle::new([0, 3, 5, 6, 0, 0, 0, 0, 0, 0, 0, 0, 0, 0, 0, 0]);
-//         assert_eq!(
-//             get_instance_handle_from_serialized_foo(&data, &Complex::get_type()).unwrap(),
-//             expected_instance_handle
-//         );
-//         let expected_key = vec![0, 1, 0, 0, 3, 0, 5, 6];
-//         assert_eq!(
-//             get_serialized_key_from_serialized_foo(&data, &Complex::get_type()).unwrap(),
-//             expected_key
-//         );
-//         assert_eq!(
-//             get_instance_handle_from_serialized_key(&expected_key, &Complex::get_type()).unwrap(),
-//             expected_instance_handle
-//         )
-//     }
-
-//     #[test]
-//     fn from_serialized_foo_complex_le() {
-//         let data = [
-//             0, 1, 0, 0, //rtps header
-//             2, 0, 0, 0, 0, 0, 0, 0, //field1 (i64)
-//             3, 0, 0, 0, //key_field1 (u16) | padding (2B)
-//             4, 0, 0, 0, //field2 (u32)
-//             5, 6, //key_field2 (u8, u8)
-//         ];
-//         let expected_instance_handle =
-//             InstanceHandle::new([0, 3, 5, 6, 0, 0, 0, 0, 0, 0, 0, 0, 0, 0, 0, 0]);
-//         assert_eq!(
-//             get_instance_handle_from_serialized_foo(&data, &Complex::get_type()).unwrap(),
-//             expected_instance_handle
-//         );
-//         let expected_key = vec![0, 1, 0, 0, 3, 0, 5, 6];
-//         assert_eq!(
-//             get_serialized_key_from_serialized_foo(&data, &Complex::get_type()).unwrap(),
-//             expected_key
-//         );
-//         assert_eq!(
-//             get_instance_handle_from_serialized_key(&expected_key, &Complex::get_type()).unwrap(),
-//             expected_instance_handle
-//         )
-//     }
-
-//     #[derive(TypeSupport)]
-//     #[dust_dds(extensibility = "final")]
-//     struct Large {
-//         #[dust_dds(key)]
-//         _key_field1: i64,
-//         #[dust_dds(key)]
-//         _key_field2: i64,
-//         #[dust_dds(key)]
-//         _key_field3: i64,
-//     }
-
-//     #[test]
-//     fn large_key_be() {
-//         let data = [
-//             0, 0, 0, 0, //rtps header
-//             0, 0, 0, 0, 0, 0, 0, 1, //key_field1 (i64)
-//             0, 0, 0, 0, 0, 0, 0, 2, //key_field1 (i64)
-//             0, 0, 0, 0, 0, 0, 0, 3, //key_field1 (i64)
-//         ];
-//         let expected_instance_handle = InstanceHandle::new(
-//             md5::compute([
-//                 0, 0, 0, 0, 0, 0, 0, 1, 0, 0, 0, 0, 0, 0, 0, 2, 0, 0, 0, 0, 0, 0, 0, 3,
-//             ])
-//             .into(),
-//         );
-//         assert_eq!(
-//             get_instance_handle_from_serialized_foo(&data, &Large::get_type()).unwrap(),
-//             expected_instance_handle
-//         );
-//         let expected_key = [
-//             0, 1, 0, 0, // RTPS header
-//             1, 0, 0, 0, 0, 0, 0, 0, //key_field1 (i64)
-//             2, 0, 0, 0, 0, 0, 0, 0, //key_field1 (i64)
-//             3, 0, 0, 0, 0, 0, 0, 0, //key_field1 (i64)
-//         ];
-//         assert_eq!(
-//             get_serialized_key_from_serialized_foo(&data, &Large::get_type()).unwrap(),
-//             expected_key
-//         );
-//         assert_eq!(
-//             get_instance_handle_from_serialized_key(&expected_key, &Large::get_type()).unwrap(),
-//             expected_instance_handle
-//         )
-//     }
-
-//     #[test]
-//     fn large_key_le() {
-//         let data = [
-//             0, 1, 0, 0, //rtps header
-//             1, 0, 0, 0, 0, 0, 0, 0, //key_field1 (i64)
-//             2, 0, 0, 0, 0, 0, 0, 0, //key_field1 (i64)
-//             3, 0, 0, 0, 0, 0, 0, 0, //key_field1 (i64)
-//         ];
-//         let expected_instance_handle = InstanceHandle::new(
-//             md5::compute([
-//                 0, 0, 0, 0, 0, 0, 0, 1, 0, 0, 0, 0, 0, 0, 0, 2, 0, 0, 0, 0, 0, 0, 0, 3,
-//             ])
-//             .into(),
-//         );
-//         assert_eq!(
-//             get_instance_handle_from_serialized_foo(&data, &Large::get_type()).unwrap(),
-//             expected_instance_handle
-//         );
-//         let expected_key = [
-//             0, 1, 0, 0, // RTPS header
-//             1, 0, 0, 0, 0, 0, 0, 0, //key_field1 (i64)
-//             2, 0, 0, 0, 0, 0, 0, 0, //key_field1 (i64)
-//             3, 0, 0, 0, 0, 0, 0, 0, //key_field1 (i64)
-//         ];
-//         assert_eq!(
-//             get_serialized_key_from_serialized_foo(&data, &Large::get_type()).unwrap(),
-//             expected_key
-//         );
-//         assert_eq!(
-//             get_instance_handle_from_serialized_key(&expected_key, &Large::get_type()).unwrap(),
-//             expected_instance_handle
-//         )
-//     }
-
-//     #[derive(TypeSupport)]
-//     struct NestedArray {
-//         #[dust_dds(key)]
-//         _key_field: [Nested; 2],
-//     }
-
-//     #[test]
-//     fn from_serialized_foo_nested_array() {
-//         let data = [
-//             0, 1, 0, 0, //rtps header
-//             1, 2, 3, 4, //key_field (u8, u8) | (u8, u8)
-//         ];
-//         let expected_instance_handle =
-//             InstanceHandle::new([1, 2, 3, 4, 0, 0, 0, 0, 0, 0, 0, 0, 0, 0, 0, 0]);
-//         assert_eq!(
-//             get_instance_handle_from_serialized_foo(&data, &NestedArray::get_type()).unwrap(),
-//             expected_instance_handle
-//         );
-//         let expected_key = vec![0, 1, 0, 0, 1, 2, 3, 4];
-//         assert_eq!(
-//             get_serialized_key_from_serialized_foo(&data, &NestedArray::get_type()).unwrap(),
-//             expected_key
-//         );
-//         assert_eq!(
-//             get_instance_handle_from_serialized_key(&expected_key, &NestedArray::get_type())
-//                 .unwrap(),
-//             expected_instance_handle
-//         )
-//     }
-
-//     #[derive(TypeSupport)]
-//     struct NestedSequence {
-//         #[dust_dds(key)]
-//         _key_field: Vec<Nested>,
-//     }
-
-//     #[test]
-//     fn from_serialized_foo_nested_sequence() {
-//         let data = [
-//             0, 1, 0, 0, //rtps header
-//             2, 0, 0, 0, // sequence length
-//             1, 2, 3, 4, //key_field (u8, u8) | (u8, u8)
-//         ];
-//         let expected_instance_handle =
-//             InstanceHandle::new([0, 0, 0, 2, 1, 2, 3, 4, 0, 0, 0, 0, 0, 0, 0, 0]);
-//         assert_eq!(
-//             get_instance_handle_from_serialized_foo(&data, &NestedSequence::get_type()).unwrap(),
-//             expected_instance_handle
-//         );
-//         let expected_key = vec![0, 1, 0, 0, 2, 0, 0, 0, 1, 2, 3, 4];
-//         assert_eq!(
-//             get_serialized_key_from_serialized_foo(&data, &NestedSequence::get_type()).unwrap(),
-//             expected_key
-//         );
-//         assert_eq!(
-//             get_instance_handle_from_serialized_key(&expected_key, &NestedSequence::get_type())
-//                 .unwrap(),
-//             expected_instance_handle
-//         )
-//     }
-
-//     #[derive(TypeSupport)]
-//     #[dust_dds(extensibility = "final")]
-//     struct BasicTypes {
-//         #[dust_dds(key)]
-//         _f1: bool,
-//         #[dust_dds(key)]
-//         _f2: i8,
-//         #[dust_dds(key)]
-//         _f3: i16,
-//         #[dust_dds(key)]
-//         _f4: i32,
-//         #[dust_dds(key)]
-//         _f5: i64,
-//         #[dust_dds(key)]
-//         _f6: u8,
-//         #[dust_dds(key)]
-//         _f7: u16,
-//         #[dust_dds(key)]
-//         _f8: u32,
-//         #[dust_dds(key)]
-//         _f9: u64,
-//         #[dust_dds(key)]
-//         _f10: f32,
-//         #[dust_dds(key)]
-//         _f11: f64,
-//         #[dust_dds(key)]
-//         _f12: char,
-//     }
-
-//     #[test]
-//     fn basic_types_be() {
-//         let data = [
-//             0, 0, 0, 3, //rtps header (incl. padding length)
-//             1, 2, 0, 3, 0, 0, 0, 4, // f1: bool | f2: i8 | f3: i16 | f4: i32
-//             0, 0, 0, 0, 0, 0, 0, 5, // f5: i64
-//             6, 0, 0, 7, 0, 0, 0, 8, // f6: u8 | padding (1 byte) | f7: u16 | f8: u32
-//             0, 0, 0, 0, 0, 0, 0, 9, // f9: u64
-//             0x3F, 0x80, 0x00, 0x00, 0, 0, 0, 0, // f10: f32 | padding (4 bytes)
-//             0x3F, 0xF0, 0x00, 0x00, 0x00, 0x00, 0x00, 0x00, // f11: f64
-//             b'a', 0, 0, 0, // f12: char | padding 3 bytes
-//         ];
-//         let expected_instance_handle = InstanceHandle::new(
-//             md5::compute(&[
-//                 1, 2, 0, 3, // f1: bool | f2: i8 | f3: i16
-//                 0, 0, 0, 4, // f4: i32
-//                 0, 0, 0, 0, // f5-1: i64
-//                 0, 0, 0, 5, // f5-2: i64
-//                 6, 0, 0, 7, // f6: u8 | padding (1 byte) | f7: u16
-//                 0, 0, 0, 8, // f8: u32
-//                 0, 0, 0, 0, // f9-1: u64
-//                 0, 0, 0, 9, // f9-2: u64
-//                 0x3F, 0x80, 0x00, 0x00, // f10: f32
-//                 0x3F, 0xF0, 0x00, 0x00, // f11-1: f64
-//                 0x00, 0x00, 0x00, 0x00, // f11-2: f64
-//                 b'a', // f12: char
-//             ])
-//             .into(),
-//         );
-//         assert_eq!(
-//             get_instance_handle_from_serialized_foo(&data, &BasicTypes::get_type()).unwrap(),
-//             expected_instance_handle
-//         );
-//         let expected_key = vec![
-//             0, 1, 0, 3, // RTPS header (incl. padding length)
-//             1, 2, 3, 0, 4, 0, 0, 0, // f1: bool | f2: i8 | f3: i16 | f4: i32
-//             5, 0, 0, 0, 0, 0, 0, 0, // f5: i64
-//             6, 0, 7, 0, 8, 0, 0, 0, // f6: u8 | padding (1 byte) | f7: u16 | f8: u32
-//             9, 0, 0, 0, 0, 0, 0, 0, // f9: u64
-//             0x00, 0x00, 0x80, 0x3F, 0, 0, 0, 0, // f10: f32 | padding (4 bytes)
-//             0x00, 0x00, 0x00, 0x00, 0x00, 0x00, 0xF0, 0x3F, // f11: f64
-//             b'a', 0, 0, 0, // f12: char
-//         ];
-//         assert_eq!(
-//             get_serialized_key_from_serialized_foo(&data, &BasicTypes::get_type()).unwrap(),
-//             expected_key
-//         );
-//         assert_eq!(
-//             get_instance_handle_from_serialized_key(&expected_key, &BasicTypes::get_type())
-//                 .unwrap(),
-//             expected_instance_handle
-//         )
-//     }
-
-//     #[test]
-//     fn basic_types_le() {
-//         let data = [
-//             0, 1, 0, 3, //rtps header (incl. padding length)
-//             1, 2, 3, 0, 4, 0, 0, 0, // f1: bool | f2: i8 | f3: i16 | f4: i32
-//             5, 0, 0, 0, 0, 0, 0, 0, // f5: i64
-//             6, 0, 7, 0, 8, 0, 0, 0, // f6: u8 | padding (1 byte) | f7: u16 | f8: u32
-//             9, 0, 0, 0, 0, 0, 0, 0, // f9: u64
-//             0x00, 0x00, 0x80, 0x3F, 0, 0, 0, 0, // f10: f32 | padding (4 bytes)
-//             0x00, 0x00, 0x00, 0x00, 0x00, 0x00, 0xF0, 0x3F, // f11: f64
-//             b'a', 0, 0, 0, // f12: char
-//         ];
-//         let expected_instance_handle = InstanceHandle::new(
-//             md5::compute(&[
-//                 1, 2, 0, 3, // f1: bool | f2: i8 | f3: i16
-//                 0, 0, 0, 4, // f4: i32
-//                 0, 0, 0, 0, // f5-1: i64
-//                 0, 0, 0, 5, // f5-2: i64
-//                 6, 0, 0, 7, // f6: u8 | padding (1 byte) | f7: u16
-//                 0, 0, 0, 8, // f8: u32
-//                 0, 0, 0, 0, // f9-1: u64
-//                 0, 0, 0, 9, // f9-2: u64
-//                 0x3F, 0x80, 0x00, 0x00, // f10: f32
-//                 0x3F, 0xF0, 0x00, 0x00, // f11-1: f64
-//                 0x00, 0x00, 0x00, 0x00, // f11-2: f64
-//                 b'a', // f12: char
-//             ])
-//             .into(),
-//         );
-//         assert_eq!(
-//             get_instance_handle_from_serialized_foo(&data, &BasicTypes::get_type()).unwrap(),
-//             expected_instance_handle
-//         );
-//         let expected_key = vec![
-//             0, 1, 0, 3, // RTPS header (incl. padding length)
-//             1, 2, 3, 0, 4, 0, 0, 0, // f1: bool | f2: i8 | f3: i16 | f4: i32
-//             5, 0, 0, 0, 0, 0, 0, 0, // f5: i64
-//             6, 0, 7, 0, 8, 0, 0, 0, // f6: u8 | padding (1 byte) | f7: u16 | f8: u32
-//             9, 0, 0, 0, 0, 0, 0, 0, // f9: u64
-//             0x00, 0x00, 0x80, 0x3F, 0, 0, 0, 0, // f10: f32 | padding (4 bytes)
-//             0x00, 0x00, 0x00, 0x00, 0x00, 0x00, 0xF0, 0x3F, // f11: f64
-//             b'a', 0, 0, 0, // f12: char
-//         ];
-//         assert_eq!(
-//             get_serialized_key_from_serialized_foo(&data, &BasicTypes::get_type()).unwrap(),
-//             expected_key
-//         );
-//         assert_eq!(
-//             get_instance_handle_from_serialized_key(&expected_key, &BasicTypes::get_type())
-//                 .unwrap(),
-//             expected_instance_handle
-//         )
-//     }
-// }
+use crate::{
+    infrastructure::instance::InstanceHandle,
+    xtypes::{
+        deserializer::XTypesDeserializer,
+        dynamic_type::{DynamicData, DynamicType, MemberDescriptor, TypeKind},
+        error::XTypesError,
+        serializer::{Write, XTypesSerializer},
+        xcdr_deserializer::{
+            Xcdr1BeDeserializer, Xcdr1LeDeserializer, Xcdr2BeDeserializer, Xcdr2LeDeserializer,
+        },
+        xcdr_serializer::{Xcdr1LeSerializer, Xcdr2BeSerializer},
+    },
+};
+use alloc::{string::String, vec::Vec};
+
+struct Md5 {
+    key: [u8; 16],
+    context: md5::Context,
+    length: usize,
+}
+
+impl Md5 {
+    fn into_key(mut self) -> [u8; 16] {
+        const ZEROS: [u8; 16] = [0; 16];
+        if self.length < ZEROS.len() {
+            self.context.consume(&ZEROS[self.length..]);
+        }
+        if self.length <= 16 {
+            self.key
+        } else {
+            self.context.compute().into()
+        }
+    }
+}
+
+impl Write for Md5 {
+    fn write(&mut self, buf: &[u8]) {
+        let total_new_length = self.length + buf.len();
+        if total_new_length <= self.key.len() {
+            self.key[self.length..total_new_length].copy_from_slice(buf);
+        }
+        self.context.consume(buf);
+        self.length += buf.len();
+    }
+    fn pos(&self) -> usize {
+        self.length
+    }
+}
+
+fn deserialize_and_serialize_if_key_field<'a, T, W: Write>(
+    dynamic_type: &DynamicType,
+    is_key_field: bool,
+    de: &mut T,
+    serializer: &mut impl XTypesSerializer<W>,
+) -> Result<(), XTypesError>
+where
+    for<'b> &'b mut T: XTypesDeserializer<'a>,
+{
+    match dynamic_type.get_kind() {
+        TypeKind::BOOLEAN => {
+            let v = de.deserialize_boolean()?;
+            if is_key_field {
+                serializer.serialize_writable(v);
+            }
+        }
+        TypeKind::INT8 => {
+            let v = de.deserialize_int8()?;
+            if is_key_field {
+                serializer.serialize_writable(v);
+            }
+        }
+        TypeKind::INT16 => {
+            let v = de.deserialize_int16()?;
+            if is_key_field {
+                serializer.serialize_writable(v);
+            }
+        }
+        TypeKind::INT32 => {
+            let v = de.deserialize_int32()?;
+            if is_key_field {
+                serializer.serialize_writable(v);
+            }
+        }
+        TypeKind::INT64 => {
+            let v = de.deserialize_int64()?;
+            if is_key_field {
+                serializer.serialize_writable(v);
+            }
+        }
+        TypeKind::UINT8 => {
+            let v = de.deserialize_uint8()?;
+            if is_key_field {
+                serializer.serialize_writable(v);
+            }
+        }
+        TypeKind::UINT16 => {
+            let v = de.deserialize_uint16()?;
+            if is_key_field {
+                serializer.serialize_writable(v);
+            }
+        }
+        TypeKind::UINT32 => {
+            let v = de.deserialize_uint32()?;
+            if is_key_field {
+                serializer.serialize_writable(v);
+            }
+        }
+        TypeKind::UINT64 => {
+            let v = de.deserialize_uint64()?;
+            if is_key_field {
+                serializer.serialize_writable(v);
+            }
+        }
+        TypeKind::FLOAT32 => {
+            let v = de.deserialize_float32()?;
+            if is_key_field {
+                serializer.serialize_writable(v);
+            }
+        }
+        TypeKind::FLOAT64 => {
+            let v = de.deserialize_float64()?;
+            if is_key_field {
+                serializer.serialize_writable(v);
+            }
+        }
+        TypeKind::CHAR8 => {
+            let v = de.deserialize_char8()?;
+            if is_key_field {
+                serializer.serialize_writable(v);
+            }
+        }
+        TypeKind::STRING8 => {
+            let v = String::from(de.deserialize_string()?);
+            if is_key_field {
+                serializer.serialize_string(&v);
+            }
+        }
+        TypeKind::SEQUENCE => {
+            let len = de.deserialize_sequence()?.len() as u32;
+            if is_key_field {
+                serializer.serialize_writable(len);
+
+    //             for _ in 0..len {
+    //                 deserialize_and_serialize_if_key_field(
+    //                     dynamic_type.get_descriptor().element_type.as_ref().unwrap(),
+    //                     is_key_field,
+    //                     de,
+    //                     serializer,
+    //                 )?;
+    //             }
+    //         }
+    //     }
+    //     TypeKind::ARRAY => {
+    //         for _ in 0..dynamic_type.get_descriptor().bound[0] {
+    //             deserialize_and_serialize_if_key_field(
+    //                 dynamic_type.get_descriptor().element_type.as_ref().unwrap(),
+    //                 is_key_field,
+    //                 de,
+    //                 serializer,
+    //             )?;
+    //         }
+    //     }
+    //     TypeKind::STRUCTURE => {
+    //         push_to_key(dynamic_type, serializer, de)?;
+    //     }
+    //     _ => todo!(),
+    // }
+    // Ok(())
+    todo!()
+}
+
+fn deserialize_and_serialize_if_key_field_for_appendable_cdr<'a, W: Write>(
+    dynamic_type: &DynamicType,
+    is_key_field: bool,
+    de: &mut impl DeserializeAppendableStruct<'a>,
+    serializer: &mut impl XTypesSerializer<W>,
+) -> Result<(), XTypesError> {
+    let name = "";
+    match dynamic_type.get_kind() {
+        TypeKind::BOOLEAN => {
+            let v = de.deserialize_field::<bool>(name)?;
+            if is_key_field {
+                serializer.serialize_writable(v);
+            }
+        }
+        TypeKind::INT8 => {
+            let v = de.deserialize_field::<i8>(name)?;
+            if is_key_field {
+                serializer.serialize_writable(v);
+            }
+        }
+        TypeKind::INT16 => {
+            let v = de.deserialize_field::<i16>(name)?;
+            if is_key_field {
+                serializer.serialize_writable(v);
+            }
+        }
+        TypeKind::INT32 => {
+            let v = de.deserialize_field::<i32>(name)?;
+            if is_key_field {
+                serializer.serialize_writable(v);
+            }
+        }
+        TypeKind::INT64 => {
+            let v = de.deserialize_field::<i64>(name)?;
+            if is_key_field {
+                serializer.serialize_writable(v);
+            }
+        }
+        TypeKind::UINT8 => {
+            let v = de.deserialize_field::<u8>(name)?;
+            if is_key_field {
+                serializer.serialize_writable(v);
+            }
+        }
+        TypeKind::UINT16 => {
+            let v = de.deserialize_field::<u16>(name)?;
+            if is_key_field {
+                serializer.serialize_writable(v);
+            }
+        }
+        TypeKind::UINT32 => {
+            let v = de.deserialize_field::<u32>(name)?;
+            if is_key_field {
+                serializer.serialize_writable(v);
+            }
+        }
+        TypeKind::UINT64 => {
+            let v = de.deserialize_field::<u64>(name)?;
+            if is_key_field {
+                serializer.serialize_writable(v);
+            }
+        }
+        TypeKind::FLOAT32 => {
+            let v = de.deserialize_field::<f32>(name)?;
+            if is_key_field {
+                serializer.serialize_writable(v);
+            }
+        }
+        TypeKind::FLOAT64 => {
+            let v = de.deserialize_field::<f64>(name)?;
+            if is_key_field {
+                serializer.serialize_writable(v);
+            }
+        }
+        TypeKind::CHAR8 => {
+            let v = de.deserialize_field::<u8>(name)?;
+            if is_key_field {
+                serializer.serialize_writable(v);
+            }
+        }
+        TypeKind::STRING8 => {
+            let v = de.deserialize_field::<String>(name)?;
+            if is_key_field {
+                serializer.serialize_string(&v);
+            }
+        }
+        TypeKind::ARRAY => {
+            if is_key_field {
+                for _ in 0..dynamic_type.get_descriptor().bound[0] {
+                    deserialize_and_serialize_if_key_field_for_appendable_cdr(
+                        dynamic_type.get_descriptor().element_type.as_ref().unwrap(),
+                        is_key_field,
+                        de,
+                        serializer,
+                    )?;
+                }
+            }
+        }
+        TypeKind::SEQUENCE => {
+            let len = de.deserialize_field::<u32>(name)?;
+            if is_key_field {
+                serializer.serialize_writable(len);
+
+    //             for _ in 0..len {
+    //                 deserialize_and_serialize_if_key_field_for_appendable_cdr(
+    //                     dynamic_type.get_descriptor().element_type.as_ref().unwrap(),
+    //                     is_key_field,
+    //                     de,
+    //                     serializer,
+    //                 )?;
+    //             }
+    //         }
+    //     }
+    //     _ => todo!(),
+    // }
+    // Ok(())
+    todo!()
+}
+
+fn push_to_key<'a, T, W: Write>(
+    dynamic_type: &DynamicType,
+    serializer: &mut impl XTypesSerializer<W>,
+    de: &mut T,
+) -> Result<(), XTypesError>
+where
+    for<'b> &'b mut T: XTypesDeserializer<'a>,
+{
+    todo!()
+    // match dynamic_type.get_descriptor().extensibility_kind {
+    //     crate::xtypes::dynamic_type::ExtensibilityKind::Final => {
+    //         for member_descriptor in dynamic_type.into_iter() {
+    //             let member_descriptor = member_descriptor?;
+    //             deserialize_and_serialize_if_key_field(
+    //                 &member_descriptor.r#type,
+    //                 member_descriptor.is_key,
+    //                 de,
+    //                 serializer,
+    //             )?;
+    //         }
+    //     }
+    //     crate::xtypes::dynamic_type::ExtensibilityKind::Appendable => {
+    //         let mut appendable_struct_deserializer = de.deserialize_appendable_struct()?;
+    //         for member_descriptor in dynamic_type.into_iter() {
+    //             let member_descriptor = member_descriptor?;
+    //             deserialize_and_serialize_if_key_field_for_appendable_cdr(
+    //                 &member_descriptor.r#type,
+    //                 member_descriptor.is_key,
+    //                 &mut appendable_struct_deserializer,
+    //                 serializer,
+    //             )?;
+    //         }
+    //     }
+    //     crate::xtypes::dynamic_type::ExtensibilityKind::Mutable => (),
+    // }
+
+    // Ok(())
+}
+
+fn push_to_key_for_key<'a, T, W: Write>(
+    dynamic_type: &DynamicType,
+    serializer: &mut impl XTypesSerializer<W>,
+    de: &mut T,
+) -> Result<(), XTypesError>
+where
+    for<'b> &'b mut T: XTypesDeserializer<'a>,
+{
+    for member_descriptor in dynamic_type.into_iter() {
+        let member_descriptor = member_descriptor?;
+        if member_descriptor.is_key {
+            deserialize_and_serialize_if_key_field(
+                &member_descriptor.r#type,
+                true,
+                de,
+                serializer,
+            )?;
+        }
+    }
+    Ok(())
+}
+
+fn go_to_pid_le(mut reader: &[u8], pid: u32) -> Result<&[u8], XTypesError> {
+    const PID_SENTINEL: u16 = 1;
+    loop {
+        let current_pid = u16::from_le_bytes([reader[0], reader[1]]);
+        if current_pid == pid as u16 {
+            return Ok(&reader[4..]);
+        } else if current_pid == PID_SENTINEL {
+            return Err(XTypesError::PidNotFound(pid as u16));
+        } else {
+            let length = u16::from_le_bytes([reader[2], reader[3]]) as usize;
+            reader = &reader[length + 4..];
+        }
+    }
+}
+
+fn go_to_pid_be(mut reader: &[u8], pid: u32) -> Result<&[u8], XTypesError> {
+    const PID_SENTINEL: u16 = 1;
+    loop {
+        let current_pid = u16::from_be_bytes([reader[0], reader[1]]);
+        if current_pid == pid as u16 {
+            return Ok(&reader[4..]);
+        } else if current_pid == PID_SENTINEL {
+            return Err(XTypesError::PidNotFound(pid as u16));
+        } else {
+            let length = u16::from_be_bytes([reader[2], reader[3]]) as usize;
+            reader = &reader[length + 4..];
+        }
+    }
+}
+
+pub struct MemberDescriptorIter<'a> {
+    dynamic_type: &'a DynamicType,
+    range: core::ops::Range<u32>,
+}
+impl<'a> Iterator for MemberDescriptorIter<'a> {
+    type Item = Result<&'a MemberDescriptor, XTypesError>;
+
+    fn next(&mut self) -> Option<Self::Item> {
+        let i = self.range.next()?;
+        match self.dynamic_type.get_member_by_index(i) {
+            Ok(member) => match member.get_descriptor() {
+                Ok(descriptor) => Some(Ok(descriptor)),
+                Err(err) => Some(Err(err)),
+            },
+            Err(err) => Some(Err(err)),
+        }
+    }
+}
+
+impl<'a> IntoIterator for &'a DynamicType {
+    type Item = Result<&'a MemberDescriptor, XTypesError>;
+    type IntoIter = MemberDescriptorIter<'a>;
+
+    fn into_iter(self) -> Self::IntoIter {
+        MemberDescriptorIter {
+            dynamic_type: self,
+            range: 0..self.get_member_count(),
+        }
+    }
+}
+
+fn push_to_key_parameter_list_le<W: Write>(
+    dynamic_type: &DynamicType,
+    serializer: &mut impl XTypesSerializer<W>,
+    data: &[u8],
+) -> Result<(), XTypesError> {
+    for descriptor in dynamic_type.into_iter() {
+        let descriptor = descriptor?;
+        if descriptor.is_key {
+            let buffer = go_to_pid_le(data, descriptor.id)?;
+            let mut de = Xcdr1LeDeserializer::new(buffer);
+            deserialize_and_serialize_if_key_field(&descriptor.r#type, true, &mut de, serializer)?;
+        }
+    }
+    Ok(())
+}
+
+fn push_to_key_parameter_list_be<W: Write>(
+    dynamic_type: &DynamicType,
+    serializer: &mut impl XTypesSerializer<W>,
+    data: &[u8],
+) -> Result<(), XTypesError> {
+    todo!()
+    // for descriptor in dynamic_type.into_iter() {
+    //     let descriptor = descriptor?;
+    //     if descriptor.is_key {
+    //         let buffer = go_to_pid_be(data, descriptor.id)?;
+    //         let mut de = Xcdr1BeDeserializer::new(buffer);
+    //         deserialize_and_serialize_if_key_field(&descriptor.r#type, true, &mut de, serializer)?;
+    //     }
+    // }
+    // Ok(())
+}
+
+type RepresentationIdentifier = [u8; 2];
+const CDR_BE: RepresentationIdentifier = [0x00, 0x00];
+const CDR_LE: RepresentationIdentifier = [0x00, 0x01];
+const CDR2_BE: RepresentationIdentifier = [0x00, 0x06];
+const CDR2_LE: RepresentationIdentifier = [0x00, 0x07];
+const D_CDR2_BE: RepresentationIdentifier = [0x00, 0x08];
+const D_CDR2_LE: RepresentationIdentifier = [0x00, 0x09];
+const PL_CDR_BE: RepresentationIdentifier = [0x00, 0x02];
+const PL_CDR_LE: RepresentationIdentifier = [0x00, 0x03];
+
+pub fn get_instance_handle_from_serialized_key(
+    mut data: &[u8],
+    dynamic_type: &DynamicType,
+) -> Result<InstanceHandle, XTypesError> {
+    let md5_collection = Md5 {
+        key: [0; 16],
+        context: md5::Context::new(),
+        length: 0,
+    };
+
+    let representation_identifier = [data[0], data[1]];
+    data = &data[4..];
+    let mut serializer = Xcdr2BeSerializer::new(md5_collection);
+
+    match representation_identifier {
+        CDR_BE => push_to_key_for_key(
+            dynamic_type,
+            &mut serializer,
+            &mut Xcdr1BeDeserializer::new(data),
+        )?,
+        CDR_LE => push_to_key_for_key(
+            dynamic_type,
+            &mut serializer,
+            &mut Xcdr1LeDeserializer::new(data),
+        )?,
+        CDR2_BE | D_CDR2_BE => push_to_key_for_key(
+            dynamic_type,
+            &mut serializer,
+            &mut Xcdr2BeDeserializer::new(data),
+        )?,
+        CDR2_LE | D_CDR2_LE => push_to_key_for_key(
+            dynamic_type,
+            &mut serializer,
+            &mut Xcdr2LeDeserializer::new(data),
+        )?,
+        _ => return Err(XTypesError::InvalidData),
+    }
+
+    Ok(InstanceHandle::new(serializer.into_inner().into_key()))
+}
+
+pub fn get_instance_handle_from_serialized_foo(
+    mut data: &[u8],
+    dynamic_type: &DynamicType,
+) -> Result<InstanceHandle, XTypesError> {
+    let md5_collection = Md5 {
+        key: [0; 16],
+        context: md5::Context::new(),
+        length: 0,
+    };
+
+    let representation_identifier = [data[0], data[1]];
+    data = &data[4..];
+    let mut serializer = Xcdr2BeSerializer::new(md5_collection);
+    match representation_identifier {
+        CDR_BE => push_to_key(
+            dynamic_type,
+            &mut serializer,
+            &mut Xcdr1BeDeserializer::new(data),
+        )?,
+        CDR_LE => push_to_key(
+            dynamic_type,
+            &mut serializer,
+            &mut Xcdr1LeDeserializer::new(data),
+        )?,
+        CDR2_BE | D_CDR2_BE => push_to_key(
+            dynamic_type,
+            &mut serializer,
+            &mut Xcdr2BeDeserializer::new(data),
+        )?,
+        CDR2_LE | D_CDR2_LE => push_to_key(
+            dynamic_type,
+            &mut serializer,
+            &mut Xcdr2LeDeserializer::new(data),
+        )?,
+        PL_CDR_BE => push_to_key_parameter_list_be(dynamic_type, &mut serializer, data)?,
+        PL_CDR_LE => push_to_key_parameter_list_le(dynamic_type, &mut serializer, data)?,
+        _ => panic!("representation_identifier not supported"),
+    }
+    Ok(InstanceHandle::new(serializer.into_inner().into_key()))
+}
+
+pub fn get_instance_handle_from_dynamic_data(
+    mut dynamic_data: DynamicData,
+) -> Result<InstanceHandle, XTypesError> {
+    let md5_collection = Md5 {
+        key: [0; 16],
+        context: md5::Context::new(),
+        length: 0,
+    };
+    dynamic_data.clear_nonkey_values()?;
+    dynamic_data.make_descriptor_extensibility_kind_final();
+
+    let serializer = dynamic_data.serialize(Xcdr2BeSerializer::new(md5_collection))?;
+    Ok(InstanceHandle::new(serializer.into_inner().into_key()))
+}
+
+pub fn get_serialized_key_from_serialized_foo(
+    mut dynamic_data: DynamicData,
+) -> Result<Vec<u8>, XTypesError> {
+    dynamic_data.make_descriptor_extensibility_kind_final();
+    dynamic_data.clear_nonkey_values()?;
+    let mut serialized_key = Vec::new();
+    serialized_key.extend_from_slice(&CDR_LE);
+    serialized_key.extend_from_slice(&[0, 0]);
+    let serializer = Xcdr1LeSerializer::new(Vec::new());
+    let serializer = dynamic_data.serialize(serializer)?;
+
+    let mut serialized_key = Vec::new();
+    serialized_key.extend_from_slice(&CDR_LE);
+    serialized_key.extend_from_slice(&[0, 0]);
+    serialized_key.extend_from_slice(&serializer.into_inner());
+    let padding_len = serialized_key.len().div_ceil(4) * 4 - serialized_key.len();
+    const ZEROS: [u8; 4] = [0; 4];
+    serialized_key.extend_from_slice(&ZEROS[..padding_len]);
+    serialized_key[3] |= padding_len as u8;
+
+    Ok(serialized_key)
+}
+
+// #[cfg(test)]
+// mod tests {
+//     use super::*;
+//     use crate::infrastructure::type_support::TypeSupport;
+
+//     #[derive(TypeSupport)]
+//     #[dust_dds(extensibility = "mutable")]
+//     struct MutableStruct {
+//         #[dust_dds(key, id = 10)]
+//         _key_field1: u8,
+//         #[dust_dds(id = 20)]
+//         _field_inbetween: u32,
+//         #[dust_dds(key, id = 11)]
+//         _key_field2: u16,
+//     }
+
+//     #[test]
+//     fn key_from_mutable_struct_be() {
+//         let data = [
+//             0, 2, 0, 0, //rtps header (PL_CDR_BE: version 1)
+//             0, 10, 0, 4, // PID | length (CDR1: incl padding)
+//             1, 0, 0, 0, //key_field1 (u8) | padding (3bytes)
+//             0, 77, 0, 4, // PID | length (CDR1: incl padding)
+//             0, 0, 0, 7, //field_inbetween (u32)
+//             0, 11, 0, 4, // PID | length (CDR1: incl padding)
+//             0, 2, 0, 0, //key_field2 (u16) | padding (2bytes)
+//             0, 1, 0, 0, // Sentinel
+//         ];
+//         let expected_instance_handle =
+//             InstanceHandle::new([1, 0, 0, 2, 0, 0, 0, 0, 0, 0, 0, 0, 0, 0, 0, 0]);
+//         assert_eq!(
+//             get_instance_handle_from_serialized_foo(&data, &MutableStruct::get_type()).unwrap(),
+//             expected_instance_handle
+//         );
+//         let expected_key = vec![
+//             0, 1, 0, 0, // RTPS header
+//             1, 0, 2, 0, // key_field1 (u8) | padding (1byte) | key_field2 (u16)
+//         ];
+//         assert_eq!(
+//             get_serialized_key_from_serialized_foo(&data, &MutableStruct::get_type()).unwrap(),
+//             expected_key
+//         );
+//         assert_eq!(
+//             get_instance_handle_from_serialized_key(&expected_key, &MutableStruct::get_type())
+//                 .unwrap(),
+//             expected_instance_handle
+//         )
+//     }
+
+//     #[test]
+//     fn key_from_mutable_struct_le() {
+//         let data = [
+//             0, 3, 0, 0, //rtps header (PL_CDR_LE: version 1)
+//             10, 0, 4, 0, // PID | length (CDR1: incl padding)
+//             1, 0, 0, 0, //key_field1 (u8) | padding (3bytes)
+//             77, 0, 4, 0, // PID | length (CDR1: incl padding)
+//             7, 0, 0, 0, //field_inbetween (u32)
+//             11, 0, 4, 0, // PID | length (CDR1: incl padding)
+//             2, 0, 0, 0, //key_field2 (u16) | padding (2bytes)
+//             1, 0, 0, 0, // Sentinel
+//         ];
+//         let expected_instance_handle =
+//             InstanceHandle::new([1, 0, 0, 2, 0, 0, 0, 0, 0, 0, 0, 0, 0, 0, 0, 0]);
+//         assert_eq!(
+//             get_instance_handle_from_serialized_foo(&data, &MutableStruct::get_type()).unwrap(),
+//             expected_instance_handle
+//         );
+//         let expected_key = vec![
+//             0, 1, 0, 0, // RTPS header
+//             1, 0, 2, 0, // key_field1 (u8) | padding (1byte) | key_field2 (u16)
+//         ];
+//         assert_eq!(
+//             get_serialized_key_from_serialized_foo(&data, &MutableStruct::get_type()).unwrap(),
+//             expected_key
+//         );
+//         assert_eq!(
+//             get_instance_handle_from_serialized_key(&expected_key, &MutableStruct::get_type())
+//                 .unwrap(),
+//             expected_instance_handle
+//         )
+//     }
+
+//     #[derive(TypeSupport)]
+//     #[dust_dds(extensibility = "final")]
+//     struct Nested {
+//         #[dust_dds(key)]
+//         _x: u8,
+//         #[dust_dds(key)]
+//         _y: u8,
+//     }
+//     #[derive(TypeSupport)]
+//     #[dust_dds(extensibility = "final")]
+//     struct Complex {
+//         _field1: i64,
+//         #[dust_dds(key)]
+//         _key_field1: u16,
+//         _field2: u32,
+//         #[dust_dds(key)]
+//         _key_field2: Nested,
+//     }
+
+//     #[derive(TypeSupport)]
+//     #[dust_dds(extensibility = "final")]
+//     struct Simple {
+//         #[dust_dds(key)]
+//         _key_field1: i64,
+//         #[dust_dds(key)]
+//         _key_field2: i16,
+//     }
+
+//     #[test]
+//     fn simple_key_be() {
+//         #[rustfmt::skip]
+//         let data = [
+//             0, 0, 0, 0b0000_0010, //rtps header
+//             0, 0, 0, 0, 0, 0, 0, 1, //key_field1 (i64)
+//             0, 2, 0, 0, //key_field1 (i16) | padding 2 bytes
+//         ];
+//         let expected_instance_handle =
+//             InstanceHandle::new([0, 0, 0, 0, 0, 0, 0, 1, 0, 2, 0, 0, 0, 0, 0, 0]);
+//         assert_eq!(
+//             get_instance_handle_from_serialized_foo(&data, &Simple::get_type()).unwrap(),
+//             expected_instance_handle
+//         );
+//         #[rustfmt::skip]
+//         let expected_key = vec![
+//             0, 1, 0, 0b0000_0010, // RTPS header
+//             1, 0, 0, 0, 0, 0, 0, 0, // key_field1
+//             2, 0, 0, 0, // key_field2 | padding 2 bytes
+//         ];
+//         assert_eq!(
+//             get_serialized_key_from_serialized_foo(&data, &Simple::get_type()).unwrap(),
+//             expected_key
+//         );
+//         assert_eq!(
+//             get_instance_handle_from_serialized_key(&expected_key, &Simple::get_type()).unwrap(),
+//             expected_instance_handle
+//         )
+//     }
+
+//     #[test]
+//     fn simple_key_le() {
+//         #[rustfmt::skip]
+//         let data = [
+//             0, 1, 0, 0b0000_0010, //rtps header
+//             1, 0, 0, 0, 0, 0, 0, 0, //key_field1 (i64)
+//             2, 0, 0, 0, //key_field1 (i16) | padding 2 bytes
+//         ];
+//         let expected_instance_handle =
+//             InstanceHandle::new([0, 0, 0, 0, 0, 0, 0, 1, 0, 2, 0, 0, 0, 0, 0, 0]);
+//         assert_eq!(
+//             get_instance_handle_from_serialized_foo(&data, &Simple::get_type()).unwrap(),
+//             expected_instance_handle
+//         );
+//         let expected_key = vec![
+//             0,
+//             1,
+//             0,
+//             0b0000_0010, // RTPS header
+//             1,
+//             0,
+//             0,
+//             0,
+//             0,
+//             0,
+//             0,
+//             0, // key_field1
+//             2,
+//             0,
+//             0,
+//             0, // key_field2 | padding 2 bytes
+//         ];
+//         assert_eq!(
+//             get_serialized_key_from_serialized_foo(&data, &Simple::get_type()).unwrap(),
+//             expected_key
+//         );
+//         assert_eq!(
+//             get_instance_handle_from_serialized_key(&expected_key, &Simple::get_type()).unwrap(),
+//             expected_instance_handle
+//         )
+//     }
+
+//     #[test]
+//     fn from_serialized_foo_complex_be() {
+//         let data = [
+//             0, 0, 0, 0, //rtps header
+//             0, 0, 0, 0, 0, 0, 0, 2, //field1 (i64)
+//             0, 3, 0, 0, //key_field1 (u16) | padding (2B)
+//             0, 0, 0, 4, //field2 (u32)
+//             5, 6, //key_field2 (u8, u8)
+//         ];
+//         let expected_instance_handle =
+//             InstanceHandle::new([0, 3, 5, 6, 0, 0, 0, 0, 0, 0, 0, 0, 0, 0, 0, 0]);
+//         assert_eq!(
+//             get_instance_handle_from_serialized_foo(&data, &Complex::get_type()).unwrap(),
+//             expected_instance_handle
+//         );
+//         let expected_key = vec![0, 1, 0, 0, 3, 0, 5, 6];
+//         assert_eq!(
+//             get_serialized_key_from_serialized_foo(&data, &Complex::get_type()).unwrap(),
+//             expected_key
+//         );
+//         assert_eq!(
+//             get_instance_handle_from_serialized_key(&expected_key, &Complex::get_type()).unwrap(),
+//             expected_instance_handle
+//         )
+//     }
+
+//     #[test]
+//     fn from_serialized_foo_complex_le() {
+//         let data = [
+//             0, 1, 0, 0, //rtps header
+//             2, 0, 0, 0, 0, 0, 0, 0, //field1 (i64)
+//             3, 0, 0, 0, //key_field1 (u16) | padding (2B)
+//             4, 0, 0, 0, //field2 (u32)
+//             5, 6, //key_field2 (u8, u8)
+//         ];
+//         let expected_instance_handle =
+//             InstanceHandle::new([0, 3, 5, 6, 0, 0, 0, 0, 0, 0, 0, 0, 0, 0, 0, 0]);
+//         assert_eq!(
+//             get_instance_handle_from_serialized_foo(&data, &Complex::get_type()).unwrap(),
+//             expected_instance_handle
+//         );
+//         let expected_key = vec![0, 1, 0, 0, 3, 0, 5, 6];
+//         assert_eq!(
+//             get_serialized_key_from_serialized_foo(&data, &Complex::get_type()).unwrap(),
+//             expected_key
+//         );
+//         assert_eq!(
+//             get_instance_handle_from_serialized_key(&expected_key, &Complex::get_type()).unwrap(),
+//             expected_instance_handle
+//         )
+//     }
+
+//     #[derive(TypeSupport)]
+//     #[dust_dds(extensibility = "final")]
+//     struct Large {
+//         #[dust_dds(key)]
+//         _key_field1: i64,
+//         #[dust_dds(key)]
+//         _key_field2: i64,
+//         #[dust_dds(key)]
+//         _key_field3: i64,
+//     }
+
+//     #[test]
+//     fn large_key_be() {
+//         let data = [
+//             0, 0, 0, 0, //rtps header
+//             0, 0, 0, 0, 0, 0, 0, 1, //key_field1 (i64)
+//             0, 0, 0, 0, 0, 0, 0, 2, //key_field1 (i64)
+//             0, 0, 0, 0, 0, 0, 0, 3, //key_field1 (i64)
+//         ];
+//         let expected_instance_handle = InstanceHandle::new(
+//             md5::compute([
+//                 0, 0, 0, 0, 0, 0, 0, 1, 0, 0, 0, 0, 0, 0, 0, 2, 0, 0, 0, 0, 0, 0, 0, 3,
+//             ])
+//             .into(),
+//         );
+//         assert_eq!(
+//             get_instance_handle_from_serialized_foo(&data, &Large::get_type()).unwrap(),
+//             expected_instance_handle
+//         );
+//         let expected_key = [
+//             0, 1, 0, 0, // RTPS header
+//             1, 0, 0, 0, 0, 0, 0, 0, //key_field1 (i64)
+//             2, 0, 0, 0, 0, 0, 0, 0, //key_field1 (i64)
+//             3, 0, 0, 0, 0, 0, 0, 0, //key_field1 (i64)
+//         ];
+//         assert_eq!(
+//             get_serialized_key_from_serialized_foo(&data, &Large::get_type()).unwrap(),
+//             expected_key
+//         );
+//         assert_eq!(
+//             get_instance_handle_from_serialized_key(&expected_key, &Large::get_type()).unwrap(),
+//             expected_instance_handle
+//         )
+//     }
+
+//     #[test]
+//     fn large_key_le() {
+//         let data = [
+//             0, 1, 0, 0, //rtps header
+//             1, 0, 0, 0, 0, 0, 0, 0, //key_field1 (i64)
+//             2, 0, 0, 0, 0, 0, 0, 0, //key_field1 (i64)
+//             3, 0, 0, 0, 0, 0, 0, 0, //key_field1 (i64)
+//         ];
+//         let expected_instance_handle = InstanceHandle::new(
+//             md5::compute([
+//                 0, 0, 0, 0, 0, 0, 0, 1, 0, 0, 0, 0, 0, 0, 0, 2, 0, 0, 0, 0, 0, 0, 0, 3,
+//             ])
+//             .into(),
+//         );
+//         assert_eq!(
+//             get_instance_handle_from_serialized_foo(&data, &Large::get_type()).unwrap(),
+//             expected_instance_handle
+//         );
+//         let expected_key = [
+//             0, 1, 0, 0, // RTPS header
+//             1, 0, 0, 0, 0, 0, 0, 0, //key_field1 (i64)
+//             2, 0, 0, 0, 0, 0, 0, 0, //key_field1 (i64)
+//             3, 0, 0, 0, 0, 0, 0, 0, //key_field1 (i64)
+//         ];
+//         assert_eq!(
+//             get_serialized_key_from_serialized_foo(&data, &Large::get_type()).unwrap(),
+//             expected_key
+//         );
+//         assert_eq!(
+//             get_instance_handle_from_serialized_key(&expected_key, &Large::get_type()).unwrap(),
+//             expected_instance_handle
+//         )
+//     }
+
+//     #[derive(TypeSupport)]
+//     struct NestedArray {
+//         #[dust_dds(key)]
+//         _key_field: [Nested; 2],
+//     }
+
+//     #[test]
+//     fn from_serialized_foo_nested_array() {
+//         let data = [
+//             0, 1, 0, 0, //rtps header
+//             1, 2, 3, 4, //key_field (u8, u8) | (u8, u8)
+//         ];
+//         let expected_instance_handle =
+//             InstanceHandle::new([1, 2, 3, 4, 0, 0, 0, 0, 0, 0, 0, 0, 0, 0, 0, 0]);
+//         assert_eq!(
+//             get_instance_handle_from_serialized_foo(&data, &NestedArray::get_type()).unwrap(),
+//             expected_instance_handle
+//         );
+//         let expected_key = vec![0, 1, 0, 0, 1, 2, 3, 4];
+//         assert_eq!(
+//             get_serialized_key_from_serialized_foo(&data, &NestedArray::get_type()).unwrap(),
+//             expected_key
+//         );
+//         assert_eq!(
+//             get_instance_handle_from_serialized_key(&expected_key, &NestedArray::get_type())
+//                 .unwrap(),
+//             expected_instance_handle
+//         )
+//     }
+
+//     #[derive(TypeSupport)]
+//     struct NestedSequence {
+//         #[dust_dds(key)]
+//         _key_field: Vec<Nested>,
+//     }
+
+//     #[test]
+//     fn from_serialized_foo_nested_sequence() {
+//         let data = [
+//             0, 1, 0, 0, //rtps header
+//             2, 0, 0, 0, // sequence length
+//             1, 2, 3, 4, //key_field (u8, u8) | (u8, u8)
+//         ];
+//         let expected_instance_handle =
+//             InstanceHandle::new([0, 0, 0, 2, 1, 2, 3, 4, 0, 0, 0, 0, 0, 0, 0, 0]);
+//         assert_eq!(
+//             get_instance_handle_from_serialized_foo(&data, &NestedSequence::get_type()).unwrap(),
+//             expected_instance_handle
+//         );
+//         let expected_key = vec![0, 1, 0, 0, 2, 0, 0, 0, 1, 2, 3, 4];
+//         assert_eq!(
+//             get_serialized_key_from_serialized_foo(&data, &NestedSequence::get_type()).unwrap(),
+//             expected_key
+//         );
+//         assert_eq!(
+//             get_instance_handle_from_serialized_key(&expected_key, &NestedSequence::get_type())
+//                 .unwrap(),
+//             expected_instance_handle
+//         )
+//     }
+
+//     #[derive(TypeSupport)]
+//     #[dust_dds(extensibility = "final")]
+//     struct BasicTypes {
+//         #[dust_dds(key)]
+//         _f1: bool,
+//         #[dust_dds(key)]
+//         _f2: i8,
+//         #[dust_dds(key)]
+//         _f3: i16,
+//         #[dust_dds(key)]
+//         _f4: i32,
+//         #[dust_dds(key)]
+//         _f5: i64,
+//         #[dust_dds(key)]
+//         _f6: u8,
+//         #[dust_dds(key)]
+//         _f7: u16,
+//         #[dust_dds(key)]
+//         _f8: u32,
+//         #[dust_dds(key)]
+//         _f9: u64,
+//         #[dust_dds(key)]
+//         _f10: f32,
+//         #[dust_dds(key)]
+//         _f11: f64,
+//         #[dust_dds(key)]
+//         _f12: char,
+//     }
+
+//     #[test]
+//     fn basic_types_be() {
+//         let data = [
+//             0, 0, 0, 3, //rtps header (incl. padding length)
+//             1, 2, 0, 3, 0, 0, 0, 4, // f1: bool | f2: i8 | f3: i16 | f4: i32
+//             0, 0, 0, 0, 0, 0, 0, 5, // f5: i64
+//             6, 0, 0, 7, 0, 0, 0, 8, // f6: u8 | padding (1 byte) | f7: u16 | f8: u32
+//             0, 0, 0, 0, 0, 0, 0, 9, // f9: u64
+//             0x3F, 0x80, 0x00, 0x00, 0, 0, 0, 0, // f10: f32 | padding (4 bytes)
+//             0x3F, 0xF0, 0x00, 0x00, 0x00, 0x00, 0x00, 0x00, // f11: f64
+//             b'a', 0, 0, 0, // f12: char | padding 3 bytes
+//         ];
+//         let expected_instance_handle = InstanceHandle::new(
+//             md5::compute(&[
+//                 1, 2, 0, 3, // f1: bool | f2: i8 | f3: i16
+//                 0, 0, 0, 4, // f4: i32
+//                 0, 0, 0, 0, // f5-1: i64
+//                 0, 0, 0, 5, // f5-2: i64
+//                 6, 0, 0, 7, // f6: u8 | padding (1 byte) | f7: u16
+//                 0, 0, 0, 8, // f8: u32
+//                 0, 0, 0, 0, // f9-1: u64
+//                 0, 0, 0, 9, // f9-2: u64
+//                 0x3F, 0x80, 0x00, 0x00, // f10: f32
+//                 0x3F, 0xF0, 0x00, 0x00, // f11-1: f64
+//                 0x00, 0x00, 0x00, 0x00, // f11-2: f64
+//                 b'a', // f12: char
+//             ])
+//             .into(),
+//         );
+//         assert_eq!(
+//             get_instance_handle_from_serialized_foo(&data, &BasicTypes::get_type()).unwrap(),
+//             expected_instance_handle
+//         );
+//         let expected_key = vec![
+//             0, 1, 0, 3, // RTPS header (incl. padding length)
+//             1, 2, 3, 0, 4, 0, 0, 0, // f1: bool | f2: i8 | f3: i16 | f4: i32
+//             5, 0, 0, 0, 0, 0, 0, 0, // f5: i64
+//             6, 0, 7, 0, 8, 0, 0, 0, // f6: u8 | padding (1 byte) | f7: u16 | f8: u32
+//             9, 0, 0, 0, 0, 0, 0, 0, // f9: u64
+//             0x00, 0x00, 0x80, 0x3F, 0, 0, 0, 0, // f10: f32 | padding (4 bytes)
+//             0x00, 0x00, 0x00, 0x00, 0x00, 0x00, 0xF0, 0x3F, // f11: f64
+//             b'a', 0, 0, 0, // f12: char
+//         ];
+//         assert_eq!(
+//             get_serialized_key_from_serialized_foo(&data, &BasicTypes::get_type()).unwrap(),
+//             expected_key
+//         );
+//         assert_eq!(
+//             get_instance_handle_from_serialized_key(&expected_key, &BasicTypes::get_type())
+//                 .unwrap(),
+//             expected_instance_handle
+//         )
+//     }
+
+//     #[test]
+//     fn basic_types_le() {
+//         let data = [
+//             0, 1, 0, 3, //rtps header (incl. padding length)
+//             1, 2, 3, 0, 4, 0, 0, 0, // f1: bool | f2: i8 | f3: i16 | f4: i32
+//             5, 0, 0, 0, 0, 0, 0, 0, // f5: i64
+//             6, 0, 7, 0, 8, 0, 0, 0, // f6: u8 | padding (1 byte) | f7: u16 | f8: u32
+//             9, 0, 0, 0, 0, 0, 0, 0, // f9: u64
+//             0x00, 0x00, 0x80, 0x3F, 0, 0, 0, 0, // f10: f32 | padding (4 bytes)
+//             0x00, 0x00, 0x00, 0x00, 0x00, 0x00, 0xF0, 0x3F, // f11: f64
+//             b'a', 0, 0, 0, // f12: char
+//         ];
+//         let expected_instance_handle = InstanceHandle::new(
+//             md5::compute(&[
+//                 1, 2, 0, 3, // f1: bool | f2: i8 | f3: i16
+//                 0, 0, 0, 4, // f4: i32
+//                 0, 0, 0, 0, // f5-1: i64
+//                 0, 0, 0, 5, // f5-2: i64
+//                 6, 0, 0, 7, // f6: u8 | padding (1 byte) | f7: u16
+//                 0, 0, 0, 8, // f8: u32
+//                 0, 0, 0, 0, // f9-1: u64
+//                 0, 0, 0, 9, // f9-2: u64
+//                 0x3F, 0x80, 0x00, 0x00, // f10: f32
+//                 0x3F, 0xF0, 0x00, 0x00, // f11-1: f64
+//                 0x00, 0x00, 0x00, 0x00, // f11-2: f64
+//                 b'a', // f12: char
+//             ])
+//             .into(),
+//         );
+//         assert_eq!(
+//             get_instance_handle_from_serialized_foo(&data, &BasicTypes::get_type()).unwrap(),
+//             expected_instance_handle
+//         );
+//         let expected_key = vec![
+//             0, 1, 0, 3, // RTPS header (incl. padding length)
+//             1, 2, 3, 0, 4, 0, 0, 0, // f1: bool | f2: i8 | f3: i16 | f4: i32
+//             5, 0, 0, 0, 0, 0, 0, 0, // f5: i64
+//             6, 0, 7, 0, 8, 0, 0, 0, // f6: u8 | padding (1 byte) | f7: u16 | f8: u32
+//             9, 0, 0, 0, 0, 0, 0, 0, // f9: u64
+//             0x00, 0x00, 0x80, 0x3F, 0, 0, 0, 0, // f10: f32 | padding (4 bytes)
+//             0x00, 0x00, 0x00, 0x00, 0x00, 0x00, 0xF0, 0x3F, // f11: f64
+//             b'a', 0, 0, 0, // f12: char
+//         ];
+//         assert_eq!(
+//             get_serialized_key_from_serialized_foo(&data, &BasicTypes::get_type()).unwrap(),
+//             expected_key
+//         );
+//         assert_eq!(
+//             get_instance_handle_from_serialized_key(&expected_key, &BasicTypes::get_type())
+//                 .unwrap(),
+//             expected_instance_handle
+//         )
+//     }
+// }