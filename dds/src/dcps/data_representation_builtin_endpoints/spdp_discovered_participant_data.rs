use super::parameter_id_values::{
    DEFAULT_EXPECTS_INLINE_QOS, DEFAULT_PARTICIPANT_LEASE_DURATION, PID_BUILTIN_ENDPOINT_QOS,
    PID_BUILTIN_ENDPOINT_SET, PID_DATA_REPRESENTATION, PID_DEADLINE, PID_DEFAULT_MULTICAST_LOCATOR,
    PID_DEFAULT_UNICAST_LOCATOR, PID_DESTINATION_ORDER, PID_DISCOVERED_PARTICIPANT, PID_DOMAIN_ID,
    PID_DOMAIN_TAG, PID_DURABILITY, PID_ENDPOINT_GUID, PID_EXPECTS_INLINE_QOS, PID_HISTORY,
    PID_LATENCY_BUDGET, PID_LIFESPAN, PID_LIVELINESS, PID_METATRAFFIC_MULTICAST_LOCATOR,
    PID_METATRAFFIC_UNICAST_LOCATOR, PID_OWNERSHIP, PID_PARTICIPANT_GUID,
    PID_PARTICIPANT_LEASE_DURATION, PID_PARTICIPANT_MANUAL_LIVELINESS_COUNT, PID_PROTOCOL_VERSION,
    PID_RELIABILITY, PID_RESOURCE_LIMITS, PID_TOPIC_DATA, PID_TOPIC_NAME, PID_TRANSPORT_PRIORITY,
    PID_TYPE_NAME, PID_USER_DATA, PID_VENDORID,
};
use crate::{
    builtin_topics::{BuiltInTopicKey, ParticipantBuiltinTopicData, TopicBuiltinTopicData},
    dcps::data_representation_builtin_endpoints::parameter_id_values::DEFAULT_DOMAIN_TAG,
    infrastructure::{
        domain::DomainId,
        error::DdsResult,
        instance::InstanceHandle,
        qos_policy::{UserDataQosPolicy, DEFAULT_RELIABILITY_QOS_POLICY_DATA_READER_AND_TOPICS},
        time::Duration,
        type_support::TypeSupport,
    },
    transport::types::{GuidPrefix, Locator, Long, ProtocolVersion, VendorId},
    xtypes::{binding::XTypesBinding, data_storage::DataStorage, dynamic_type::DynamicTypeBuilder},
};
use alloc::{string::String, vec::Vec};

pub type Count = Long;

#[derive(PartialEq, Eq, Debug, Clone, Copy, TypeSupport)]
#[dust_dds(extensibility = "final", nested)]
pub struct BuiltinEndpointSet(pub u32);

impl Default for BuiltinEndpointSet {
    fn default() -> Self {
        Self(
            Self::BUILTIN_ENDPOINT_PARTICIPANT_ANNOUNCER
                | Self::BUILTIN_ENDPOINT_PARTICIPANT_DETECTOR
                | Self::BUILTIN_ENDPOINT_PUBLICATIONS_ANNOUNCER
                | Self::BUILTIN_ENDPOINT_PUBLICATIONS_DETECTOR
                | Self::BUILTIN_ENDPOINT_SUBSCRIPTIONS_ANNOUNCER
                | Self::BUILTIN_ENDPOINT_SUBSCRIPTIONS_DETECTOR
                | Self::BUILTIN_ENDPOINT_TOPICS_ANNOUNCER
                | Self::BUILTIN_ENDPOINT_TOPICS_DETECTOR,
        )
    }
}

impl BuiltinEndpointSet {
    pub const BUILTIN_ENDPOINT_PARTICIPANT_ANNOUNCER: u32 = 1 << 0;
    pub const BUILTIN_ENDPOINT_PARTICIPANT_DETECTOR: u32 = 1 << 1;
    pub const BUILTIN_ENDPOINT_PUBLICATIONS_ANNOUNCER: u32 = 1 << 2;
    pub const BUILTIN_ENDPOINT_PUBLICATIONS_DETECTOR: u32 = 1 << 3;
    pub const BUILTIN_ENDPOINT_SUBSCRIPTIONS_ANNOUNCER: u32 = 1 << 4;
    pub const BUILTIN_ENDPOINT_SUBSCRIPTIONS_DETECTOR: u32 = 1 << 5;

    /*
    The following have been deprecated in version 2.4 of the
    specification. These bits should not be used by versions of the
    protocol equal to or newer than the deprecated version unless
    they are used with the same meaning as in versions prior to the
    deprecated version.
    @position(6) DISC_BUILTIN_ENDPOINT_PARTICIPANT_PROXY_ANNOUNCER,
    @position(7) DISC_BUILTIN_ENDPOINT_PARTICIPANT_PROXY_DETECTOR,
    @position(8) DISC_BUILTIN_ENDPOINT_PARTICIPANT_STATE_ANNOUNCER,
    @position(9) DISC_BUILTIN_ENDPOINT_PARTICIPANT_STATE_DETECTOR,
    */

    pub const _BUILTIN_ENDPOINT_PARTICIPANT_MESSAGE_DATA_WRITER: u32 = 1 << 10;
    pub const _BUILTIN_ENDPOINT_PARTICIPANT_MESSAGE_DATA_READER: u32 = 1 << 11;

    /*
    Bits 12-15 have been reserved by the DDS-Xtypes 1.2 Specification
    and future revisions thereof.
    Bits 16-27 have been reserved by the DDS-Security 1.1 Specification
    and future revisions thereof.
    */

    pub const BUILTIN_ENDPOINT_TOPICS_ANNOUNCER: u32 = 1 << 28;
    pub const BUILTIN_ENDPOINT_TOPICS_DETECTOR: u32 = 1 << 29;

    #[allow(dead_code)]
    pub fn new(value: u32) -> Self {
        Self(value)
    }

    pub fn has(&self, endpoint: u32) -> bool {
        (self.0 & endpoint) == endpoint
    }
}

#[derive(PartialEq, Eq, Debug, Default, Clone, Copy, TypeSupport)]
#[dust_dds(extensibility = "final", nested)]
pub struct BuiltinEndpointQos(pub u32);

impl BuiltinEndpointQos {
    #[allow(dead_code)]
    pub const BEST_EFFORT_PARTICIPANT_MESSAGE_DATA_READER: u32 = 1 << 29;

    #[allow(dead_code)]
    pub fn new(value: u32) -> Self {
        Self(value)
    }

    #[allow(dead_code)]
    pub fn has(&self, endpoint: u32) -> bool {
        (self.0 & endpoint) == endpoint
    }
}

#[derive(Debug, PartialEq, Eq, Clone, TypeSupport)]
#[dust_dds(extensibility = "mutable")]
pub struct ParticipantProxy {
    #[dust_dds(id = PID_DOMAIN_ID as u32, non_serialized)]
    pub(crate) domain_id: Option<DomainId>,
    #[dust_dds(id = PID_DOMAIN_TAG as u32, optional)]
    pub(crate) domain_tag: String,
    #[dust_dds(id = PID_PROTOCOL_VERSION as u32)]
    pub(crate) protocol_version: ProtocolVersion,
    #[dust_dds(id = PID_PARTICIPANT_GUID as u32, non_serialized)]
    pub(crate) guid_prefix: GuidPrefix,
    #[dust_dds(id = PID_VENDORID as u32)]
    pub(crate) vendor_id: VendorId,
    #[dust_dds(id = PID_EXPECTS_INLINE_QOS as u32, optional, default_value=DEFAULT_EXPECTS_INLINE_QOS)]
    pub(crate) expects_inline_qos: bool,
    #[dust_dds(id = PID_METATRAFFIC_UNICAST_LOCATOR as u32, optional)]
    pub(crate) metatraffic_unicast_locator_list: Vec<Locator>,
    #[dust_dds(id = PID_METATRAFFIC_MULTICAST_LOCATOR as u32, optional)]
    pub(crate) metatraffic_multicast_locator_list: Vec<Locator>,
    #[dust_dds(id = PID_DEFAULT_UNICAST_LOCATOR as u32, optional)]
    pub(crate) default_unicast_locator_list: Vec<Locator>,
    #[dust_dds(id = PID_DEFAULT_MULTICAST_LOCATOR as u32, optional)]
    pub(crate) default_multicast_locator_list: Vec<Locator>,
    #[dust_dds(id = PID_BUILTIN_ENDPOINT_SET as u32, optional)]
    pub(crate) available_builtin_endpoints: BuiltinEndpointSet,
    #[dust_dds(id = PID_PARTICIPANT_MANUAL_LIVELINESS_COUNT as u32)]
    pub(crate) manual_liveliness_count: Count,
    #[dust_dds(id = PID_BUILTIN_ENDPOINT_QOS as u32)]
    pub(crate) builtin_endpoint_qos: BuiltinEndpointQos,
}

#[derive(Debug, PartialEq, Eq, Clone)]
pub struct SpdpDiscoveredParticipantData {
    pub(crate) dds_participant_data: ParticipantBuiltinTopicData,
    pub(crate) participant_proxy: ParticipantProxy,
    pub(crate) lease_duration: Duration,
    pub(crate) discovered_participant_list: Vec<InstanceHandle>,
}

impl dust_dds::infrastructure::type_support::TypeSupport for SpdpDiscoveredParticipantData {
    fn get_type() -> dust_dds::xtypes::dynamic_type::DynamicType {
        extern crate alloc;
        struct ConvenienceDynamicTypeBuilder {
            builder: DynamicTypeBuilder,
            index: u32,
        }
        impl ConvenienceDynamicTypeBuilder {
            fn add_member<T: XTypesBinding>(&mut self, name: &str, id: i16) {
                self.builder
                    .add_member(dust_dds::xtypes::dynamic_type::MemberDescriptor {
                        name: alloc::string::String::from(name),
                        id: id as u32,
                        r#type: T::get_dynamic_type(),
                        default_value: None,
                        index: self.index,
                        try_construct_kind:
                            dust_dds::xtypes::dynamic_type::TryConstructKind::UseDefault,
                        label: alloc::vec::Vec::new(),
                        is_key: false,
                        is_optional: false,
                        is_must_understand: true,
                        is_shared: false,
                        is_default_label: false,
                    })
                    .unwrap();
                self.index += 1;
            }
            fn add_key_member<T: XTypesBinding>(&mut self, name: &str, id: i16) {
                self.builder
                    .add_member(dust_dds::xtypes::dynamic_type::MemberDescriptor {
                        name: alloc::string::String::from(name),
                        id: id as u32,
                        r#type: T::get_dynamic_type(),
                        default_value: None,
                        index: self.index,
                        try_construct_kind:
                            dust_dds::xtypes::dynamic_type::TryConstructKind::UseDefault,
                        label: alloc::vec::Vec::new(),
                        is_key: true,
                        is_optional: true,
                        is_must_understand: true,
                        is_shared: false,
                        is_default_label: false,
                    })
                    .unwrap();
                self.index += 1;
            }
            fn add_member_with_default<T: XTypesBinding + Into<DataStorage>>(
                &mut self,
                name: &str,
                id: i16,
                default: T,
            ) {
                self.builder
                    .add_member(dust_dds::xtypes::dynamic_type::MemberDescriptor {
                        name: alloc::string::String::from(name),
                        id: id as u32,
                        r#type: T::get_dynamic_type(),
                        default_value: Some(default.into()),
                        index: self.index,
                        try_construct_kind:
                            dust_dds::xtypes::dynamic_type::TryConstructKind::UseDefault,
                        label: alloc::vec::Vec::new(),
                        is_key: false,
                        is_optional: true,
                        is_must_understand: true,
                        is_shared: false,
                        is_default_label: false,
                    })
                    .unwrap();
                self.index += 1;
            }
        }
        let mut builder = ConvenienceDynamicTypeBuilder {
            builder: dust_dds::xtypes::dynamic_type::DynamicTypeBuilderFactory::create_type(
                dust_dds::xtypes::dynamic_type::TypeDescriptor {
                    kind: dust_dds::xtypes::dynamic_type::TypeKind::STRUCTURE,
                    name: alloc::string::String::from("SpdpDiscoveredParticipantData"),
                    base_type: None,
                    discriminator_type: None,
                    bound: alloc::vec::Vec::new(),
                    element_type: None,
                    key_element_type: None,
                    extensibility_kind: dust_dds::xtypes::dynamic_type::ExtensibilityKind::Mutable,
                    is_nested: false,
                },
            ),
            index: 0,
        };
        builder.add_key_member::<BuiltInTopicKey>("key", PID_PARTICIPANT_GUID);
        builder.add_member_with_default("user_data", PID_USER_DATA, UserDataQosPolicy::default());
        builder.add_member::<DomainId>("domain_id", PID_DOMAIN_ID);
        builder.add_member_with_default(
            "domain_tag",
            PID_DOMAIN_TAG,
            String::from(DEFAULT_DOMAIN_TAG),
        );
        builder.add_member::<ProtocolVersion>("protocol_version", PID_PROTOCOL_VERSION);
        // builder.add_member::<GuidPrefix>("guid_prefix", PID_PARTICIPANT_GUID);
        builder.add_member::<VendorId>("vendor_id", PID_VENDORID);
        builder.add_member_with_default(
            "expects_inline_qos",
            PID_EXPECTS_INLINE_QOS,
            DEFAULT_EXPECTS_INLINE_QOS,
        );
        builder.add_member_with_default(
            "metatraffic_unicast_locator_list",
            PID_METATRAFFIC_UNICAST_LOCATOR,
            Vec::<Locator>::new(),
        );
        builder.add_member_with_default(
            "metatraffic_multicast_locator_list",
            PID_METATRAFFIC_MULTICAST_LOCATOR,
            Vec::<Locator>::new(),
        );
        builder.add_member_with_default(
            "default_unicast_locator_list",
            PID_DEFAULT_UNICAST_LOCATOR,
            Vec::<Locator>::new(),
        );
        builder.add_member_with_default(
            "default_multicast_locator_list",
            PID_DEFAULT_MULTICAST_LOCATOR,
            Vec::<Locator>::new(),
        );
        builder.add_member::<BuiltinEndpointSet>(
            "available_builtin_endpoints",
            PID_BUILTIN_ENDPOINT_SET,
        );
        builder.add_member_with_default(
            "manual_liveliness_count",
            PID_PARTICIPANT_MANUAL_LIVELINESS_COUNT,
            0,
        );
        builder.add_member_with_default(
            "builtin_endpoint_qos",
            PID_BUILTIN_ENDPOINT_QOS,
            BuiltinEndpointQos::default(),
        );
        // of interoperability reasons the lease_duration is made mandatory
        builder.add_member::<Duration>("lease_duration", PID_PARTICIPANT_LEASE_DURATION);
        builder.builder.build()
    }

    fn create_sample(_src: crate::xtypes::dynamic_type::DynamicData) -> Self {
        todo!()
    }

    fn create_dynamic_sample(self) -> dust_dds::xtypes::dynamic_type::DynamicData {
        let mut data =
            dust_dds::xtypes::dynamic_type::DynamicDataFactory::create_data(Self::get_type());
        data.set_value(PID_PARTICIPANT_GUID as u32, self.dds_participant_data.key);
        data.set_value(PID_USER_DATA as u32, self.dds_participant_data.user_data);
        if let Some(domain_id) = self.participant_proxy.domain_id {
            data.set_value(PID_DOMAIN_ID as u32, domain_id);
        }
        data.set_value(PID_DOMAIN_TAG as u32, self.participant_proxy.domain_tag);
        data.set_value(
            PID_PROTOCOL_VERSION as u32,
            self.participant_proxy.protocol_version,
        );
        // self.participant_proxy.guid_prefix is ommitted
        data.set_value(PID_VENDORID as u32, self.participant_proxy.vendor_id);
        data.set_value(
            PID_EXPECTS_INLINE_QOS as u32,
            self.participant_proxy.expects_inline_qos,
        );
        data.set_value(
            PID_METATRAFFIC_UNICAST_LOCATOR as u32,
            self.participant_proxy.metatraffic_unicast_locator_list,
        );
        data.set_value(
            PID_METATRAFFIC_MULTICAST_LOCATOR as u32,
            self.participant_proxy.metatraffic_multicast_locator_list,
        );
        data.set_value(
            PID_DEFAULT_UNICAST_LOCATOR as u32,
            self.participant_proxy.default_unicast_locator_list,
        );
        data.set_value(
            PID_DEFAULT_MULTICAST_LOCATOR as u32,
            self.participant_proxy.default_multicast_locator_list,
        );
        data.set_value(
            PID_BUILTIN_ENDPOINT_SET as u32,
            self.participant_proxy.available_builtin_endpoints,
        );
        data.set_value(
            PID_PARTICIPANT_MANUAL_LIVELINESS_COUNT as u32,
            self.participant_proxy.manual_liveliness_count,
        );
        data.set_value(
            PID_BUILTIN_ENDPOINT_QOS as u32,
            self.participant_proxy.builtin_endpoint_qos,
        );
        data.set_value(PID_PARTICIPANT_LEASE_DURATION as u32, self.lease_duration);
        data
    }
}

#[cfg(test)]
mod tests {
    use super::*;
    use crate::{
<<<<<<< HEAD
        builtin_topics::BuiltInTopicKey,
        infrastructure::qos_policy::UserDataQosPolicy,
        rtps::types::PROTOCOLVERSION_2_4,
        xtypes::{
            dynamic_type::DynamicData, pl_cdr_serializer::PlCdrLeSerializer,
            serializer::XTypesSerializer,
        },
=======
        builtin_topics::BuiltInTopicKey, infrastructure::qos_policy::UserDataQosPolicy,
        rtps::types::PROTOCOLVERSION_2_4, xtypes::{pl_cdr_serializer::PlCdrSerializer, serializer::XTypesSerializer},
>>>>>>> 262f3903
    };

    #[test]
    fn serialize_spdp_discovered_participant_data() {
        let locator1 = Locator::new(11, 12, [1; 16]);
        let locator2 = Locator::new(21, 22, [2; 16]);

        let data = SpdpDiscoveredParticipantData {
            dds_participant_data: ParticipantBuiltinTopicData {
                key: BuiltInTopicKey {
                    value: [8, 8, 8, 8, 8, 8, 8, 8, 8, 8, 8, 8, 0, 0, 1, 0xc1],
                },
                user_data: UserDataQosPolicy {
                    value: vec![97, 53],
                },
            },
            participant_proxy: ParticipantProxy {
                domain_id: Some(0),
                domain_tag: "ab".to_string(),
                protocol_version: ProtocolVersion::new(2, 4),
                guid_prefix: [8; 12],
                vendor_id: [73, 74],
                expects_inline_qos: true,
                metatraffic_unicast_locator_list: vec![locator1, locator2],
                metatraffic_multicast_locator_list: vec![locator1],
                default_unicast_locator_list: vec![locator1],
                default_multicast_locator_list: vec![locator1],
                available_builtin_endpoints: BuiltinEndpointSet::new(
                    BuiltinEndpointSet::BUILTIN_ENDPOINT_PARTICIPANT_DETECTOR,
                ),
                manual_liveliness_count: 2,
                builtin_endpoint_qos: BuiltinEndpointQos::new(
                    BuiltinEndpointQos::BEST_EFFORT_PARTICIPANT_MESSAGE_DATA_READER,
                ),
            },
            lease_duration: Duration::new(10, 11),
            discovered_participant_list: vec![],
        };

        let expected = vec![
            // 0x00, 0x03, 0x00, 0x00, // PL_CDR_LE
            0x02, 0x00, 8, 0x00, // PID_PARTICIPANT_LEASE_DURATION
            10, 0x00, 0x00, 0x00, // Duration: seconds
            11, 0x00, 0x00, 0x00, // Duration: fraction
            15, 0x00, 0x04, 0x00, // PID_DOMAIN_ID, Length: 4
            0x00, 0x00, 0x00, 0x00, // DomainId
            21, 0x00, 4, 0x00, // PID_PROTOCOL_VERSION, Length
            0x02, 0x04, 0x00, 0x00, // ProtocolVersion
            22, 0x00, 4, 0x00, // PID_VENDORID
            73, 74, 0x00, 0x00, // VendorId
            44, 0x00, 8, 0x00, // PID_USER_DATA, Length
            2, 0, 0, 0, // sequence length
            97, 53, 0, 0, // data, padding (2 bytes)
            49, 0x00, 24, 0x00, // PID_DEFAULT_UNICAST_LOCATOR
            11, 0x00, 0x00, 0x00, // Locator{kind
            12, 0x00, 0x00, 0x00, // port,
            0x01, 0x01, 0x01, 0x01, //
            0x01, 0x01, 0x01, 0x01, // address
            0x01, 0x01, 0x01, 0x01, //
            0x01, 0x01, 0x01, 0x01, // }
            50, 0x00, 24, 0x00, // PID_METATRAFFIC_UNICAST_LOCATOR
            11, 0x00, 0x00, 0x00, // Locator{kind
            12, 0x00, 0x00, 0x00, // port,
            0x01, 0x01, 0x01, 0x01, //
            0x01, 0x01, 0x01, 0x01, // address
            0x01, 0x01, 0x01, 0x01, //
            0x01, 0x01, 0x01, 0x01, // }
            50, 0x00, 24, 0x00, // PID_METATRAFFIC_UNICAST_LOCATOR
            21, 0x00, 0x00, 0x00, // Locator{kind
            22, 0x00, 0x00, 0x00, // port,
            0x02, 0x02, 0x02, 0x02, //
            0x02, 0x02, 0x02, 0x02, // address
            0x02, 0x02, 0x02, 0x02, //
            0x02, 0x02, 0x02, 0x02, // }
            51, 0x00, 24, 0x00, // PID_METATRAFFIC_MULTICAST_LOCATOR
            11, 0x00, 0x00, 0x00, // Locator{kind
            12, 0x00, 0x00, 0x00, // port,
            0x01, 0x01, 0x01, 0x01, //
            0x01, 0x01, 0x01, 0x01, // address
            0x01, 0x01, 0x01, 0x01, //
            0x01, 0x01, 0x01, 0x01, // }
            52, 0x00, 4, 0x00, // PID_PARTICIPANT_MANUAL_LIVELINESS_COUNT
            0x02, 0x00, 0x00, 0x00, // Count
            0x43, 0x00, 0x04, 0x00, // PID_EXPECTS_INLINE_QOS, Length: 4,
            0x01, 0x00, 0x00, 0x00, // True
            72, 0x00, 24, 0x00, // PID_DEFAULT_MULTICAST_LOCATOR
            11, 0x00, 0x00, 0x00, // Locator{kind
            12, 0x00, 0x00, 0x00, // port,
            0x01, 0x01, 0x01, 0x01, //
            0x01, 0x01, 0x01, 0x01, // address
            0x01, 0x01, 0x01, 0x01, //
            0x01, 0x01, 0x01, 0x01, // }
            0x50, 0x00, 16, 0x00, // PID_PARTICIPANT_GUID, Length
            8, 8, 8, 8, // GuidPrefix
            8, 8, 8, 8, // GuidPrefix
            8, 8, 8, 8, // GuidPrefix
            0, 0, 1, 0xc1, // EntityId
            88, 0x00, 4, 0x00, // PID_BUILTIN_ENDPOINT_SET
            0x02, 0x00, 0x00, 0x00, //
            119, 0x00, 4, 0x00, // PID_BUILTIN_ENDPOINT_QOS
            0x00, 0x00, 0x00, 0x20, //
            0x14, 0x40, 0x08, 0x00, // PID_DOMAIN_TAG, Length: 8
            3, 0x00, 0x00, 0x00, // DomainTag: string length (incl. terminator)
            b'a', b'b', 0, 0x00, // DomainTag: string + padding (1 byte)
            0x01, 0x00, 0x00, 0x00, // PID_SENTINEL
        ];
        let dynamic_sample = data.create_dynamic_sample();
        let result = dynamic_sample
<<<<<<< HEAD
            .serialize(PlCdrLeSerializer::new(Vec::new()))
            .unwrap()
            .into_inner();
=======
            .serialize(PlCdrSerializer::new(Vec::new()))
            .unwrap().into_inner();
>>>>>>> 262f3903
        assert_eq!(result, expected);
    }

    #[test]
    fn serialize_spdp_discovered_participant_data_all_default() {
        let data = SpdpDiscoveredParticipantData {
            dds_participant_data: ParticipantBuiltinTopicData {
                key: BuiltInTopicKey {
                    value: [8, 8, 8, 8, 8, 8, 8, 8, 8, 8, 8, 8, 0, 0, 1, 0xc1],
                },
                user_data: UserDataQosPolicy::default(),
            },
            participant_proxy: ParticipantProxy {
                domain_id: None,
                domain_tag: String::from(DEFAULT_DOMAIN_TAG),
                protocol_version: PROTOCOLVERSION_2_4,
                guid_prefix: GuidPrefix::default(),
                vendor_id: [73, 74],
                expects_inline_qos: DEFAULT_EXPECTS_INLINE_QOS,
                metatraffic_unicast_locator_list: Vec::new(),
                metatraffic_multicast_locator_list: Vec::new(),
                default_unicast_locator_list: Vec::new(),
                default_multicast_locator_list: Vec::new(),
                available_builtin_endpoints: BuiltinEndpointSet::new(
                    BuiltinEndpointSet::BUILTIN_ENDPOINT_PARTICIPANT_DETECTOR,
                ),
                manual_liveliness_count: 0,
                builtin_endpoint_qos: BuiltinEndpointQos::default(),
            },
            lease_duration: DEFAULT_PARTICIPANT_LEASE_DURATION,
            discovered_participant_list: Vec::new(),
        };

        let expected = vec![
            // 0x00, 0x03, 0x00, 0x00, // PL_CDR_LE
            0x02, 0x00, 8, 0x00, // PID_PARTICIPANT_LEASE_DURATION
            100, 0x00, 0x00, 0x00, // Duration: seconds
            0, 0x00, 0x00, 0x00, // Duration: fraction
            0x15, 0x00, 4, 0x00, // PID_PROTOCOL_VERSION, Length
            0x02, 0x04, 0x00, 0x00, // ProtocolVersion
            0x16, 0x00, 4, 0x00, // PID_VENDORID
            73, 74, 0x00, 0x00, // VendorId
            0x50, 0x00, 16, 0x00, // PID_PARTICIPANT_GUID, Length
            8, 8, 8, 8, // GuidPrefix
            8, 8, 8, 8, // GuidPrefix
            8, 8, 8, 8, // GuidPrefix
            0, 0, 1, 0xc1, // EntityId
            88, 0x00, 4, 0x00, // PID_BUILTIN_ENDPOINT_SET
            0x02, 0x00, 0x00, 0x00, //
            0x01, 0x00, 0x00, 0x00, // PID_SENTINEL
        ];
        let dynamic_sample = data.create_dynamic_sample();
        let result = dynamic_sample
<<<<<<< HEAD
            .serialize(PlCdrLeSerializer::new(Vec::new()))
            .unwrap()
            .into_inner();
=======
            .serialize(PlCdrSerializer::new(Vec::new()))
            .unwrap().into_inner();
>>>>>>> 262f3903
        assert_eq!(result, expected);
    }

    #[test]
    fn deserialize_spdp_discovered_participant_data() {
        let locator1 = Locator::new(11, 12, [1; 16]);
        let locator2 = Locator::new(21, 22, [2; 16]);

        let domain_id = 1;
        let domain_tag = "ab".to_string();
        let protocol_version = ProtocolVersion::new(2, 4);
        let guid_prefix = [8; 12];
        let vendor_id = [73, 74];
        let expects_inline_qos = true;
        let metatraffic_unicast_locator_list = vec![locator1, locator2];
        let metatraffic_multicast_locator_list = vec![locator1];
        let default_unicast_locator_list = vec![locator1];
        let default_multicast_locator_list = vec![locator1];
        let available_builtin_endpoints =
            BuiltinEndpointSet::new(BuiltinEndpointSet::BUILTIN_ENDPOINT_PARTICIPANT_DETECTOR);
        let manual_liveliness_count = 2;
        let builtin_endpoint_qos = BuiltinEndpointQos::new(
            BuiltinEndpointQos::BEST_EFFORT_PARTICIPANT_MESSAGE_DATA_READER,
        );
        let lease_duration = Duration::new(10, 11);

        let expected = SpdpDiscoveredParticipantData {
            dds_participant_data: ParticipantBuiltinTopicData {
                key: BuiltInTopicKey {
                    value: [8, 8, 8, 8, 8, 8, 8, 8, 8, 8, 8, 8, 0, 0, 1, 0xc1],
                },
                user_data: UserDataQosPolicy { value: vec![] },
            },
            participant_proxy: ParticipantProxy {
                domain_id: Some(domain_id),
                domain_tag,
                protocol_version,
                guid_prefix,
                vendor_id,
                expects_inline_qos,
                metatraffic_unicast_locator_list,
                metatraffic_multicast_locator_list,
                default_unicast_locator_list,
                default_multicast_locator_list,
                available_builtin_endpoints,
                manual_liveliness_count,
                builtin_endpoint_qos,
            },
            lease_duration,
            discovered_participant_list: vec![],
        };

        let mut data = &[
            0x00, 0x03, 0x00, 0x00, // PL_CDR_LE
            0x0f, 0x00, 0x04, 0x00, // PID_DOMAIN_ID, Length: 4
            0x01, 0x00, 0x00, 0x00, // DomainId
            0x14, 0x40, 0x08, 0x00, // PID_DOMAIN_TAG, Length: 8
            3, 0x00, 0x00, 0x00, // DomainTag: string length (incl. terminator)
            b'a', b'b', 0, 0x00, // DomainTag: string + padding (1 byte)
            0x15, 0x00, 4, 0x00, // PID_PROTOCOL_VERSION, Length
            0x02, 0x04, 0x00, 0x00, // ProtocolVersion
            0x50, 0x00, 16, 0x00, // PID_PARTICIPANT_GUID, Length
            8, 8, 8, 8, // GuidPrefix
            8, 8, 8, 8, // GuidPrefix
            8, 8, 8, 8, // GuidPrefix
            0, 0, 1, 0xc1, // EntityId,
            0x16, 0x00, 4, 0x00, // PID_VENDORID
            73, 74, 0x00, 0x00, // VendorId
            0x43, 0x00, 0x04, 0x00, // PID_EXPECTS_INLINE_QOS, Length: 4,
            0x01, 0x00, 0x00, 0x00, // True
            50, 0x00, 24, 0x00, // PID_METATRAFFIC_UNICAST_LOCATOR
            11, 0x00, 0x00, 0x00, // Locator{kind
            12, 0x00, 0x00, 0x00, // port,
            0x01, 0x01, 0x01, 0x01, //
            0x01, 0x01, 0x01, 0x01, // address
            0x01, 0x01, 0x01, 0x01, //
            0x01, 0x01, 0x01, 0x01, // }
            50, 0x00, 24, 0x00, // PID_METATRAFFIC_UNICAST_LOCATOR
            21, 0x00, 0x00, 0x00, // Locator{kind
            22, 0x00, 0x00, 0x00, // port,
            0x02, 0x02, 0x02, 0x02, //
            0x02, 0x02, 0x02, 0x02, // address
            0x02, 0x02, 0x02, 0x02, //
            0x02, 0x02, 0x02, 0x02, // }
            51, 0x00, 24, 0x00, // PID_METATRAFFIC_MULTICAST_LOCATOR
            11, 0x00, 0x00, 0x00, // Locator{kind
            12, 0x00, 0x00, 0x00, // port,
            0x01, 0x01, 0x01, 0x01, //
            0x01, 0x01, 0x01, 0x01, // address
            0x01, 0x01, 0x01, 0x01, //
            0x01, 0x01, 0x01, 0x01, // }
            0x31, 0x00, 24, 0x00, // PID_DEFAULT_UNICAST_LOCATOR
            11, 0x00, 0x00, 0x00, // Locator{kind
            12, 0x00, 0x00, 0x00, // port,
            0x01, 0x01, 0x01, 0x01, //
            0x01, 0x01, 0x01, 0x01, // address
            0x01, 0x01, 0x01, 0x01, //
            0x01, 0x01, 0x01, 0x01, // }
            72, 0x00, 24, 0x00, // PID_DEFAULT_MULTICAST_LOCATOR
            11, 0x00, 0x00, 0x00, // Locator{kind
            12, 0x00, 0x00, 0x00, // port,
            0x01, 0x01, 0x01, 0x01, //
            0x01, 0x01, 0x01, 0x01, // address
            0x01, 0x01, 0x01, 0x01, //
            0x01, 0x01, 0x01, 0x01, // }
            88, 0x00, 4, 0x00, // PID_BUILTIN_ENDPOINT_SET
            0x02, 0x00, 0x00, 0x00, //
            0x34, 0x00, 4, 0x00, // PID_PARTICIPANT_MANUAL_LIVELINESS_COUNT
            0x02, 0x00, 0x00, 0x00, // Count
            119, 0x00, 4, 0x00, // PID_BUILTIN_ENDPOINT_QOS
            0x00, 0x00, 0x00, 0x20, //
            0x02, 0x00, 8, 0x00, // PID_PARTICIPANT_LEASE_DURATION
            10, 0x00, 0x00, 0x00, // Duration: seconds
            11, 0x00, 0x00, 0x00, // Duration: fraction
            0x01, 0x00, 0x00, 0x00, // PID_SENTINEL
        ][..];
        todo!()
        // let result = SpdpDiscoveredParticipantData::deserialize_data(&mut data).unwrap();
        // assert_eq!(result, expected);
    }
}<|MERGE_RESOLUTION|>--- conflicted
+++ resolved
@@ -352,18 +352,13 @@
 mod tests {
     use super::*;
     use crate::{
-<<<<<<< HEAD
         builtin_topics::BuiltInTopicKey,
         infrastructure::qos_policy::UserDataQosPolicy,
         rtps::types::PROTOCOLVERSION_2_4,
         xtypes::{
-            dynamic_type::DynamicData, pl_cdr_serializer::PlCdrLeSerializer,
+            dynamic_type::DynamicData, pl_cdr_serializer::PlCdrSerializer,
             serializer::XTypesSerializer,
         },
-=======
-        builtin_topics::BuiltInTopicKey, infrastructure::qos_policy::UserDataQosPolicy,
-        rtps::types::PROTOCOLVERSION_2_4, xtypes::{pl_cdr_serializer::PlCdrSerializer, serializer::XTypesSerializer},
->>>>>>> 262f3903
     };
 
     #[test]
@@ -472,14 +467,9 @@
         ];
         let dynamic_sample = data.create_dynamic_sample();
         let result = dynamic_sample
-<<<<<<< HEAD
-            .serialize(PlCdrLeSerializer::new(Vec::new()))
+            .serialize(PlCdrSerializer::new(Vec::new()))
             .unwrap()
             .into_inner();
-=======
-            .serialize(PlCdrSerializer::new(Vec::new()))
-            .unwrap().into_inner();
->>>>>>> 262f3903
         assert_eq!(result, expected);
     }
 
@@ -533,14 +523,9 @@
         ];
         let dynamic_sample = data.create_dynamic_sample();
         let result = dynamic_sample
-<<<<<<< HEAD
-            .serialize(PlCdrLeSerializer::new(Vec::new()))
+            .serialize(PlCdrSerializer::new(Vec::new()))
             .unwrap()
             .into_inner();
-=======
-            .serialize(PlCdrSerializer::new(Vec::new()))
-            .unwrap().into_inner();
->>>>>>> 262f3903
         assert_eq!(result, expected);
     }
 
