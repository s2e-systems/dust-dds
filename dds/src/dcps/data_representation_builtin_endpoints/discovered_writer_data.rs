--- conflicted
+++ resolved
@@ -8,7 +8,6 @@
 use crate::{
     builtin_topics::{BuiltInTopicKey, PublicationBuiltinTopicData},
     infrastructure::{
-        error::DdsResult,
         qos_policy::{
             DataRepresentationQosPolicy, DeadlineQosPolicy, DestinationOrderQosPolicy,
             DurabilityQosPolicy, GroupDataQosPolicy, LatencyBudgetQosPolicy, LifespanQosPolicy,
@@ -350,14 +349,9 @@
         ];
         let dynamic_sample = data.create_dynamic_sample();
         let result = dynamic_sample
-<<<<<<< HEAD
-            .serialize(PlCdrLeSerializer::new(Vec::new()))
+            .serialize(PlCdrSerializer::new(Vec::new()))
             .unwrap()
             .into_inner();
-=======
-            .serialize(PlCdrSerializer::new(Vec::new()))
-            .unwrap().into_inner();
->>>>>>> 262f3903
         assert_eq!(result, expected);
     }
 
