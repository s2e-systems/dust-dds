--- conflicted
+++ resolved
@@ -365,18 +365,8 @@
 mod tests {
     use super::*;
     use crate::{
-<<<<<<< HEAD
-        builtin_topics::BuiltInTopicKey,
-        dcps::data_representation_builtin_endpoints::spdp_discovered_participant_data::SpdpDiscoveredParticipantData,
-        infrastructure::qos::TopicQos,
-        xtypes::{
-            dynamic_type::DynamicData, pl_cdr_deserializer::PlCdrDeserializer,
-            pl_cdr_serializer::PlCdrLeSerializer,
-        },
-=======
         builtin_topics::BuiltInTopicKey, infrastructure::qos::TopicQos,
         xtypes::{pl_cdr_serializer::PlCdrLeSerializer, serializer::XTypesSerializer},
->>>>>>> 769cb632
     };
 
     #[test]
