use super::domain_participant_mail::{
    DcpsDomainParticipantMail, EventServiceMail, MessageServiceMail,
};
use crate::{
    builtin_topics::{
        BuiltInTopicKey, DCPS_PARTICIPANT, DCPS_PUBLICATION, DCPS_SUBSCRIPTION, DCPS_TOPIC,
        ParticipantBuiltinTopicData, PublicationBuiltinTopicData, SubscriptionBuiltinTopicData,
        TopicBuiltinTopicData,
    },
    dcps::{
        actor::{Actor, ActorAddress},
        channels::{mpsc::MpscSender, oneshot::oneshot},
        data_representation_builtin_endpoints::{
            discovered_reader_data::{DiscoveredReaderData, ReaderProxy},
            discovered_topic_data::DiscoveredTopicData,
            discovered_writer_data::{DiscoveredWriterData, WriterProxy},
            parameter_id_values::{PID_ENDPOINT_GUID, PID_PARTICIPANT_GUID},
            spdp_discovered_participant_data::{
                BuiltinEndpointQos, BuiltinEndpointSet, ParticipantProxy,
                SpdpDiscoveredParticipantData,
            },
        },
        domain_participant_factory::{
            ENTITYID_SEDP_BUILTIN_PUBLICATIONS_ANNOUNCER,
            ENTITYID_SEDP_BUILTIN_PUBLICATIONS_DETECTOR,
            ENTITYID_SEDP_BUILTIN_SUBSCRIPTIONS_ANNOUNCER,
            ENTITYID_SEDP_BUILTIN_SUBSCRIPTIONS_DETECTOR, ENTITYID_SEDP_BUILTIN_TOPICS_ANNOUNCER,
            ENTITYID_SEDP_BUILTIN_TOPICS_DETECTOR,
        },
        listeners::domain_participant_listener::ListenerMail,
        status_condition::DcpsStatusCondition,
        status_condition_mail::DcpsStatusConditionMail,
        xtypes_glue::key_and_instance_handle::get_instance_handle_from_dynamic_data,
    },
    dds_async::{
        content_filtered_topic::ContentFilteredTopicAsync, data_reader::DataReaderAsync,
        data_writer::DataWriterAsync, domain_participant::DomainParticipantAsync,
        publisher::PublisherAsync, subscriber::SubscriberAsync, topic::TopicAsync,
        topic_description::TopicDescriptionAsync,
    },
    infrastructure::{
        domain::DomainId,
        error::{DdsError, DdsResult},
        instance::InstanceHandle,
        qos::{
            DataReaderQos, DataWriterQos, DomainParticipantQos, PublisherQos, QosKind,
            SubscriberQos, TopicQos,
        },
        qos_policy::{
            BUILT_IN_DATA_REPRESENTATION, DATA_REPRESENTATION_QOS_POLICY_ID,
            DEADLINE_QOS_POLICY_ID, DESTINATIONORDER_QOS_POLICY_ID, DURABILITY_QOS_POLICY_ID,
            DataRepresentationQosPolicy, DestinationOrderQosPolicyKind, DurabilityQosPolicyKind,
            HistoryQosPolicy, HistoryQosPolicyKind, LATENCYBUDGET_QOS_POLICY_ID,
            LIVELINESS_QOS_POLICY_ID, Length, LifespanQosPolicy, OWNERSHIP_QOS_POLICY_ID,
            OwnershipQosPolicyKind, PRESENTATION_QOS_POLICY_ID, QosPolicyId,
            RELIABILITY_QOS_POLICY_ID, ReliabilityQosPolicyKind, ResourceLimitsQosPolicy,
            TransportPriorityQosPolicy, XCDR_DATA_REPRESENTATION, XCDR2_DATA_REPRESENTATION,
        },
        sample_info::{InstanceStateKind, SampleInfo, SampleStateKind, ViewStateKind},
        status::{
            InconsistentTopicStatus, OfferedDeadlineMissedStatus, OfferedIncompatibleQosStatus,
            PublicationMatchedStatus, QosPolicyCount, RequestedDeadlineMissedStatus,
            RequestedIncompatibleQosStatus, SampleRejectedStatus, SampleRejectedStatusKind,
            StatusKind, SubscriptionMatchedStatus,
        },
        time::{Duration, DurationKind, Time},
        type_support::TypeSupport,
    },
<<<<<<< HEAD
    rtps::stateless_writer::RtpsStatelessWriter,
    rtps_udp_transport::udp_transport::{RtpsTransportStatefulReader, RtpsTransportStatefulWriter},
    runtime::{ChannelSend, Clock, DdsRuntime, OneshotReceive, Spawner, Timer},
=======
    runtime::{Clock, DdsRuntime, Spawner, Timer},
>>>>>>> 2826ffd9
    transport::{
        self,
        interface::{HistoryCache, TransportParticipant, TransportParticipantFactory},
        types::{
            CacheChange, ChangeKind, DurabilityKind, ENTITYID_UNKNOWN, EntityId, Guid,
            ReliabilityKind, TopicKind, USER_DEFINED_READER_GROUP, USER_DEFINED_READER_NO_KEY,
            USER_DEFINED_READER_WITH_KEY, USER_DEFINED_TOPIC, USER_DEFINED_WRITER_GROUP,
            USER_DEFINED_WRITER_NO_KEY, USER_DEFINED_WRITER_WITH_KEY,
        },
    },
    xtypes::{
        binding::XTypesBinding,
        deserializer::CdrDeserializer,
        dynamic_type::{DynamicData, DynamicDataFactory, DynamicType},
        serializer::{
            Cdr1BeSerializer, Cdr1LeSerializer, Cdr2BeSerializer, Cdr2LeSerializer,
            RtpsPlCdrSerializer,
        },
    },
};
use alloc::{
    boxed::Box,
    collections::VecDeque,
    format,
    string::{String, ToString},
    sync::Arc,
    vec,
    vec::Vec,
};
use core::{
    future::{Future, poll_fn},
    pin::{Pin, pin},
    task::Poll,
};
use regex::Regex;
use tracing::info;

pub fn poll_timeout<T>(
    mut timer_handle: impl Timer,
    duration: core::time::Duration,
    mut future: Pin<Box<dyn Future<Output = T> + Send>>,
) -> impl Future<Output = DdsResult<T>> {
    poll_fn(move |cx| {
        let timeout = timer_handle.delay(duration);
        if let Poll::Ready(t) = pin!(&mut future).poll(cx) {
            return Poll::Ready(Ok(t));
        }
        if pin!(timeout).poll(cx).is_ready() {
            return Poll::Ready(Err(DdsError::Timeout));
        }

        Poll::Pending
    })
}

pub struct DcpsDomainParticipant<R: DdsRuntime, T: TransportParticipantFactory> {
    transport: T::TransportParticipant,
    topic_counter: u16,
    reader_counter: u16,
    writer_counter: u16,
    publisher_counter: u8,
    subscriber_counter: u8,
    domain_participant: DomainParticipantEntity<R>,
    clock_handle: R::ClockHandle,
    timer_handle: R::TimerHandle,
    spawner_handle: R::SpawnerHandle,
}

impl<R, T> DcpsDomainParticipant<R, T>
where
    R: DdsRuntime,
    T: TransportParticipantFactory,
{
    pub fn new(
        domain_participant: DomainParticipantEntity<R>,
        transport: T::TransportParticipant,
        clock_handle: R::ClockHandle,
        timer_handle: R::TimerHandle,
        spawner_handle: R::SpawnerHandle,
    ) -> Self {
        Self {
            transport,
            topic_counter: 0,
            reader_counter: 0,
            writer_counter: 0,
            publisher_counter: 0,
            subscriber_counter: 0,
            domain_participant,
            clock_handle,
            timer_handle,
            spawner_handle,
        }
    }

    fn get_participant_async(
        &self,
        participant_address: MpscSender<DcpsDomainParticipantMail<R>>,
    ) -> DomainParticipantAsync<R> {
        DomainParticipantAsync::new(
            participant_address,
            self.domain_participant
                .builtin_subscriber()
                .status_condition
                .address(),
            self.domain_participant.domain_id,
            self.domain_participant.instance_handle,
            self.spawner_handle.clone(),
            self.clock_handle.clone(),
            self.timer_handle.clone(),
        )
    }

    fn get_subscriber_async(
        &self,
        participant_address: MpscSender<DcpsDomainParticipantMail<R>>,
        subscriber_handle: InstanceHandle,
    ) -> DdsResult<SubscriberAsync<R>> {
        Ok(SubscriberAsync::new(
            subscriber_handle,
            self.domain_participant
                .user_defined_subscriber_list
                .iter()
                .find(|x| x.instance_handle == subscriber_handle)
                .ok_or(DdsError::AlreadyDeleted)?
                .status_condition
                .address(),
            self.get_participant_async(participant_address),
        ))
    }

    fn get_data_reader_async<Foo>(
        &self,
        participant_address: MpscSender<DcpsDomainParticipantMail<R>>,
        subscriber_handle: InstanceHandle,
        data_reader_handle: InstanceHandle,
    ) -> DdsResult<DataReaderAsync<R, Foo>> {
        let data_reader = self
            .domain_participant
            .user_defined_subscriber_list
            .iter()
            .find(|x| x.instance_handle == subscriber_handle)
            .ok_or(DdsError::AlreadyDeleted)?
            .data_reader_list
            .iter()
            .find(|x| x.instance_handle == data_reader_handle)
            .ok_or(DdsError::AlreadyDeleted)?;

        Ok(DataReaderAsync::new(
            data_reader_handle,
            data_reader.status_condition.address(),
            self.get_subscriber_async(participant_address.clone(), subscriber_handle)?,
            self.get_topic_description_async(participant_address, data_reader.topic_name.clone())?,
        ))
    }

    fn get_publisher_async(
        &self,
        participant_address: MpscSender<DcpsDomainParticipantMail<R>>,
        publisher_handle: InstanceHandle,
    ) -> DdsResult<PublisherAsync<R>> {
        Ok(PublisherAsync::new(
            publisher_handle,
            self.get_participant_async(participant_address),
        ))
    }

    fn get_data_writer_async<Foo>(
        &self,
        participant_address: MpscSender<DcpsDomainParticipantMail<R>>,
        publisher_handle: InstanceHandle,
        data_writer_handle: InstanceHandle,
    ) -> DdsResult<DataWriterAsync<R, Foo>> {
        let data_writer = self
            .domain_participant
            .user_defined_publisher_list
            .iter()
            .find(|x| x.instance_handle == publisher_handle)
            .ok_or(DdsError::AlreadyDeleted)?
            .data_writer_list
            .iter()
            .find(|x| x.instance_handle == data_writer_handle)
            .ok_or(DdsError::AlreadyDeleted)?;

        Ok(DataWriterAsync::new(
            data_writer_handle,
            data_writer.status_condition.address(),
            self.get_publisher_async(participant_address.clone(), publisher_handle)?,
            self.get_topic_description_async(participant_address, data_writer.topic_name.clone())?,
        ))
    }

    fn get_topic_description_async(
        &self,
        participant_address: MpscSender<DcpsDomainParticipantMail<R>>,
        topic_name: String,
    ) -> DdsResult<TopicDescriptionAsync<R>> {
        match self
            .domain_participant
            .topic_description_list
            .iter()
            .find(|x| x.topic_name() == topic_name)
        {
            Some(TopicDescriptionKind::Topic(topic)) => {
                Ok(TopicDescriptionAsync::Topic(TopicAsync::new(
                    topic.instance_handle,
                    topic.status_condition.address(),
                    topic.type_name.clone(),
                    topic_name,
                    self.get_participant_async(participant_address),
                )))
            }
            Some(TopicDescriptionKind::ContentFilteredTopic(t)) => {
                if let Some(TopicDescriptionKind::Topic(related_topic)) = self
                    .domain_participant
                    .topic_description_list
                    .iter()
                    .find(|x| x.topic_name() == t.related_topic_name)
                {
                    let name = t.topic_name.clone();
                    let topic = TopicAsync::new(
                        related_topic.instance_handle,
                        related_topic.status_condition.address(),
                        related_topic.type_name.clone(),
                        t.related_topic_name.clone(),
                        self.get_participant_async(participant_address),
                    );
                    Ok(TopicDescriptionAsync::ContentFilteredTopic(
                        ContentFilteredTopicAsync::new(name, topic),
                    ))
                } else {
                    Err(DdsError::AlreadyDeleted)
                }
            }
            None => Err(DdsError::AlreadyDeleted),
        }
    }

    pub fn get_builtin_subscriber(&self) -> &SubscriberEntity<R> {
        &self.domain_participant.builtin_subscriber
    }

    #[tracing::instrument(skip(self))]
    pub async fn get_inconsistent_topic_status(
        &mut self,
        topic_name: String,
    ) -> DdsResult<InconsistentTopicStatus> {
        let Some(TopicDescriptionKind::Topic(topic)) = self
            .domain_participant
            .topic_description_list
            .iter_mut()
            .find(|x| x.topic_name() == topic_name)
        else {
            return Err(DdsError::AlreadyDeleted);
        };
        let status = topic.inconsistent_topic_status.clone();
        topic.inconsistent_topic_status.total_count_change = 0;
        topic
            .status_condition
            .send_actor_mail(DcpsStatusConditionMail::RemoveCommunicationState {
                state: StatusKind::InconsistentTopic,
            })
            .await;

        Ok(status)
    }

    #[tracing::instrument(skip(self))]
    pub fn set_topic_qos(
        &mut self,
        topic_name: String,
        topic_qos: QosKind<TopicQos>,
    ) -> DdsResult<()> {
        let qos = match topic_qos {
            QosKind::Default => self.domain_participant.default_topic_qos.clone(),
            QosKind::Specific(q) => q,
        };
        let Some(TopicDescriptionKind::Topic(topic)) = self
            .domain_participant
            .topic_description_list
            .iter_mut()
            .find(|x| x.topic_name() == topic_name)
        else {
            return Err(DdsError::AlreadyDeleted);
        };

        qos.is_consistent()?;

        if topic.enabled
            && (topic.qos.durability != qos.durability
                || topic.qos.liveliness != qos.liveliness
                || topic.qos.reliability != qos.reliability
                || topic.qos.destination_order != qos.destination_order
                || topic.qos.history != qos.history
                || topic.qos.resource_limits != qos.resource_limits
                || topic.qos.ownership != qos.ownership)
        {
            return Err(DdsError::ImmutablePolicy);
        }

        topic.qos = qos;
        Ok(())
    }

    #[tracing::instrument(skip(self))]
    pub fn get_topic_qos(&mut self, topic_name: String) -> DdsResult<TopicQos> {
        let Some(TopicDescriptionKind::Topic(topic)) = self
            .domain_participant
            .topic_description_list
            .iter_mut()
            .find(|x| x.topic_name() == topic_name)
        else {
            return Err(DdsError::AlreadyDeleted);
        };

        Ok(topic.qos.clone())
    }

    #[tracing::instrument(skip(self))]
    pub async fn enable_topic(&mut self, topic_name: String) -> DdsResult<()> {
        let Some(TopicDescriptionKind::Topic(topic)) = self
            .domain_participant
            .topic_description_list
            .iter_mut()
            .find(|x| x.topic_name() == topic_name)
        else {
            return Err(DdsError::AlreadyDeleted);
        };

        if !topic.enabled {
            topic.enabled = true;
            self.announce_topic(topic_name).await;
        }

        Ok(())
    }

    #[tracing::instrument(skip(self))]
    pub fn get_type_support(&mut self, topic_name: String) -> DdsResult<Arc<DynamicType>> {
        let Some(TopicDescriptionKind::Topic(topic)) = self
            .domain_participant
            .topic_description_list
            .iter_mut()
            .find(|x| x.topic_name() == topic_name)
        else {
            return Err(DdsError::AlreadyDeleted);
        };
        Ok(topic.type_support.clone())
    }

    #[tracing::instrument(skip(self, listener_sender))]
    pub fn create_user_defined_publisher(
        &mut self,
        qos: QosKind<PublisherQos>,
        listener_sender: Option<MpscSender<ListenerMail<R>>>,
        mask: Vec<StatusKind>,
    ) -> DdsResult<InstanceHandle> {
        let publisher_qos = match qos {
            QosKind::Default => self.domain_participant.default_publisher_qos.clone(),
            QosKind::Specific(q) => q,
        };

        let publisher_handle = InstanceHandle::new([
            self.domain_participant.instance_handle[0],
            self.domain_participant.instance_handle[1],
            self.domain_participant.instance_handle[2],
            self.domain_participant.instance_handle[3],
            self.domain_participant.instance_handle[4],
            self.domain_participant.instance_handle[5],
            self.domain_participant.instance_handle[6],
            self.domain_participant.instance_handle[7],
            self.domain_participant.instance_handle[8],
            self.domain_participant.instance_handle[9],
            self.domain_participant.instance_handle[10],
            self.domain_participant.instance_handle[11],
            self.publisher_counter,
            0,
            0,
            USER_DEFINED_WRITER_GROUP,
        ]);
        self.publisher_counter += 1;
        let data_writer_list = Default::default();
        let mut publisher = PublisherEntity::new(
            publisher_qos,
            publisher_handle,
            data_writer_list,
            listener_sender,
            mask,
        );

        if self.domain_participant.enabled
            && self
                .domain_participant
                .qos
                .entity_factory
                .autoenable_created_entities
        {
            publisher.enabled = true;
        }

        self.domain_participant
            .user_defined_publisher_list
            .push(publisher);

        Ok(publisher_handle)
    }

    #[tracing::instrument(skip(self))]
    pub fn delete_user_defined_publisher(
        &mut self,
        participant_handle: InstanceHandle,
        publisher_handle: InstanceHandle,
    ) -> DdsResult<()> {
        if participant_handle != self.domain_participant.instance_handle {
            return Err(DdsError::PreconditionNotMet(
                "Publisher can only be deleted from its parent participant".to_string(),
            ));
        }
        let Some(publisher) = self
            .domain_participant
            .user_defined_publisher_list
            .iter()
            .find(|x| x.instance_handle == publisher_handle)
        else {
            return Err(DdsError::AlreadyDeleted);
        };

        if !publisher.data_writer_list.is_empty() {
            return Err(DdsError::PreconditionNotMet(
                "Publisher still contains data writers".to_string(),
            ));
        }
        let Some(_) = self.domain_participant.remove_publisher(&publisher_handle) else {
            return Err(DdsError::AlreadyDeleted);
        };

        Ok(())
    }

    #[tracing::instrument(skip(self, status_condition, listener_sender))]
    pub fn create_user_defined_subscriber(
        &mut self,
        qos: QosKind<SubscriberQos>,
        status_condition: Actor<DcpsStatusCondition>,
        listener_sender: Option<MpscSender<ListenerMail<R>>>,
        mask: Vec<StatusKind>,
    ) -> DdsResult<InstanceHandle> {
        let subscriber_qos = match qos {
            QosKind::Default => self.domain_participant.default_subscriber_qos.clone(),
            QosKind::Specific(q) => q,
        };
        let subscriber_handle = InstanceHandle::new([
            self.domain_participant.instance_handle[0],
            self.domain_participant.instance_handle[1],
            self.domain_participant.instance_handle[2],
            self.domain_participant.instance_handle[3],
            self.domain_participant.instance_handle[4],
            self.domain_participant.instance_handle[5],
            self.domain_participant.instance_handle[6],
            self.domain_participant.instance_handle[7],
            self.domain_participant.instance_handle[8],
            self.domain_participant.instance_handle[9],
            self.domain_participant.instance_handle[10],
            self.domain_participant.instance_handle[11],
            self.subscriber_counter,
            0,
            0,
            USER_DEFINED_READER_GROUP,
        ]);
        self.subscriber_counter += 1;

        let listener_mask = mask.to_vec();
        let data_reader_list = Default::default();
        let mut subscriber = SubscriberEntity::new(
            subscriber_handle,
            subscriber_qos,
            data_reader_list,
            status_condition,
            listener_sender,
            listener_mask,
        );

        if self.domain_participant.enabled
            && self
                .domain_participant
                .qos
                .entity_factory
                .autoenable_created_entities
        {
            subscriber.enabled = true;
        }

        self.domain_participant
            .user_defined_subscriber_list
            .push(subscriber);

        Ok(subscriber_handle)
    }

    #[tracing::instrument(skip(self))]
    pub fn delete_user_defined_subscriber(
        &mut self,
        participant_handle: InstanceHandle,
        subscriber_handle: InstanceHandle,
    ) -> DdsResult<()> {
        if self.domain_participant.instance_handle != participant_handle {
            return Err(DdsError::PreconditionNotMet(
                "Subscriber can only be deleted from its parent participant".to_string(),
            ));
        }

        let Some(subscriber) = self
            .domain_participant
            .user_defined_subscriber_list
            .iter()
            .find(|x| x.instance_handle == subscriber_handle)
        else {
            return Err(DdsError::AlreadyDeleted);
        };

        if !subscriber.data_reader_list.is_empty() {
            return Err(DdsError::PreconditionNotMet(
                "Subscriber still contains data readers".to_string(),
            ));
        }
        let Some(_) = self
            .domain_participant
            .remove_subscriber(&subscriber_handle)
        else {
            return Err(DdsError::AlreadyDeleted);
        };

        Ok(())
    }

    #[allow(clippy::too_many_arguments)]
    #[tracing::instrument(skip(self, status_condition, listener_sender, type_support))]
    pub async fn create_topic(
        &mut self,
        topic_name: String,
        type_name: String,
        qos: QosKind<TopicQos>,
        status_condition: Actor<DcpsStatusCondition>,
        listener_sender: Option<MpscSender<ListenerMail<R>>>,
        mask: Vec<StatusKind>,
        type_support: Arc<DynamicType>,
    ) -> DdsResult<InstanceHandle> {
        if self
            .domain_participant
            .topic_description_list
            .iter()
            .any(|x| x.topic_name() == topic_name)
        {
            return Err(DdsError::PreconditionNotMet(format!(
                "Topic with name {topic_name} already exists.
         To access this topic call the lookup_topicdescription method.",
            )));
        }

        let qos = match qos {
            QosKind::Default => self.domain_participant.default_topic_qos.clone(),
            QosKind::Specific(q) => q,
        };

        let topic_handle = InstanceHandle::new([
            self.domain_participant.instance_handle[0],
            self.domain_participant.instance_handle[1],
            self.domain_participant.instance_handle[2],
            self.domain_participant.instance_handle[3],
            self.domain_participant.instance_handle[4],
            self.domain_participant.instance_handle[5],
            self.domain_participant.instance_handle[6],
            self.domain_participant.instance_handle[7],
            self.domain_participant.instance_handle[8],
            self.domain_participant.instance_handle[9],
            self.domain_participant.instance_handle[10],
            self.domain_participant.instance_handle[11],
            0,
            self.topic_counter.to_ne_bytes()[0],
            self.topic_counter.to_ne_bytes()[1],
            USER_DEFINED_TOPIC,
        ]);
        self.topic_counter += 1;

        let topic = TopicEntity::new(
            qos,
            type_name,
            topic_name.clone(),
            topic_handle,
            status_condition,
            listener_sender,
            mask,
            type_support,
        );

        self.domain_participant
            .topic_description_list
            .push(TopicDescriptionKind::Topic(topic));

        if self.domain_participant.enabled
            && self
                .domain_participant
                .qos
                .entity_factory
                .autoenable_created_entities
        {
            self.enable_topic(topic_name).await?;
        }

        Ok(topic_handle)
    }

    #[tracing::instrument(skip(self))]
    pub fn delete_user_defined_topic(
        &mut self,
        participant_handle: InstanceHandle,
        topic_name: String,
    ) -> DdsResult<()> {
        if self.domain_participant.instance_handle != participant_handle {
            return Err(DdsError::PreconditionNotMet(
                "Topic can only be deleted from its parent participant".to_string(),
            ));
        }

        if BUILT_IN_TOPIC_NAME_LIST.contains(&topic_name.as_str()) {
            return Ok(());
        }

        let Some(TopicDescriptionKind::Topic(topic)) = self
            .domain_participant
            .topic_description_list
            .iter()
            .find(|x| x.topic_name() == topic_name)
        else {
            return Err(DdsError::AlreadyDeleted);
        };

        if Arc::strong_count(&topic.type_support) > 1 {
            return Err(DdsError::PreconditionNotMet(
                "Topic still attached to some data writer or data reader".to_string(),
            ));
        }

        self.domain_participant
            .topic_description_list
            .retain(|x| x.topic_name() != topic_name);

        Ok(())
    }

    #[tracing::instrument(skip(self))]
    pub async fn create_content_filtered_topic(
        &mut self,
        participant_handle: InstanceHandle,
        name: String,
        related_topic_name: String,
        filter_expression: String,
        expression_parameters: Vec<String>,
    ) -> DdsResult<InstanceHandle> {
        if !self
            .domain_participant
            .topic_description_list
            .iter()
            .any(|x| x.topic_name() == related_topic_name)
        {
            return Err(DdsError::PreconditionNotMet(format!(
                "Related topic with name {related_topic_name} does not exist."
            )));
        }

        let topic_handle = InstanceHandle::new([
            self.domain_participant.instance_handle[0],
            self.domain_participant.instance_handle[1],
            self.domain_participant.instance_handle[2],
            self.domain_participant.instance_handle[3],
            self.domain_participant.instance_handle[4],
            self.domain_participant.instance_handle[5],
            self.domain_participant.instance_handle[6],
            self.domain_participant.instance_handle[7],
            self.domain_participant.instance_handle[8],
            self.domain_participant.instance_handle[9],
            self.domain_participant.instance_handle[10],
            self.domain_participant.instance_handle[11],
            0,
            self.topic_counter.to_ne_bytes()[0],
            self.topic_counter.to_ne_bytes()[1],
            USER_DEFINED_TOPIC,
        ]);
        self.topic_counter += 1;

        let topic = ContentFilteredTopicEntity::new(
            name,
            related_topic_name,
            filter_expression,
            expression_parameters,
        );
        self.domain_participant
            .topic_description_list
            .push(TopicDescriptionKind::ContentFilteredTopic(topic));

        Ok(topic_handle)
    }

    #[tracing::instrument(skip(self))]
    pub fn delete_content_filtered_topic(
        &mut self,
        participant_handle: InstanceHandle,
        name: String,
    ) -> DdsResult<()> {
        Ok(())
    }

    #[allow(clippy::type_complexity)]
    #[tracing::instrument(skip(self, type_support, status_condition))]
    pub fn find_topic(
        &mut self,
        topic_name: String,
        type_support: Arc<DynamicType>,
        status_condition: Actor<DcpsStatusCondition>,
    ) -> DdsResult<Option<(InstanceHandle, ActorAddress<DcpsStatusCondition>, String)>> {
        if let Some(TopicDescriptionKind::Topic(topic)) = self
            .domain_participant
            .topic_description_list
            .iter()
            .find(|x| x.topic_name() == topic_name)
        {
            Ok(Some((
                topic.instance_handle,
                topic.status_condition.address(),
                topic.type_name.clone(),
            )))
        } else {
            if let Some(discovered_topic_data) = self.domain_participant.find_topic(&topic_name) {
                let qos = TopicQos {
                    topic_data: discovered_topic_data.topic_data().clone(),
                    durability: discovered_topic_data.durability().clone(),
                    deadline: discovered_topic_data.deadline().clone(),
                    latency_budget: discovered_topic_data.latency_budget().clone(),
                    liveliness: discovered_topic_data.liveliness().clone(),
                    reliability: discovered_topic_data.reliability().clone(),
                    destination_order: discovered_topic_data.destination_order().clone(),
                    history: discovered_topic_data.history().clone(),
                    resource_limits: discovered_topic_data.resource_limits().clone(),
                    transport_priority: discovered_topic_data.transport_priority().clone(),
                    lifespan: discovered_topic_data.lifespan().clone(),
                    ownership: discovered_topic_data.ownership().clone(),
                    representation: discovered_topic_data.representation().clone(),
                };
                let type_name = discovered_topic_data.type_name.clone();
                let topic_handle = InstanceHandle::new([
                    self.domain_participant.instance_handle[0],
                    self.domain_participant.instance_handle[1],
                    self.domain_participant.instance_handle[2],
                    self.domain_participant.instance_handle[3],
                    self.domain_participant.instance_handle[4],
                    self.domain_participant.instance_handle[5],
                    self.domain_participant.instance_handle[6],
                    self.domain_participant.instance_handle[7],
                    self.domain_participant.instance_handle[8],
                    self.domain_participant.instance_handle[9],
                    self.domain_participant.instance_handle[10],
                    self.domain_participant.instance_handle[11],
                    0,
                    self.topic_counter.to_ne_bytes()[0],
                    self.topic_counter.to_ne_bytes()[1],
                    USER_DEFINED_TOPIC,
                ]);
                self.topic_counter += 1;
                let mut topic = TopicEntity::new(
                    qos,
                    type_name.clone(),
                    topic_name.clone(),
                    topic_handle,
                    status_condition,
                    None,
                    vec![],
                    type_support,
                );
                topic.enabled = true;
                let topic_status_condition_address = topic.status_condition.address();

                match self
                    .domain_participant
                    .topic_description_list
                    .iter_mut()
                    .find(|x| x.topic_name() == topic.topic_name)
                {
                    Some(TopicDescriptionKind::Topic(x)) => *x = topic,
                    Some(TopicDescriptionKind::ContentFilteredTopic(_)) => {
                        return Err(DdsError::IllegalOperation);
                    }
                    None => self
                        .domain_participant
                        .topic_description_list
                        .push(TopicDescriptionKind::Topic(topic)),
                }

                return Ok(Some((
                    topic_handle,
                    topic_status_condition_address,
                    type_name,
                )));
            }
            Ok(None)
        }
    }

    #[allow(clippy::type_complexity)]
    #[tracing::instrument(skip(self))]
    pub fn lookup_topicdescription(
        &mut self,
        topic_name: String,
    ) -> DdsResult<Option<(String, InstanceHandle, ActorAddress<DcpsStatusCondition>)>> {
        if let Some(TopicDescriptionKind::Topic(topic)) = self
            .domain_participant
            .topic_description_list
            .iter()
            .find(|x| x.topic_name() == topic_name)
        {
            Ok(Some((
                topic.type_name.clone(),
                topic.instance_handle,
                topic.status_condition.address(),
            )))
        } else {
            Ok(None)
        }
    }

    #[tracing::instrument(skip(self))]
    pub fn ignore_participant(&mut self, handle: InstanceHandle) -> DdsResult<()> {
        if self.domain_participant.enabled {
            if !self
                .domain_participant
                .ignored_participants
                .contains(&handle)
            {
                self.domain_participant.ignored_participants.push(handle);
            }

            Ok(())
        } else {
            Err(DdsError::NotEnabled)
        }
    }

    #[tracing::instrument(skip(self))]
    pub fn ignore_subscription(&mut self, handle: InstanceHandle) -> DdsResult<()> {
        if self.domain_participant.enabled {
            if !self
                .domain_participant
                .ignored_subcriptions
                .contains(&handle)
            {
                self.domain_participant.ignored_subcriptions.push(handle);
            }
            Ok(())
        } else {
            Err(DdsError::NotEnabled)
        }
    }

    #[tracing::instrument(skip(self))]
    pub fn ignore_publication(&mut self, handle: InstanceHandle) -> DdsResult<()> {
        if self.domain_participant.enabled {
            if !self
                .domain_participant
                .ignored_publications
                .contains(&handle)
            {
                self.domain_participant.ignored_publications.push(handle);
            }
            Ok(())
        } else {
            Err(DdsError::NotEnabled)
        }
    }

    #[tracing::instrument(skip(self))]
    pub async fn delete_participant_contained_entities(&mut self) -> DdsResult<()> {
        let deleted_publisher_list: Vec<PublisherEntity<R>> = self
            .domain_participant
            .user_defined_publisher_list
            .drain(..)
            .collect();
        for mut publisher in deleted_publisher_list {
            for data_writer in publisher.data_writer_list.drain(..) {
                self.announce_deleted_data_writer(data_writer).await;
            }
        }

        let deleted_subscriber_list: Vec<SubscriberEntity<R>> = self
            .domain_participant
            .user_defined_subscriber_list
            .drain(..)
            .collect();
        for mut subscriber in deleted_subscriber_list {
            for data_reader in subscriber.data_reader_list.drain(..) {
                self.announce_deleted_data_reader(data_reader).await;
            }
        }

        self.domain_participant
            .topic_description_list
            .retain(|x| BUILT_IN_TOPIC_NAME_LIST.contains(&x.topic_name()));

        Ok(())
    }

    #[tracing::instrument(skip(self))]
    pub fn set_default_publisher_qos(&mut self, qos: QosKind<PublisherQos>) -> DdsResult<()> {
        let qos = match qos {
            QosKind::Default => PublisherQos::default(),
            QosKind::Specific(q) => q,
        };

        self.domain_participant.default_publisher_qos = qos;
        Ok(())
    }

    #[tracing::instrument(skip(self))]
    pub fn get_default_publisher_qos(&mut self) -> DdsResult<PublisherQos> {
        Ok(self.domain_participant.default_publisher_qos.clone())
    }

    #[tracing::instrument(skip(self))]
    pub fn set_default_subscriber_qos(&mut self, qos: QosKind<SubscriberQos>) -> DdsResult<()> {
        let qos = match qos {
            QosKind::Default => SubscriberQos::default(),
            QosKind::Specific(q) => q,
        };

        self.domain_participant.default_subscriber_qos = qos;

        Ok(())
    }

    #[tracing::instrument(skip(self))]
    pub fn get_default_subscriber_qos(&mut self) -> DdsResult<SubscriberQos> {
        Ok(self.domain_participant.default_subscriber_qos.clone())
    }

    #[tracing::instrument(skip(self))]
    pub fn set_default_topic_qos(&mut self, qos: QosKind<TopicQos>) -> DdsResult<()> {
        let qos = match qos {
            QosKind::Default => TopicQos::default(),
            QosKind::Specific(q) => {
                if q.is_consistent().is_ok() {
                    q
                } else {
                    return Err(DdsError::InconsistentPolicy);
                }
            }
        };

        qos.is_consistent()?;
        self.domain_participant.default_topic_qos = qos;
        Ok(())
    }

    #[tracing::instrument(skip(self))]
    pub fn get_default_topic_qos(&self) -> DdsResult<TopicQos> {
        Ok(self.domain_participant.default_topic_qos.clone())
    }

    #[tracing::instrument(skip(self))]
    pub fn get_discovered_participants(&mut self) -> DdsResult<Vec<InstanceHandle>> {
        Ok(self
            .domain_participant
            .discovered_participant_list
            .iter()
            .map(|p| InstanceHandle::new(p.dds_participant_data.key().value))
            .collect())
    }

    #[tracing::instrument(skip(self))]
    pub fn get_discovered_participant_data(
        &mut self,
        participant_handle: InstanceHandle,
    ) -> DdsResult<ParticipantBuiltinTopicData> {
        let Some(handle) = self
            .domain_participant
            .discovered_participant_list
            .iter()
            .find(|p| &p.dds_participant_data.key().value == participant_handle.as_ref())
        else {
            return Err(DdsError::BadParameter);
        };
        Ok(handle.dds_participant_data.clone())
    }

    #[tracing::instrument(skip(self))]
    pub fn get_discovered_topics(&mut self) -> DdsResult<Vec<InstanceHandle>> {
        Ok(self
            .domain_participant
            .discovered_topic_list
            .iter()
            .map(|x| InstanceHandle::new(x.key().value))
            .collect())
    }

    #[tracing::instrument(skip(self))]
    pub fn get_discovered_topic_data(
        &mut self,
        topic_handle: InstanceHandle,
    ) -> DdsResult<TopicBuiltinTopicData> {
        let Some(handle) = self
            .domain_participant
            .get_discovered_topic_data(&topic_handle)
        else {
            return Err(DdsError::PreconditionNotMet(String::from(
                "Topic with this handle not discovered",
            )));
        };

        Ok(handle.clone())
    }

    #[tracing::instrument(skip(self))]
    pub fn get_current_time(&mut self) -> Time {
        self.clock_handle.now()
    }

    #[tracing::instrument(skip(self))]
    pub async fn set_domain_participant_qos(
        &mut self,
        qos: QosKind<DomainParticipantQos>,
    ) -> DdsResult<()> {
        let qos = match qos {
            QosKind::Default => DomainParticipantQos::default(),
            QosKind::Specific(q) => q,
        };

        self.domain_participant.qos = qos;
        if self.domain_participant.enabled {
            self.announce_participant().await;
        }
        Ok(())
    }

    #[tracing::instrument(skip(self))]
    pub fn get_domain_participant_qos(&mut self) -> DdsResult<DomainParticipantQos> {
        Ok(self.domain_participant.qos.clone())
    }

    #[tracing::instrument(skip(self, listener_sender))]
    pub fn set_domain_participant_listener(
        &mut self,
        listener_sender: Option<MpscSender<ListenerMail<R>>>,
        status_kind: Vec<StatusKind>,
    ) -> DdsResult<()> {
        self.domain_participant.listener_sender = listener_sender;
        self.domain_participant.listener_mask = status_kind;

        Ok(())
    }

    #[tracing::instrument(skip(self))]
    pub async fn enable_domain_participant(&mut self) -> DdsResult<()> {
        if !self.domain_participant.enabled {
            for t in &mut self.domain_participant.topic_description_list {
                if let TopicDescriptionKind::Topic(t) = t {
                    t.enabled = true;
                }
            }
            for dw in &mut self.domain_participant.builtin_publisher.data_writer_list {
                dw.enabled = true;
            }
            self.domain_participant.builtin_publisher.enabled = true;

            for dr in &mut self.domain_participant.builtin_subscriber.data_reader_list {
                dr.enabled = true;
            }
            self.domain_participant.builtin_subscriber.enabled = true;
            self.domain_participant.enabled = true;

            self.announce_participant().await;
        }

        Ok(())
    }

    #[tracing::instrument(skip(self))]
    pub fn is_participant_empty(&mut self) -> bool {
        self.domain_participant.is_empty()
    }

    #[allow(clippy::too_many_arguments)]
    #[tracing::instrument(skip(
        self,
        status_condition,
        listener_sender,
        domain_participant_address
    ))]
    pub async fn create_data_reader(
        &mut self,
        subscriber_handle: InstanceHandle,
        topic_name: String,
        qos: QosKind<DataReaderQos>,
        status_condition: Actor<DcpsStatusCondition>,
        listener_sender: Option<MpscSender<ListenerMail<R>>>,
        mask: Vec<StatusKind>,
        domain_participant_address: MpscSender<DcpsDomainParticipantMail<R>>,
    ) -> DdsResult<InstanceHandle> {
        struct UserDefinedReaderHistoryCache<R>
        where
            R: DdsRuntime,
        {
            pub domain_participant_address: MpscSender<DcpsDomainParticipantMail<R>>,
            pub subscriber_handle: InstanceHandle,
            pub data_reader_handle: InstanceHandle,
        }

        impl<R> HistoryCache for UserDefinedReaderHistoryCache<R>
        where
            R: DdsRuntime,
        {
            fn add_change(
                &mut self,
                cache_change: CacheChange,
            ) -> Pin<Box<dyn Future<Output = ()> + Send + '_>> {
                Box::pin(async move {
                    self.domain_participant_address
                        .send(DcpsDomainParticipantMail::Message(
                            MessageServiceMail::AddCacheChange {
                                participant_address: self.domain_participant_address.clone(),
                                cache_change,
                                subscriber_handle: self.subscriber_handle,
                                data_reader_handle: self.data_reader_handle,
                            },
                        ))
                        .await
                        .ok();
                })
            }

            fn remove_change(
                &mut self,
                _sequence_number: i64,
            ) -> Pin<Box<dyn Future<Output = ()> + Send>> {
                todo!()
            }
        }

        let Some(topic) = self
            .domain_participant
            .topic_description_list
            .iter()
            .find(|x| x.topic_name() == topic_name)
        else {
            return Err(DdsError::AlreadyDeleted);
        };

        let topic = match topic {
            TopicDescriptionKind::Topic(t) => t,
            TopicDescriptionKind::ContentFilteredTopic(content_filtered_topic) => {
                if let Some(TopicDescriptionKind::Topic(topic)) = self
                    .domain_participant
                    .topic_description_list
                    .iter()
                    .find(|x| x.topic_name() == content_filtered_topic.related_topic_name)
                {
                    topic
                } else {
                    return Err(DdsError::AlreadyDeleted);
                }
            }
        };

        let topic_kind = get_topic_kind(topic.type_support.as_ref());

        let type_support = topic.type_support.clone();
        let Some(subscriber) = self
            .domain_participant
            .user_defined_subscriber_list
            .iter_mut()
            .find(|x| x.instance_handle == subscriber_handle)
        else {
            return Err(DdsError::AlreadyDeleted);
        };

        let qos = match qos {
            QosKind::Default => subscriber.default_data_reader_qos.clone(),
            QosKind::Specific(q) => {
                if q.is_consistent().is_ok() {
                    q
                } else {
                    return Err(DdsError::InconsistentPolicy);
                }
            }
        };

        let entity_kind = match topic_kind {
            TopicKind::NoKey => USER_DEFINED_READER_NO_KEY,
            TopicKind::WithKey => USER_DEFINED_READER_WITH_KEY,
        };
        let entity_id = EntityId::new(
            [
                subscriber.instance_handle[12],
                self.reader_counter.to_ne_bytes()[0],
                self.reader_counter.to_ne_bytes()[1],
            ],
            entity_kind,
        );
        let reader_handle = InstanceHandle::new([
            self.domain_participant.instance_handle[0],
            self.domain_participant.instance_handle[1],
            self.domain_participant.instance_handle[2],
            self.domain_participant.instance_handle[3],
            self.domain_participant.instance_handle[4],
            self.domain_participant.instance_handle[5],
            self.domain_participant.instance_handle[6],
            self.domain_participant.instance_handle[7],
            self.domain_participant.instance_handle[8],
            self.domain_participant.instance_handle[9],
            self.domain_participant.instance_handle[10],
            self.domain_participant.instance_handle[11],
            entity_id.entity_key()[0],
            entity_id.entity_key()[1],
            entity_id.entity_key()[2],
            entity_id.entity_kind(),
        ]);
        self.reader_counter += 1;
        let reliablity_kind = match qos.reliability.kind {
            ReliabilityQosPolicyKind::BestEffort => ReliabilityKind::BestEffort,
            ReliabilityQosPolicyKind::Reliable => ReliabilityKind::Reliable,
        };
        let transport_reader = TransportReaderKind::Stateful(
            self.transport
                .create_stateful_reader(
                    entity_id,
                    reliablity_kind,
                    Box::new(UserDefinedReaderHistoryCache::<R> {
                        domain_participant_address: domain_participant_address.clone(),
                        subscriber_handle: subscriber.instance_handle,
                        data_reader_handle: reader_handle,
                    }),
                )
                .await,
        );

        let listener_mask = mask.to_vec();
        let data_reader = DataReaderEntity::new(
            reader_handle,
            qos,
            topic_name,
            type_support,
            status_condition,
            listener_sender,
            listener_mask,
            transport_reader,
        );

        let data_reader_handle = data_reader.instance_handle;

        subscriber.data_reader_list.push(data_reader);

        if subscriber.enabled && subscriber.qos.entity_factory.autoenable_created_entities {
            self.enable_data_reader(
                subscriber_handle,
                data_reader_handle,
                domain_participant_address,
            )
            .await?;
        }
        Ok(data_reader_handle)
    }

    #[tracing::instrument(skip(self))]
    pub async fn delete_data_reader(
        &mut self,
        subscriber_handle: InstanceHandle,
        datareader_handle: InstanceHandle,
    ) -> DdsResult<()> {
        let Some(subscriber) = self
            .domain_participant
            .user_defined_subscriber_list
            .iter_mut()
            .find(|x: &&mut SubscriberEntity<R>| x.instance_handle == subscriber_handle)
        else {
            return Err(DdsError::AlreadyDeleted);
        };

        if let Some(index) = subscriber
            .data_reader_list
            .iter()
            .position(|x| x.instance_handle == datareader_handle)
        {
            let data_reader = subscriber.data_reader_list.remove(index);
            self.announce_deleted_data_reader(data_reader).await;
        } else {
            return Err(DdsError::AlreadyDeleted);
        };
        Ok(())
    }

    #[allow(clippy::type_complexity)]
    #[tracing::instrument(skip(self))]
    pub fn lookup_data_reader(
        &mut self,
        subscriber_handle: InstanceHandle,
        topic_name: String,
    ) -> DdsResult<Option<(InstanceHandle, ActorAddress<DcpsStatusCondition>)>> {
        if !self
            .domain_participant
            .topic_description_list
            .iter()
            .any(|x| x.topic_name() == topic_name)
        {
            return Err(DdsError::BadParameter);
        }

        // Built-in subscriber is identified by the handle of the participant itself
        if self.domain_participant.instance_handle == subscriber_handle {
            Ok(self
                .domain_participant
                .builtin_subscriber
                .data_reader_list
                .iter_mut()
                .find(|dr| dr.topic_name == topic_name)
                .map(|x| (x.instance_handle, x.status_condition.address())))
        } else {
            let Some(s) = self
                .domain_participant
                .user_defined_subscriber_list
                .iter_mut()
                .find(|x| x.instance_handle == subscriber_handle)
            else {
                return Err(DdsError::AlreadyDeleted);
            };
            Ok(s.data_reader_list
                .iter_mut()
                .find(|dr| dr.topic_name == topic_name)
                .map(|x| (x.instance_handle, x.status_condition.address())))
        }
    }

    #[tracing::instrument(skip(self))]
    pub fn set_default_data_reader_qos(
        &mut self,
        subscriber_handle: InstanceHandle,
        qos: QosKind<DataReaderQos>,
    ) -> DdsResult<()> {
        let Some(subscriber) = self
            .domain_participant
            .user_defined_subscriber_list
            .iter_mut()
            .find(|x| x.instance_handle == subscriber_handle)
        else {
            return Err(DdsError::AlreadyDeleted);
        };
        let qos = match qos {
            QosKind::Default => DataReaderQos::default(),
            QosKind::Specific(q) => q,
        };
        qos.is_consistent()?;
        subscriber.default_data_reader_qos = qos;
        Ok(())
    }

    #[tracing::instrument(skip(self))]
    pub fn get_default_data_reader_qos(
        &mut self,
        subscriber_handle: InstanceHandle,
    ) -> DdsResult<DataReaderQos> {
        let Some(subscriber) = self
            .domain_participant
            .user_defined_subscriber_list
            .iter_mut()
            .find(|x| x.instance_handle == subscriber_handle)
        else {
            return Err(DdsError::AlreadyDeleted);
        };

        Ok(subscriber.default_data_reader_qos.clone())
    }

    #[tracing::instrument(skip(self))]
    pub fn set_subscriber_qos(
        &mut self,
        subscriber_handle: InstanceHandle,
        qos: QosKind<SubscriberQos>,
    ) -> DdsResult<()> {
        let qos = match qos {
            QosKind::Default => self.domain_participant.default_subscriber_qos.clone(),
            QosKind::Specific(q) => q,
        };

        let Some(subscriber) = self
            .domain_participant
            .user_defined_subscriber_list
            .iter_mut()
            .find(|x| x.instance_handle == subscriber_handle)
        else {
            return Err(DdsError::AlreadyDeleted);
        };

        if subscriber.enabled {
            subscriber.qos.check_immutability(&qos)?;
        }
        subscriber.qos = qos;
        Ok(())
    }

    #[tracing::instrument(skip(self))]
    pub fn get_subscriber_qos(
        &mut self,
        subscriber_handle: InstanceHandle,
    ) -> DdsResult<SubscriberQos> {
        let Some(subscriber) = self
            .domain_participant
            .user_defined_subscriber_list
            .iter_mut()
            .find(|x| x.instance_handle == subscriber_handle)
        else {
            return Err(DdsError::AlreadyDeleted);
        };

        Ok(subscriber.qos.clone())
    }

    #[tracing::instrument(skip(self, listener_sender))]
    pub fn set_subscriber_listener(
        &mut self,
        subscriber_handle: InstanceHandle,
        listener_sender: Option<MpscSender<ListenerMail<R>>>,
        mask: Vec<StatusKind>,
    ) -> DdsResult<()> {
        let Some(subscriber) = self
            .domain_participant
            .user_defined_subscriber_list
            .iter_mut()
            .find(|x| x.instance_handle == subscriber_handle)
        else {
            return Err(DdsError::AlreadyDeleted);
        };

        subscriber.listener_sender = listener_sender;
        subscriber.listener_mask = mask;
        Ok(())
    }

    #[allow(clippy::too_many_arguments)]
    #[tracing::instrument(skip(self, status_condition, listener_sender, participant_address))]
    pub async fn create_data_writer(
        &mut self,
        publisher_handle: InstanceHandle,
        topic_name: String,
        qos: QosKind<DataWriterQos>,
        status_condition: Actor<DcpsStatusCondition>,
        listener_sender: Option<MpscSender<ListenerMail<R>>>,
        mask: Vec<StatusKind>,
        participant_address: MpscSender<DcpsDomainParticipantMail<R>>,
    ) -> DdsResult<InstanceHandle> {
        let Some(TopicDescriptionKind::Topic(topic)) = self
            .domain_participant
            .topic_description_list
            .iter()
            .find(|x| x.topic_name() == topic_name)
        else {
            return Err(DdsError::AlreadyDeleted);
        };

        let topic_kind = get_topic_kind(topic.type_support.as_ref());
        let type_support = topic.type_support.clone();
        let type_name = topic.type_name.clone();

        let Some(publisher) = self
            .domain_participant
            .user_defined_publisher_list
            .iter_mut()
            .find(|x| x.instance_handle == publisher_handle)
        else {
            return Err(DdsError::AlreadyDeleted);
        };

        let entity_kind = match topic_kind {
            TopicKind::WithKey => USER_DEFINED_WRITER_WITH_KEY,
            TopicKind::NoKey => USER_DEFINED_WRITER_NO_KEY,
        };

        let entity_id = EntityId::new(
            [
                publisher.instance_handle[12],
                self.writer_counter.to_le_bytes()[0],
                self.writer_counter.to_le_bytes()[1],
            ],
            entity_kind,
        );

        let writer_handle = InstanceHandle::new([
            self.domain_participant.instance_handle[0],
            self.domain_participant.instance_handle[1],
            self.domain_participant.instance_handle[2],
            self.domain_participant.instance_handle[3],
            self.domain_participant.instance_handle[4],
            self.domain_participant.instance_handle[5],
            self.domain_participant.instance_handle[6],
            self.domain_participant.instance_handle[7],
            self.domain_participant.instance_handle[8],
            self.domain_participant.instance_handle[9],
            self.domain_participant.instance_handle[10],
            self.domain_participant.instance_handle[11],
            entity_id.entity_key()[0],
            entity_id.entity_key()[1],
            entity_id.entity_key()[2],
            entity_id.entity_kind(),
        ]);
        self.writer_counter += 1;

        let qos = match qos {
            QosKind::Default => publisher.default_datawriter_qos.clone(),
            QosKind::Specific(q) => {
                if q.is_consistent().is_ok() {
                    q
                } else {
                    return Err(DdsError::InconsistentPolicy);
                }
            }
        };
        let reliablity_kind = match qos.reliability.kind {
            ReliabilityQosPolicyKind::BestEffort => ReliabilityKind::BestEffort,
            ReliabilityQosPolicyKind::Reliable => ReliabilityKind::Reliable,
        };
        let transport_writer = self
            .transport
            .create_stateful_writer(entity_id, reliablity_kind)
            .await;

        let data_writer = DataWriterEntity::new(
            writer_handle,
            TransportWriterKind::Stateful(transport_writer),
            topic_name,
            type_name,
            type_support,
            status_condition,
            listener_sender,
            mask,
            qos,
        );
        let data_writer_handle = data_writer.instance_handle;

        publisher.data_writer_list.push(data_writer);

        if publisher.enabled && publisher.qos.entity_factory.autoenable_created_entities {
            self.enable_data_writer(publisher_handle, writer_handle, participant_address)
                .await?;
        }

        Ok(data_writer_handle)
    }

    #[tracing::instrument(skip(self))]
    pub async fn delete_data_writer(
        &mut self,
        publisher_handle: InstanceHandle,
        datawriter_handle: InstanceHandle,
    ) -> DdsResult<()> {
        let Some(publisher) = self
            .domain_participant
            .user_defined_publisher_list
            .iter_mut()
            .find(|x| x.instance_handle == publisher_handle)
        else {
            return Err(DdsError::AlreadyDeleted);
        };

        if let Some(index) = publisher
            .data_writer_list
            .iter()
            .position(|x| x.instance_handle == datawriter_handle)
        {
            let data_writer = publisher.data_writer_list.remove(index);
            self.announce_deleted_data_writer(data_writer).await;
            Ok(())
        } else {
            return Err(DdsError::AlreadyDeleted);
        }
    }

    #[tracing::instrument(skip(self))]
    pub fn get_default_datawriter_qos(
        &mut self,
        publisher_handle: InstanceHandle,
    ) -> DdsResult<DataWriterQos> {
        let Some(publisher) = self
            .domain_participant
            .user_defined_publisher_list
            .iter_mut()
            .find(|x| x.instance_handle == publisher_handle)
        else {
            return Err(DdsError::AlreadyDeleted);
        };
        Ok(publisher.default_datawriter_qos.clone())
    }

    #[tracing::instrument(skip(self))]
    pub fn set_default_datawriter_qos(
        &mut self,
        publisher_handle: InstanceHandle,
        qos: QosKind<DataWriterQos>,
    ) -> DdsResult<()> {
        let Some(publisher) = self
            .domain_participant
            .user_defined_publisher_list
            .iter_mut()
            .find(|x| x.instance_handle == publisher_handle)
        else {
            return Err(DdsError::AlreadyDeleted);
        };

        let qos = match qos {
            QosKind::Default => DataWriterQos::default(),
            QosKind::Specific(q) => q,
        };
        qos.is_consistent()?;
        publisher.default_datawriter_qos = qos;
        Ok(())
    }

    #[tracing::instrument(skip(self))]
    pub fn set_publisher_qos(
        &mut self,
        publisher_handle: InstanceHandle,
        qos: QosKind<PublisherQos>,
    ) -> DdsResult<()> {
        let qos = match qos {
            QosKind::Default => self.domain_participant.default_publisher_qos.clone(),
            QosKind::Specific(q) => q,
        };
        let Some(publisher) = self
            .domain_participant
            .user_defined_publisher_list
            .iter_mut()
            .find(|x| x.instance_handle == publisher_handle)
        else {
            return Err(DdsError::AlreadyDeleted);
        };

        publisher.qos = qos;
        Ok(())
    }

    #[tracing::instrument(skip(self))]
    pub fn get_publisher_qos(
        &mut self,
        publisher_handle: InstanceHandle,
    ) -> DdsResult<PublisherQos> {
        let Some(publisher) = self
            .domain_participant
            .user_defined_publisher_list
            .iter_mut()
            .find(|x| x.instance_handle == publisher_handle)
        else {
            return Err(DdsError::AlreadyDeleted);
        };

        Ok(publisher.qos.clone())
    }

    #[tracing::instrument(skip(self, listener_sender))]
    pub fn set_publisher_listener(
        &mut self,
        publisher_handle: InstanceHandle,
        listener_sender: Option<MpscSender<ListenerMail<R>>>,
        mask: Vec<StatusKind>,
    ) -> DdsResult<()> {
        let Some(publisher) = self
            .domain_participant
            .user_defined_publisher_list
            .iter_mut()
            .find(|x| x.instance_handle == publisher_handle)
        else {
            return Err(DdsError::AlreadyDeleted);
        };
        publisher.listener_sender = listener_sender;
        publisher.listener_mask = mask;
        Ok(())
    }

    #[tracing::instrument(skip(self))]
    pub async fn get_publication_matched_status(
        &mut self,
        publisher_handle: InstanceHandle,
        data_writer_handle: InstanceHandle,
    ) -> DdsResult<PublicationMatchedStatus> {
        let Some(publisher) = self
            .domain_participant
            .user_defined_publisher_list
            .iter_mut()
            .find(|x| x.instance_handle == publisher_handle)
        else {
            return Err(DdsError::AlreadyDeleted);
        };
        let Some(data_writer) = publisher
            .data_writer_list
            .iter_mut()
            .find(|x| x.instance_handle == data_writer_handle)
        else {
            return Err(DdsError::AlreadyDeleted);
        };

        let status = data_writer.get_publication_matched_status();

        data_writer
            .status_condition
            .send_actor_mail(DcpsStatusConditionMail::RemoveCommunicationState {
                state: StatusKind::PublicationMatched,
            })
            .await;
        Ok(status)
    }

    #[tracing::instrument(skip(self, listener_sender))]
    pub fn set_listener_data_writer(
        &mut self,
        publisher_handle: InstanceHandle,
        data_writer_handle: InstanceHandle,
        listener_sender: Option<MpscSender<ListenerMail<R>>>,
        listener_mask: Vec<StatusKind>,
    ) -> DdsResult<()> {
        let Some(publisher) = self
            .domain_participant
            .user_defined_publisher_list
            .iter_mut()
            .find(|x| x.instance_handle == publisher_handle)
        else {
            return Ok(());
        };
        let Some(data_writer) = publisher
            .data_writer_list
            .iter_mut()
            .find(|x| x.instance_handle == data_writer_handle)
        else {
            return Ok(());
        };

        data_writer.listener_sender = listener_sender;
        data_writer.listener_mask = listener_mask;

        Ok(())
    }

    #[tracing::instrument(skip(self))]
    pub fn get_data_writer_qos(
        &mut self,
        publisher_handle: InstanceHandle,
        data_writer_handle: InstanceHandle,
    ) -> DdsResult<DataWriterQos> {
        let Some(publisher) = self
            .domain_participant
            .user_defined_publisher_list
            .iter_mut()
            .find(|x| x.instance_handle == publisher_handle)
        else {
            return Err(DdsError::AlreadyDeleted);
        };
        let Some(data_writer) = publisher
            .data_writer_list
            .iter_mut()
            .find(|x| x.instance_handle == data_writer_handle)
        else {
            return Err(DdsError::AlreadyDeleted);
        };

        Ok(data_writer.qos.clone())
    }

    #[tracing::instrument(skip(self))]
    pub fn get_matched_subscriptions(
        &mut self,
        publisher_handle: InstanceHandle,
        data_writer_handle: InstanceHandle,
    ) -> DdsResult<Vec<InstanceHandle>> {
        let Some(publisher) = self
            .domain_participant
            .user_defined_publisher_list
            .iter_mut()
            .find(|x| x.instance_handle == publisher_handle)
        else {
            return Err(DdsError::AlreadyDeleted);
        };
        let Some(data_writer) = publisher
            .data_writer_list
            .iter_mut()
            .find(|x| x.instance_handle == data_writer_handle)
        else {
            return Err(DdsError::AlreadyDeleted);
        };
        Ok(data_writer
            .matched_subscription_list
            .iter()
            .map(|x| InstanceHandle::new(x.key().value))
            .collect())
    }

    #[tracing::instrument(skip(self))]
    pub fn get_matched_subscription_data(
        &mut self,
        publisher_handle: InstanceHandle,
        data_writer_handle: InstanceHandle,
        subscription_handle: InstanceHandle,
    ) -> DdsResult<SubscriptionBuiltinTopicData> {
        let Some(publisher) = self
            .domain_participant
            .user_defined_publisher_list
            .iter_mut()
            .find(|x| x.instance_handle == publisher_handle)
        else {
            return Err(DdsError::AlreadyDeleted);
        };
        let Some(data_writer) = publisher
            .data_writer_list
            .iter_mut()
            .find(|x| x.instance_handle == data_writer_handle)
        else {
            return Err(DdsError::AlreadyDeleted);
        };
        data_writer
            .matched_subscription_list
            .iter()
            .find(|x| subscription_handle.as_ref() == &x.key().value)
            .ok_or(DdsError::BadParameter)
            .cloned()
    }

    #[tracing::instrument(skip(self))]
    pub async fn unregister_instance(
        &mut self,
        publisher_handle: InstanceHandle,
        data_writer_handle: InstanceHandle,
        dynamic_data: DynamicData,
        timestamp: Time,
    ) -> DdsResult<()> {
        let Some(publisher) = self
            .domain_participant
            .user_defined_publisher_list
            .iter_mut()
            .find(|x| x.instance_handle == publisher_handle)
        else {
            return Err(DdsError::AlreadyDeleted);
        };
        let Some(data_writer) = publisher
            .data_writer_list
            .iter_mut()
            .find(|x| x.instance_handle == data_writer_handle)
        else {
            return Err(DdsError::AlreadyDeleted);
        };

        data_writer
            .unregister_w_timestamp(dynamic_data, timestamp)
            .await
    }

    #[tracing::instrument(skip(self))]
    pub fn lookup_instance(
        &mut self,
        publisher_handle: InstanceHandle,
        data_writer_handle: InstanceHandle,
        dynamic_data: DynamicData,
    ) -> DdsResult<Option<InstanceHandle>> {
        let Some(publisher) = self
            .domain_participant
            .user_defined_publisher_list
            .iter_mut()
            .find(|x| x.instance_handle == publisher_handle)
        else {
            return Err(DdsError::AlreadyDeleted);
        };
        let Some(data_writer) = publisher
            .data_writer_list
            .iter_mut()
            .find(|x| x.instance_handle == data_writer_handle)
        else {
            return Err(DdsError::AlreadyDeleted);
        };

        if !data_writer.enabled {
            return Err(DdsError::NotEnabled);
        }

        let instance_handle = match get_instance_handle_from_dynamic_data(dynamic_data) {
            Ok(k) => k,
            Err(e) => {
                return Err(e.into());
            }
        };

        Ok(data_writer
            .registered_instance_list
            .contains(&instance_handle)
            .then_some(instance_handle))
    }

    #[tracing::instrument(skip(self, participant_address))]
    pub async fn write_w_timestamp(
        &mut self,
        participant_address: MpscSender<DcpsDomainParticipantMail<R>>,
        publisher_handle: InstanceHandle,
        data_writer_handle: InstanceHandle,
        dynamic_data: DynamicData,
        timestamp: Time,
    ) -> DdsResult<()> {
        let now = self.get_current_time();
        let Some(publisher) = self
            .domain_participant
            .user_defined_publisher_list
            .iter_mut()
            .find(|x| x.instance_handle == publisher_handle)
        else {
            return Err(DdsError::AlreadyDeleted);
        };
        let Some(data_writer) = publisher
            .data_writer_list
            .iter_mut()
            .find(|x| x.instance_handle == data_writer_handle)
        else {
            return Err(DdsError::AlreadyDeleted);
        };
        let instance_handle = match get_instance_handle_from_dynamic_data(dynamic_data.clone()) {
            Ok(k) => k,
            Err(e) => {
                return Err(e.into());
            }
        };

        match data_writer.qos.lifespan.duration {
            DurationKind::Finite(lifespan_duration) => {
                let mut timer_handle = self.timer_handle.clone();
                let sleep_duration = timestamp - now + lifespan_duration;
                if sleep_duration > Duration::new(0, 0) {
                    let sequence_number = match data_writer
                        .write_w_timestamp(dynamic_data, timestamp, &self.clock_handle)
                        .await
                    {
                        Ok(s) => s,
                        Err(e) => {
                            return Err(e);
                        }
                    };

                    let participant_address = participant_address.clone();
                    self.spawner_handle.spawn(async move {
                        timer_handle.delay(sleep_duration.into()).await;
                        participant_address
                            .send(DcpsDomainParticipantMail::Message(
                                MessageServiceMail::RemoveWriterChange {
                                    publisher_handle,
                                    data_writer_handle,
                                    sequence_number,
                                },
                            ))
                            .await
                            .ok();
                    });
                }
            }
            DurationKind::Infinite => {
                match data_writer
                    .write_w_timestamp(dynamic_data, timestamp, &self.clock_handle)
                    .await
                {
                    Ok(_) => (),
                    Err(e) => {
                        return Err(e);
                    }
                };
            }
        }

        if let DurationKind::Finite(deadline_missed_period) = data_writer.qos.deadline.period {
            let mut timer_handle = self.timer_handle.clone();
            self.spawner_handle.spawn(async move {
                loop {
                    timer_handle.delay(deadline_missed_period.into()).await;
                    participant_address
                        .send(DcpsDomainParticipantMail::Event(
                            EventServiceMail::OfferedDeadlineMissed {
                                publisher_handle,
                                data_writer_handle,
                                change_instance_handle: instance_handle,
                                participant_address: participant_address.clone(),
                            },
                        ))
                        .await
                        .ok();
                }
            });
        }

        Ok(())
    }

    #[tracing::instrument(skip(self))]
    pub async fn dispose_w_timestamp(
        &mut self,
        publisher_handle: InstanceHandle,
        data_writer_handle: InstanceHandle,
        dynamic_data: DynamicData,
        timestamp: Time,
    ) -> DdsResult<()> {
        let Some(publisher) = self
            .domain_participant
            .user_defined_publisher_list
            .iter_mut()
            .find(|x| x.instance_handle == publisher_handle)
        else {
            return Err(DdsError::AlreadyDeleted);
        };
        let Some(data_writer) = publisher
            .data_writer_list
            .iter_mut()
            .find(|x| x.instance_handle == data_writer_handle)
        else {
            return Err(DdsError::AlreadyDeleted);
        };

        data_writer
            .dispose_w_timestamp(dynamic_data, timestamp)
            .await
    }

    //#[tracing::instrument(skip(self, participant_address))]
    pub fn wait_for_acknowledgments(
        &mut self,
        participant_address: MpscSender<DcpsDomainParticipantMail<R>>,
        publisher_handle: InstanceHandle,
        data_writer_handle: InstanceHandle,
        timeout: Duration,
    ) -> Pin<Box<dyn Future<Output = DdsResult<()>> + Send>> {
        let timer_handle = self.timer_handle.clone();
        Box::pin(async move {
            poll_timeout(
                timer_handle,
                timeout.into(),
                Box::pin(async move {
                    loop {
                        let (reply_sender, reply_receiver) = oneshot();
                        participant_address
                            .send(DcpsDomainParticipantMail::Message(
                                MessageServiceMail::AreAllChangesAcknowledged {
                                    publisher_handle,
                                    data_writer_handle,
                                    reply_sender,
                                },
                            ))
                            .await
                            .ok();
                        let reply = reply_receiver.await;
                        match reply {
                            Ok(are_changes_acknowledged) => match are_changes_acknowledged {
                                Ok(true) => return Ok(()),
                                Ok(false) => (),
                                Err(e) => return Err(e),
                            },
                            Err(_) => return Err(DdsError::Error(String::from("Channel error"))),
                        }
                    }
                }),
            )
            .await?
        })
    }

    #[tracing::instrument(skip(self))]
    pub async fn get_offered_deadline_missed_status(
        &mut self,
        publisher_handle: InstanceHandle,
        data_writer_handle: InstanceHandle,
    ) -> DdsResult<OfferedDeadlineMissedStatus> {
        let Some(publisher) = self
            .domain_participant
            .user_defined_publisher_list
            .iter_mut()
            .find(|x| x.instance_handle == publisher_handle)
        else {
            return Err(DdsError::AlreadyDeleted);
        };
        let Some(data_writer) = publisher
            .data_writer_list
            .iter_mut()
            .find(|x| x.instance_handle == data_writer_handle)
        else {
            return Err(DdsError::AlreadyDeleted);
        };

        Ok(data_writer.get_offered_deadline_missed_status().await)
    }

    #[tracing::instrument(skip(self, participant_address))]
    pub async fn enable_data_writer(
        &mut self,
        publisher_handle: InstanceHandle,
        data_writer_handle: InstanceHandle,
        participant_address: MpscSender<DcpsDomainParticipantMail<R>>,
    ) -> DdsResult<()> {
        let Some(publisher) = self
            .domain_participant
            .user_defined_publisher_list
            .iter_mut()
            .find(|x| x.instance_handle == publisher_handle)
        else {
            return Err(DdsError::AlreadyDeleted);
        };
        let Some(data_writer) = publisher
            .data_writer_list
            .iter_mut()
            .find(|x| x.instance_handle == data_writer_handle)
        else {
            return Err(DdsError::AlreadyDeleted);
        };
        if !data_writer.enabled {
            data_writer.enabled = true;

            let discovered_reader_list: Vec<_> =
                self.domain_participant.discovered_reader_list.to_vec();
            for discovered_reader_data in discovered_reader_list {
                self.add_discovered_reader(
                    discovered_reader_data,
                    publisher_handle,
                    data_writer_handle,
                    participant_address.clone(),
                )
                .await;
            }

            self.announce_data_writer(publisher_handle, data_writer_handle)
                .await;
        }
        Ok(())
    }

    #[tracing::instrument(skip(self))]
    pub async fn set_data_writer_qos(
        &mut self,
        publisher_handle: InstanceHandle,
        data_writer_handle: InstanceHandle,
        qos: QosKind<DataWriterQos>,
    ) -> DdsResult<()> {
        let Some(publisher) = self
            .domain_participant
            .user_defined_publisher_list
            .iter_mut()
            .find(|x| x.instance_handle == publisher_handle)
        else {
            return Err(DdsError::AlreadyDeleted);
        };
        let qos = match qos {
            QosKind::Default => publisher.default_datawriter_qos.clone(),
            QosKind::Specific(q) => q,
        };
        let Some(data_writer) = publisher
            .data_writer_list
            .iter_mut()
            .find(|x| x.instance_handle == data_writer_handle)
        else {
            return Err(DdsError::AlreadyDeleted);
        };

        qos.is_consistent()?;
        if data_writer.enabled {
            data_writer.qos.check_immutability(&qos)?;
        }
        data_writer.qos = qos;

        if data_writer.enabled {
            self.announce_data_writer(publisher_handle, data_writer_handle)
                .await;
        }
        Ok(())
    }

    #[tracing::instrument(skip(self))]
    pub async fn are_all_changes_acknowledged(
        &mut self,
        publisher_handle: InstanceHandle,
        data_writer_handle: InstanceHandle,
    ) -> DdsResult<bool> {
        let Some(publisher) = self
            .domain_participant
            .user_defined_publisher_list
            .iter()
            .find(|x| x.instance_handle == publisher_handle)
        else {
            return Err(DdsError::AlreadyDeleted);
        };

        let Some(data_writer) = publisher
            .data_writer_list
            .iter()
            .find(|x| x.instance_handle == data_writer_handle)
        else {
            return Err(DdsError::AlreadyDeleted);
        };
        Ok(data_writer.are_all_changes_acknowledged().await)
    }

    #[allow(clippy::too_many_arguments, clippy::type_complexity)]
    #[tracing::instrument(skip(self))]
    pub async fn read(
        &mut self,
        subscriber_handle: InstanceHandle,
        data_reader_handle: InstanceHandle,
        max_samples: i32,
        sample_states: Vec<SampleStateKind>,
        view_states: Vec<ViewStateKind>,
        instance_states: Vec<InstanceStateKind>,
        specific_instance_handle: Option<InstanceHandle>,
    ) -> DdsResult<Vec<(Option<DynamicData>, SampleInfo)>> {
        let subscriber = if subscriber_handle == self.domain_participant.instance_handle {
            Some(&mut self.domain_participant.builtin_subscriber)
        } else {
            self.domain_participant
                .user_defined_subscriber_list
                .iter_mut()
                .find(|x| x.instance_handle == subscriber_handle)
        };

        let Some(subscriber) = subscriber else {
            return Err(DdsError::AlreadyDeleted);
        };

        let Some(data_reader) = subscriber
            .data_reader_list
            .iter_mut()
            .find(|x| x.instance_handle == data_reader_handle)
        else {
            return Err(DdsError::AlreadyDeleted);
        };

        data_reader
            .read(
                max_samples,
                &sample_states,
                &view_states,
                &instance_states,
                specific_instance_handle,
            )
            .await
    }

    #[allow(clippy::too_many_arguments, clippy::type_complexity)]
    #[tracing::instrument(skip(self))]
    pub async fn take(
        &mut self,
        subscriber_handle: InstanceHandle,
        data_reader_handle: InstanceHandle,
        max_samples: i32,
        sample_states: Vec<SampleStateKind>,
        view_states: Vec<ViewStateKind>,
        instance_states: Vec<InstanceStateKind>,
        specific_instance_handle: Option<InstanceHandle>,
    ) -> DdsResult<Vec<(Option<DynamicData>, SampleInfo)>> {
        let Some(subscriber) = self
            .domain_participant
            .user_defined_subscriber_list
            .iter_mut()
            .find(|x| x.instance_handle == subscriber_handle)
        else {
            return Err(DdsError::AlreadyDeleted);
        };
        let Some(data_reader) = subscriber
            .data_reader_list
            .iter_mut()
            .find(|x| x.instance_handle == data_reader_handle)
        else {
            return Err(DdsError::AlreadyDeleted);
        };
        data_reader
            .take(
                max_samples,
                sample_states,
                view_states,
                instance_states,
                specific_instance_handle,
            )
            .await
    }

    #[allow(clippy::too_many_arguments, clippy::type_complexity)]
    #[tracing::instrument(skip(self))]
    pub async fn read_next_instance(
        &mut self,
        subscriber_handle: InstanceHandle,
        data_reader_handle: InstanceHandle,
        max_samples: i32,
        previous_handle: Option<InstanceHandle>,
        sample_states: Vec<SampleStateKind>,
        view_states: Vec<ViewStateKind>,
        instance_states: Vec<InstanceStateKind>,
    ) -> DdsResult<Vec<(Option<DynamicData>, SampleInfo)>> {
        let Some(subscriber) = self
            .domain_participant
            .user_defined_subscriber_list
            .iter_mut()
            .find(|x| x.instance_handle == subscriber_handle)
        else {
            return Err(DdsError::AlreadyDeleted);
        };
        let Some(data_reader) = subscriber
            .data_reader_list
            .iter_mut()
            .find(|x| x.instance_handle == data_reader_handle)
        else {
            return Err(DdsError::AlreadyDeleted);
        };
        data_reader
            .read_next_instance(
                max_samples,
                previous_handle,
                &sample_states,
                &view_states,
                &instance_states,
            )
            .await
    }

    #[allow(clippy::too_many_arguments, clippy::type_complexity)]
    #[tracing::instrument(skip(self))]
    pub async fn take_next_instance(
        &mut self,
        subscriber_handle: InstanceHandle,
        data_reader_handle: InstanceHandle,
        max_samples: i32,
        previous_handle: Option<InstanceHandle>,
        sample_states: Vec<SampleStateKind>,
        view_states: Vec<ViewStateKind>,
        instance_states: Vec<InstanceStateKind>,
    ) -> DdsResult<Vec<(Option<DynamicData>, SampleInfo)>> {
        let Some(subscriber) = self
            .domain_participant
            .user_defined_subscriber_list
            .iter_mut()
            .find(|x| x.instance_handle == subscriber_handle)
        else {
            return Err(DdsError::AlreadyDeleted);
        };
        let Some(data_reader) = subscriber
            .data_reader_list
            .iter_mut()
            .find(|x| x.instance_handle == data_reader_handle)
        else {
            return Err(DdsError::AlreadyDeleted);
        };
        data_reader
            .take_next_instance(
                max_samples,
                previous_handle,
                sample_states,
                view_states,
                instance_states,
            )
            .await
    }

    #[tracing::instrument(skip(self))]
    pub async fn get_subscription_matched_status(
        &mut self,
        subscriber_handle: InstanceHandle,
        data_reader_handle: InstanceHandle,
    ) -> DdsResult<SubscriptionMatchedStatus> {
        let Some(subscriber) = self
            .domain_participant
            .user_defined_subscriber_list
            .iter_mut()
            .find(|x| x.instance_handle == subscriber_handle)
        else {
            return Err(DdsError::AlreadyDeleted);
        };
        let Some(data_reader) = subscriber
            .data_reader_list
            .iter_mut()
            .find(|x| x.instance_handle == data_reader_handle)
        else {
            return Err(DdsError::AlreadyDeleted);
        };
        let status = data_reader.get_subscription_matched_status();
        data_reader
            .status_condition
            .send_actor_mail(DcpsStatusConditionMail::RemoveCommunicationState {
                state: StatusKind::SubscriptionMatched,
            })
            .await;
        Ok(status)
    }

    //#[tracing::instrument(skip(self, participant_address))]
    pub fn wait_for_historical_data(
        &mut self,
        participant_address: MpscSender<DcpsDomainParticipantMail<R>>,
        subscriber_handle: InstanceHandle,
        data_reader_handle: InstanceHandle,
        max_wait: Duration,
    ) -> Pin<Box<dyn Future<Output = DdsResult<()>> + Send>> {
        let timer_handle = self.timer_handle.clone();
        Box::pin(async move {
            poll_timeout(
                timer_handle,
                max_wait.into(),
                Box::pin(async move {
                    loop {
                        let (reply_sender, reply_receiver) = oneshot();
                        participant_address
                            .send(DcpsDomainParticipantMail::Message(
                                MessageServiceMail::IsHistoricalDataReceived {
                                    subscriber_handle,
                                    data_reader_handle,
                                    reply_sender,
                                },
                            ))
                            .await?;

                        let reply = reply_receiver.await;
                        match reply {
                            Ok(historical_data_received) => match historical_data_received {
                                Ok(true) => return Ok(()),
                                Ok(false) => (),
                                Err(e) => return Err(e),
                            },
                            Err(_) => return Err(DdsError::Error(String::from("Channel error"))),
                        }
                    }
                }),
            )
            .await?
        })
    }

    #[tracing::instrument(skip(self))]
    pub fn get_matched_publication_data(
        &mut self,
        subscriber_handle: InstanceHandle,
        data_reader_handle: InstanceHandle,
        publication_handle: InstanceHandle,
    ) -> DdsResult<PublicationBuiltinTopicData> {
        let Some(subscriber) = self
            .domain_participant
            .user_defined_subscriber_list
            .iter_mut()
            .find(|x| x.instance_handle == subscriber_handle)
        else {
            return Err(DdsError::AlreadyDeleted);
        };
        let Some(data_reader) = subscriber
            .data_reader_list
            .iter()
            .find(|x| x.instance_handle == data_reader_handle)
        else {
            return Err(DdsError::AlreadyDeleted);
        };
        if !data_reader.enabled {
            return Err(DdsError::NotEnabled);
        }

        data_reader
            .matched_publication_list
            .iter()
            .find(|x| &x.key().value == publication_handle.as_ref())
            .cloned()
            .ok_or(DdsError::BadParameter)
    }

    #[tracing::instrument(skip(self))]
    pub fn get_matched_publications(
        &mut self,
        subscriber_handle: InstanceHandle,
        data_reader_handle: InstanceHandle,
    ) -> DdsResult<Vec<InstanceHandle>> {
        let Some(subscriber) = self
            .domain_participant
            .user_defined_subscriber_list
            .iter_mut()
            .find(|x| x.instance_handle == subscriber_handle)
        else {
            return Err(DdsError::AlreadyDeleted);
        };
        let Some(data_reader) = subscriber
            .data_reader_list
            .iter()
            .find(|x| x.instance_handle == data_reader_handle)
        else {
            return Err(DdsError::AlreadyDeleted);
        };

        Ok(data_reader.get_matched_publications())
    }

    #[tracing::instrument(skip(self))]
    pub async fn set_data_reader_qos(
        &mut self,
        subscriber_handle: InstanceHandle,
        data_reader_handle: InstanceHandle,
        qos: QosKind<DataReaderQos>,
    ) -> DdsResult<()> {
        let Some(subscriber) = self
            .domain_participant
            .user_defined_subscriber_list
            .iter_mut()
            .find(|x| x.instance_handle == subscriber_handle)
        else {
            return Err(DdsError::AlreadyDeleted);
        };
        let qos = match qos {
            QosKind::Default => subscriber.default_data_reader_qos.clone(),
            QosKind::Specific(q) => q,
        };
        let Some(data_reader) = subscriber
            .data_reader_list
            .iter_mut()
            .find(|x| x.instance_handle == data_reader_handle)
        else {
            return Err(DdsError::AlreadyDeleted);
        };

        qos.is_consistent()?;
        if data_reader.enabled {
            data_reader.qos.check_immutability(&qos)?
        }

        data_reader.qos = qos;

        if data_reader.enabled {
            self.announce_data_reader(subscriber_handle, data_reader_handle)
                .await;
        }
        Ok(())
    }

    #[tracing::instrument(skip(self))]
    pub fn get_data_reader_qos(
        &mut self,
        subscriber_handle: InstanceHandle,
        data_reader_handle: InstanceHandle,
    ) -> DdsResult<DataReaderQos> {
        let Some(subscriber) = self
            .domain_participant
            .user_defined_subscriber_list
            .iter_mut()
            .find(|x| x.instance_handle == subscriber_handle)
        else {
            return Err(DdsError::AlreadyDeleted);
        };

        let Some(data_reader) = subscriber
            .data_reader_list
            .iter_mut()
            .find(|x| x.instance_handle == data_reader_handle)
        else {
            return Err(DdsError::AlreadyDeleted);
        };
        Ok(data_reader.qos.clone())
    }

    #[tracing::instrument(skip(self, listener_sender))]
    pub fn set_data_reader_listener(
        &mut self,
        subscriber_handle: InstanceHandle,
        data_reader_handle: InstanceHandle,
        listener_sender: Option<MpscSender<ListenerMail<R>>>,
        listener_mask: Vec<StatusKind>,
    ) -> DdsResult<()> {
        let Some(subscriber) = self
            .domain_participant
            .user_defined_subscriber_list
            .iter_mut()
            .find(|x| x.instance_handle == subscriber_handle)
        else {
            return Err(DdsError::AlreadyDeleted);
        };
        let Some(data_reader) = subscriber
            .data_reader_list
            .iter_mut()
            .find(|x| x.instance_handle == data_reader_handle)
        else {
            return Err(DdsError::AlreadyDeleted);
        };
        data_reader.listener_sender = listener_sender;
        data_reader.listener_mask = listener_mask;
        Ok(())
    }

    #[tracing::instrument(skip(self))]
    pub async fn is_historical_data_received(
        &mut self,
        subscriber_handle: InstanceHandle,
        data_reader_handle: InstanceHandle,
    ) -> DdsResult<bool> {
        let Some(subscriber) = self
            .domain_participant
            .user_defined_subscriber_list
            .iter()
            .find(|x| x.instance_handle == subscriber_handle)
        else {
            return Err(DdsError::AlreadyDeleted);
        };

        let Some(data_reader) = subscriber
            .data_reader_list
            .iter()
            .find(|x| x.instance_handle == data_reader_handle)
        else {
            return Err(DdsError::AlreadyDeleted);
        };
        if !data_reader.enabled {
            return Err(DdsError::NotEnabled);
        };

        match data_reader.qos.durability.kind {
            DurabilityQosPolicyKind::Volatile => {
                return Err(DdsError::IllegalOperation);
            }
            DurabilityQosPolicyKind::TransientLocal
            | DurabilityQosPolicyKind::Transient
            | DurabilityQosPolicyKind::Persistent => (),
        };

        if let TransportReaderKind::Stateful(r) = &data_reader.transport_reader {
            Ok(r.is_historical_data_received().await)
        } else {
            Ok(true)
        }
    }

    #[tracing::instrument(skip(self, participant_address))]
    pub async fn enable_data_reader(
        &mut self,
        subscriber_handle: InstanceHandle,
        data_reader_handle: InstanceHandle,
        participant_address: MpscSender<DcpsDomainParticipantMail<R>>,
    ) -> DdsResult<()> {
        let Some(subscriber) = self
            .domain_participant
            .user_defined_subscriber_list
            .iter_mut()
            .find(|x| x.instance_handle == subscriber_handle)
        else {
            return Err(DdsError::AlreadyDeleted);
        };
        let Some(data_reader) = subscriber
            .data_reader_list
            .iter_mut()
            .find(|x| x.instance_handle == data_reader_handle)
        else {
            return Err(DdsError::AlreadyDeleted);
        };
        if !data_reader.enabled {
            data_reader.enabled = true;

            let discovered_writer_list: Vec<_> =
                self.domain_participant.discovered_writer_list.to_vec();
            for discovered_writer_data in discovered_writer_list {
                self.add_discovered_writer(
                    discovered_writer_data,
                    subscriber_handle,
                    data_reader_handle,
                    participant_address.clone(),
                )
                .await;
            }

            self.announce_data_reader(subscriber_handle, data_reader_handle)
                .await;
        }
        Ok(())
    }

    #[tracing::instrument(skip(self))]
    pub async fn announce_participant(&mut self) {
        if self.domain_participant.enabled {
            let participant_builtin_topic_data = ParticipantBuiltinTopicData {
                key: BuiltInTopicKey {
                    value: self.transport.guid().into(),
                },
                user_data: self.domain_participant.qos.user_data.clone(),
            };
            let participant_proxy = ParticipantProxy {
                domain_id: Some(self.domain_participant.domain_id),
                domain_tag: self.domain_participant.domain_tag.clone(),
                protocol_version: self.transport.protocol_version(),
                guid_prefix: self.transport.guid().prefix(),
                vendor_id: self.transport.vendor_id(),
                expects_inline_qos: false,
                metatraffic_unicast_locator_list: self
                    .transport
                    .metatraffic_unicast_locator_list()
                    .to_vec(),
                metatraffic_multicast_locator_list: self
                    .transport
                    .metatraffic_multicast_locator_list()
                    .to_vec(),
                default_unicast_locator_list: self
                    .transport
                    .default_unicast_locator_list()
                    .to_vec(),
                default_multicast_locator_list: self
                    .transport
                    .default_multicast_locator_list()
                    .to_vec(),
                available_builtin_endpoints: BuiltinEndpointSet::default(),
                manual_liveliness_count: 0,
                builtin_endpoint_qos: BuiltinEndpointQos::default(),
            };
            let spdp_discovered_participant_data = SpdpDiscoveredParticipantData {
                dds_participant_data: participant_builtin_topic_data,
                participant_proxy,
                lease_duration: Duration::new(100, 0),
                discovered_participant_list: self
                    .domain_participant
                    .discovered_participant_list
                    .iter()
                    .map(|p| InstanceHandle::new(p.dds_participant_data.key().value))
                    .collect(),
            };
            let timestamp = self.get_current_time();

            if let Some(dw) = self
                .domain_participant
                .builtin_publisher
                .data_writer_list
                .iter_mut()
                .find(|x| x.topic_name == DCPS_PARTICIPANT)
            {
                dw.write_w_timestamp(
                    spdp_discovered_participant_data.create_dynamic_sample(),
                    timestamp,
                    &self.clock_handle,
                )
                .await
                .ok();
            }
        }
    }

    #[tracing::instrument(skip(self))]
    pub async fn announce_deleted_participant(&mut self) {
        if self.domain_participant.enabled {
            let timestamp = self.get_current_time();
            if let Some(dw) = self
                .domain_participant
                .builtin_publisher
                .data_writer_list
                .iter_mut()
                .find(|x| x.topic_name == DCPS_PARTICIPANT)
            {
                let mut dynamic_data =
                    DynamicDataFactory::create_data(SpdpDiscoveredParticipantData::get_type());
                dynamic_data
                    .set_complex_value(
                        PID_PARTICIPANT_GUID as u32,
                        BuiltInTopicKey {
                            value: self.transport.guid().into(),
                        }
                        .create_dynamic_sample(),
                    )
                    .unwrap();

                dw.unregister_w_timestamp(dynamic_data, timestamp)
                    .await
                    .ok();
            }
        }
    }

    #[tracing::instrument(skip(self))]
    async fn announce_data_writer(
        &mut self,
        publisher_handle: InstanceHandle,
        data_writer_handle: InstanceHandle,
    ) {
        let Some(publisher) = self
            .domain_participant
            .user_defined_publisher_list
            .iter()
            .find(|x| x.instance_handle == publisher_handle)
        else {
            return;
        };
        let Some(data_writer) = publisher
            .data_writer_list
            .iter()
            .find(|x| x.instance_handle == data_writer_handle)
        else {
            return;
        };
        let Some(TopicDescriptionKind::Topic(topic)) = self
            .domain_participant
            .topic_description_list
            .iter()
            .find(|x| x.topic_name() == data_writer.topic_name)
        else {
            return;
        };

        let topic_data = topic.qos.topic_data.clone();

        let dds_publication_data = PublicationBuiltinTopicData {
            key: BuiltInTopicKey {
                value: data_writer.transport_writer.guid().into(),
            },
            participant_key: BuiltInTopicKey { value: [0; 16] },
            topic_name: data_writer.topic_name.clone(),
            type_name: data_writer.type_name.clone(),
            durability: data_writer.qos.durability.clone(),
            deadline: data_writer.qos.deadline.clone(),
            latency_budget: data_writer.qos.latency_budget.clone(),
            liveliness: data_writer.qos.liveliness.clone(),
            reliability: data_writer.qos.reliability.clone(),
            lifespan: data_writer.qos.lifespan.clone(),
            user_data: data_writer.qos.user_data.clone(),
            ownership: data_writer.qos.ownership.clone(),
            ownership_strength: data_writer.qos.ownership_strength.clone(),
            destination_order: data_writer.qos.destination_order.clone(),
            presentation: publisher.qos.presentation.clone(),
            partition: publisher.qos.partition.clone(),
            topic_data,
            group_data: publisher.qos.group_data.clone(),
            representation: data_writer.qos.representation.clone(),
        };
        let writer_proxy = WriterProxy {
            remote_writer_guid: data_writer.transport_writer.guid(),
            remote_group_entity_id: ENTITYID_UNKNOWN,
            unicast_locator_list: vec![],
            multicast_locator_list: vec![],
        };
        let discovered_writer_data = DiscoveredWriterData {
            dds_publication_data,
            writer_proxy,
        };
        let timestamp = self.get_current_time();
        if let Some(dw) = self
            .domain_participant
            .builtin_publisher
            .data_writer_list
            .iter_mut()
            .find(|x| x.topic_name == DCPS_PUBLICATION)
        {
            dw.write_w_timestamp(
                discovered_writer_data.create_dynamic_sample(),
                timestamp,
                &self.clock_handle,
            )
            .await
            .ok();
        }
    }

    #[tracing::instrument(skip(self, data_writer))]
    async fn announce_deleted_data_writer(&mut self, data_writer: DataWriterEntity<R>) {
        let timestamp = self.get_current_time();
        if let Some(dw) = self
            .domain_participant
            .builtin_publisher
            .data_writer_list
            .iter_mut()
            .find(|x| x.topic_name == DCPS_PUBLICATION)
        {
            let mut dynamic_data =
                DynamicDataFactory::create_data(DiscoveredWriterData::get_type());
            dynamic_data
                .set_complex_value(
                    PID_ENDPOINT_GUID as u32,
                    BuiltInTopicKey {
                        value: data_writer.transport_writer.guid().into(),
                    }
                    .create_dynamic_sample(),
                )
                .unwrap();

            dw.unregister_w_timestamp(dynamic_data, timestamp)
                .await
                .ok();
        }
    }

    #[tracing::instrument(skip(self))]
    async fn announce_data_reader(
        &mut self,
        subscriber_handle: InstanceHandle,
        data_reader_handle: InstanceHandle,
    ) {
        let Some(subscriber) = self
            .domain_participant
            .user_defined_subscriber_list
            .iter()
            .find(|x| x.instance_handle == subscriber_handle)
        else {
            return;
        };
        let Some(data_reader) = subscriber
            .data_reader_list
            .iter()
            .find(|x| x.instance_handle == data_reader_handle)
        else {
            return;
        };
        let Some(topic) = self
            .domain_participant
            .topic_description_list
            .iter()
            .find(|x| x.topic_name() == data_reader.topic_name)
        else {
            return;
        };

        let (topic_name, type_name, topic_qos) = match topic {
            TopicDescriptionKind::Topic(t) => (&t.topic_name, &t.type_name, &t.qos),
            TopicDescriptionKind::ContentFilteredTopic(t) => {
                if let Some(TopicDescriptionKind::Topic(topic)) = self
                    .domain_participant
                    .topic_description_list
                    .iter()
                    .find(|x| x.topic_name() == t.related_topic_name)
                {
                    (&topic.topic_name, &topic.type_name, &topic.qos)
                } else {
                    return;
                }
            }
        };
        let guid = data_reader.transport_reader.guid();
        let dds_subscription_data = SubscriptionBuiltinTopicData {
            key: BuiltInTopicKey { value: guid.into() },
            participant_key: BuiltInTopicKey { value: [0; 16] },
            topic_name: topic_name.clone(),
            type_name: type_name.clone(),
            durability: data_reader.qos.durability.clone(),
            deadline: data_reader.qos.deadline.clone(),
            latency_budget: data_reader.qos.latency_budget.clone(),
            liveliness: data_reader.qos.liveliness.clone(),
            reliability: data_reader.qos.reliability.clone(),
            ownership: data_reader.qos.ownership.clone(),
            destination_order: data_reader.qos.destination_order.clone(),
            user_data: data_reader.qos.user_data.clone(),
            time_based_filter: data_reader.qos.time_based_filter.clone(),
            presentation: subscriber.qos.presentation.clone(),
            partition: subscriber.qos.partition.clone(),
            topic_data: topic_qos.topic_data.clone(),
            group_data: subscriber.qos.group_data.clone(),
            representation: data_reader.qos.representation.clone(),
        };
        let reader_proxy = ReaderProxy {
            remote_reader_guid: data_reader.transport_reader.guid(),
            remote_group_entity_id: ENTITYID_UNKNOWN,
            unicast_locator_list: vec![],
            multicast_locator_list: vec![],
            expects_inline_qos: false,
        };
        let discovered_reader_data = DiscoveredReaderData {
            dds_subscription_data,
            reader_proxy,
        };
        let timestamp = self.get_current_time();
        if let Some(dw) = self
            .domain_participant
            .builtin_publisher
            .data_writer_list
            .iter_mut()
            .find(|x| x.topic_name == DCPS_SUBSCRIPTION)
        {
            dw.write_w_timestamp(
                discovered_reader_data.create_dynamic_sample(),
                timestamp,
                &self.clock_handle,
            )
            .await
            .ok();
        }
    }

    #[tracing::instrument(skip(self, data_reader))]
    async fn announce_deleted_data_reader(&mut self, data_reader: DataReaderEntity<R>) {
        let timestamp = self.get_current_time();
        if let Some(dw) = self
            .domain_participant
            .builtin_publisher
            .data_writer_list
            .iter_mut()
            .find(|x| x.topic_name == DCPS_SUBSCRIPTION)
        {
            let mut dynamic_data =
                DynamicDataFactory::create_data(DiscoveredReaderData::get_type());
            dynamic_data
                .set_complex_value(
                    PID_ENDPOINT_GUID as u32,
                    BuiltInTopicKey {
                        value: data_reader.transport_reader.guid().into(),
                    }
                    .create_dynamic_sample(),
                )
                .unwrap();
            dw.unregister_w_timestamp(dynamic_data, timestamp)
                .await
                .ok();
        }
    }

    #[tracing::instrument(skip(self))]
    async fn announce_topic(&mut self, topic_name: String) {
        let Some(TopicDescriptionKind::Topic(topic)) = self
            .domain_participant
            .topic_description_list
            .iter()
            .find(|x| x.topic_name() == topic_name)
        else {
            return;
        };

        let discovered_topic_data = DiscoveredTopicData {
            topic_builtin_topic_data: TopicBuiltinTopicData {
                key: BuiltInTopicKey {
                    value: topic.instance_handle.into(),
                },
                name: topic.topic_name.clone(),
                type_name: topic.type_name.clone(),
                durability: topic.qos.durability.clone(),
                deadline: topic.qos.deadline.clone(),
                latency_budget: topic.qos.latency_budget.clone(),
                liveliness: topic.qos.liveliness.clone(),
                reliability: topic.qos.reliability.clone(),
                transport_priority: topic.qos.transport_priority.clone(),
                lifespan: topic.qos.lifespan.clone(),
                destination_order: topic.qos.destination_order.clone(),
                history: topic.qos.history.clone(),
                resource_limits: topic.qos.resource_limits.clone(),
                ownership: topic.qos.ownership.clone(),
                topic_data: topic.qos.topic_data.clone(),
                representation: topic.qos.representation.clone(),
            },
        };

        let timestamp = self.get_current_time();
        if let Some(dw) = self
            .domain_participant
            .builtin_publisher
            .data_writer_list
            .iter_mut()
            .find(|x| x.topic_name == DCPS_TOPIC)
        {
            dw.write_w_timestamp(
                discovered_topic_data.create_dynamic_sample(),
                timestamp,
                &self.clock_handle,
            )
            .await
            .ok();
        }
    }

    #[tracing::instrument(skip(self, participant_address))]
    async fn add_discovered_reader(
        &mut self,
        discovered_reader_data: DiscoveredReaderData,
        publisher_handle: InstanceHandle,
        data_writer_handle: InstanceHandle,
        participant_address: MpscSender<DcpsDomainParticipantMail<R>>,
    ) {
        let default_unicast_locator_list = if let Some(p) = self
            .domain_participant
            .discovered_participant_list
            .iter()
            .find(|p| {
                p.participant_proxy.guid_prefix
                    == discovered_reader_data
                        .reader_proxy
                        .remote_reader_guid
                        .prefix()
            }) {
            p.participant_proxy.default_unicast_locator_list.clone()
        } else {
            vec![]
        };
        let default_multicast_locator_list = if let Some(p) = self
            .domain_participant
            .discovered_participant_list
            .iter()
            .find(|p| {
                p.participant_proxy.guid_prefix
                    == discovered_reader_data
                        .reader_proxy
                        .remote_reader_guid
                        .prefix()
            }) {
            p.participant_proxy.default_multicast_locator_list.clone()
        } else {
            vec![]
        };
        let Some(publisher) = self
            .domain_participant
            .user_defined_publisher_list
            .iter_mut()
            .find(|x| x.instance_handle == publisher_handle)
        else {
            return;
        };

        let is_any_name_matched = discovered_reader_data
            .dds_subscription_data
            .partition
            .name
            .iter()
            .any(|n| publisher.qos.partition.name.contains(n));

        let is_any_received_regex_matched_with_partition_qos = discovered_reader_data
            .dds_subscription_data
            .partition
            .name
            .iter()
            .filter_map(|n| Regex::new(&fnmatch_to_regex(n)).ok())
            .any(|regex| {
                publisher
                    .qos
                    .partition
                    .name
                    .iter()
                    .any(|n| regex.is_match(n))
            });

        let is_any_local_regex_matched_with_received_partition_qos = publisher
            .qos
            .partition
            .name
            .iter()
            .filter_map(|n| Regex::new(&fnmatch_to_regex(n)).ok())
            .any(|regex| {
                discovered_reader_data
                    .dds_subscription_data
                    .partition
                    .name
                    .iter()
                    .any(|n| regex.is_match(n))
            });

        let is_partition_matched = discovered_reader_data.dds_subscription_data.partition
            == publisher.qos.partition
            || is_any_name_matched
            || is_any_received_regex_matched_with_partition_qos
            || is_any_local_regex_matched_with_received_partition_qos;
        if is_partition_matched {
            let publisher_qos = publisher.qos.clone();
            let Some(data_writer) = publisher
                .data_writer_list
                .iter_mut()
                .find(|x| x.instance_handle == data_writer_handle)
            else {
                return;
            };

            let is_matched_topic_name =
                discovered_reader_data.dds_subscription_data.topic_name == data_writer.topic_name;
            let is_matched_type_name = discovered_reader_data.dds_subscription_data.get_type_name()
                == data_writer.type_name;

            if is_matched_topic_name && is_matched_type_name {
                let incompatible_qos_policy_list =
                    get_discovered_reader_incompatible_qos_policy_list(
                        &data_writer.qos,
                        &discovered_reader_data.dds_subscription_data,
                        &publisher_qos,
                    );
                if incompatible_qos_policy_list.is_empty() {
                    data_writer.add_matched_subscription(
                        discovered_reader_data.dds_subscription_data.clone(),
                    );

                    let unicast_locator_list = if discovered_reader_data
                        .reader_proxy
                        .unicast_locator_list
                        .is_empty()
                    {
                        default_unicast_locator_list
                    } else {
                        discovered_reader_data.reader_proxy.unicast_locator_list
                    };
                    let multicast_locator_list = if discovered_reader_data
                        .reader_proxy
                        .multicast_locator_list
                        .is_empty()
                    {
                        default_multicast_locator_list
                    } else {
                        discovered_reader_data.reader_proxy.multicast_locator_list
                    };
                    let reliability_kind = match discovered_reader_data
                        .dds_subscription_data
                        .reliability
                        .kind
                    {
                        ReliabilityQosPolicyKind::BestEffort => ReliabilityKind::BestEffort,
                        ReliabilityQosPolicyKind::Reliable => ReliabilityKind::Reliable,
                    };
                    let durability_kind =
                        match discovered_reader_data.dds_subscription_data.durability.kind {
                            DurabilityQosPolicyKind::Volatile => DurabilityKind::Volatile,
                            DurabilityQosPolicyKind::TransientLocal => {
                                DurabilityKind::TransientLocal
                            }
                            DurabilityQosPolicyKind::Transient => DurabilityKind::Transient,
                            DurabilityQosPolicyKind::Persistent => DurabilityKind::Persistent,
                        };

                    let reader_proxy = transport::types::ReaderProxy {
                        remote_reader_guid: discovered_reader_data.reader_proxy.remote_reader_guid,
                        remote_group_entity_id: discovered_reader_data
                            .reader_proxy
                            .remote_group_entity_id,
                        reliability_kind,
                        durability_kind,
                        unicast_locator_list,
                        multicast_locator_list,
                        expects_inline_qos: false,
                    };
                    if let TransportWriterKind::Stateful(w) = &mut data_writer.transport_writer {
                        w.add_matched_reader(reader_proxy).await;
                    }

                    if data_writer
                        .listener_mask
                        .contains(&StatusKind::PublicationMatched)
                    {
                        let status = data_writer.get_publication_matched_status();
                        let Ok(the_writer) = self.get_data_writer_async(
                            participant_address,
                            publisher_handle,
                            data_writer_handle,
                        ) else {
                            return;
                        };
                        let Some(publisher) = self
                            .domain_participant
                            .user_defined_publisher_list
                            .iter_mut()
                            .find(|x| x.instance_handle == publisher_handle)
                        else {
                            return;
                        };
                        let Some(data_writer) = publisher
                            .data_writer_list
                            .iter_mut()
                            .find(|x| x.instance_handle == data_writer_handle)
                        else {
                            return;
                        };
                        if let Some(l) = &data_writer.listener_sender {
                            l.send(ListenerMail::PublicationMatched { the_writer, status })
                                .await
                                .ok();
                        }
                    } else if publisher
                        .listener_mask
                        .contains(&StatusKind::PublicationMatched)
                    {
                        let Ok(the_writer) = self.get_data_writer_async(
                            participant_address,
                            publisher_handle,
                            data_writer_handle,
                        ) else {
                            return;
                        };
                        let Some(publisher) = self
                            .domain_participant
                            .user_defined_publisher_list
                            .iter_mut()
                            .find(|x| x.instance_handle == publisher_handle)
                        else {
                            return;
                        };
                        let Some(data_writer) = publisher
                            .data_writer_list
                            .iter_mut()
                            .find(|x| x.instance_handle == data_writer_handle)
                        else {
                            return;
                        };
                        let status = data_writer.get_publication_matched_status();
                        if let Some(l) = &publisher.listener_sender {
                            l.send(ListenerMail::PublicationMatched { the_writer, status })
                                .await
                                .ok();
                        }
                    } else if self
                        .domain_participant
                        .listener_mask
                        .contains(&StatusKind::PublicationMatched)
                    {
                        let Ok(the_writer) = self.get_data_writer_async(
                            participant_address,
                            publisher_handle,
                            data_writer_handle,
                        ) else {
                            return;
                        };
                        let Some(publisher) = self
                            .domain_participant
                            .user_defined_publisher_list
                            .iter_mut()
                            .find(|x| x.instance_handle == publisher_handle)
                        else {
                            return;
                        };
                        let Some(data_writer) = publisher
                            .data_writer_list
                            .iter_mut()
                            .find(|x| x.instance_handle == data_writer_handle)
                        else {
                            return;
                        };
                        let status = data_writer.get_publication_matched_status();
                        if let Some(l) = &self.domain_participant.listener_sender {
                            l.send(ListenerMail::PublicationMatched { the_writer, status })
                                .await
                                .ok();
                        }
                    }

                    let Some(publisher) = self
                        .domain_participant
                        .user_defined_publisher_list
                        .iter_mut()
                        .find(|x| x.instance_handle == publisher_handle)
                    else {
                        return;
                    };
                    let Some(data_writer) = publisher
                        .data_writer_list
                        .iter_mut()
                        .find(|x| x.instance_handle == data_writer_handle)
                    else {
                        return;
                    };
                    data_writer
                        .status_condition
                        .send_actor_mail(DcpsStatusConditionMail::AddCommunicationState {
                            state: StatusKind::PublicationMatched,
                        })
                        .await;
                } else {
                    data_writer.add_incompatible_subscription(
                        InstanceHandle::new(
                            discovered_reader_data.dds_subscription_data.key().value,
                        ),
                        incompatible_qos_policy_list,
                    );

                    if data_writer
                        .listener_mask
                        .contains(&StatusKind::OfferedIncompatibleQos)
                    {
                        let status = data_writer.get_offered_incompatible_qos_status();
                        let Ok(the_writer) = self.get_data_writer_async(
                            participant_address,
                            publisher_handle,
                            data_writer_handle,
                        ) else {
                            return;
                        };
                        let Some(publisher) = self
                            .domain_participant
                            .user_defined_publisher_list
                            .iter_mut()
                            .find(|x| x.instance_handle == publisher_handle)
                        else {
                            return;
                        };
                        let Some(data_writer) = publisher
                            .data_writer_list
                            .iter_mut()
                            .find(|x| x.instance_handle == data_writer_handle)
                        else {
                            return;
                        };
                        if let Some(l) = &data_writer.listener_sender {
                            l.send(ListenerMail::OfferedIncompatibleQos { the_writer, status })
                                .await
                                .ok();
                        }
                    } else if publisher
                        .listener_mask
                        .contains(&StatusKind::OfferedIncompatibleQos)
                    {
                        let Ok(the_writer) = self.get_data_writer_async(
                            participant_address,
                            publisher_handle,
                            data_writer_handle,
                        ) else {
                            return;
                        };
                        let Some(publisher) = self
                            .domain_participant
                            .user_defined_publisher_list
                            .iter_mut()
                            .find(|x| x.instance_handle == publisher_handle)
                        else {
                            return;
                        };
                        let Some(data_writer) = publisher
                            .data_writer_list
                            .iter_mut()
                            .find(|x| x.instance_handle == data_writer_handle)
                        else {
                            return;
                        };
                        let status = data_writer.get_offered_incompatible_qos_status();
                        if let Some(l) = &publisher.listener_sender {
                            l.send(ListenerMail::OfferedIncompatibleQos { the_writer, status })
                                .await
                                .ok();
                        }
                    } else if self
                        .domain_participant
                        .listener_mask
                        .contains(&StatusKind::OfferedIncompatibleQos)
                    {
                        let Ok(the_writer) = self.get_data_writer_async(
                            participant_address,
                            publisher_handle,
                            data_writer_handle,
                        ) else {
                            return;
                        };
                        let Some(publisher) = self
                            .domain_participant
                            .user_defined_publisher_list
                            .iter_mut()
                            .find(|x| x.instance_handle == publisher_handle)
                        else {
                            return;
                        };
                        let Some(data_writer) = publisher
                            .data_writer_list
                            .iter_mut()
                            .find(|x| x.instance_handle == data_writer_handle)
                        else {
                            return;
                        };
                        let status = data_writer.get_offered_incompatible_qos_status();
                        if let Some(l) = &self.domain_participant.listener_sender {
                            l.send(ListenerMail::OfferedIncompatibleQos { the_writer, status })
                                .await
                                .ok();
                        }
                    }

                    let Some(publisher) = self
                        .domain_participant
                        .user_defined_publisher_list
                        .iter_mut()
                        .find(|x| x.instance_handle == publisher_handle)
                    else {
                        return;
                    };
                    let Some(data_writer) = publisher
                        .data_writer_list
                        .iter_mut()
                        .find(|x| x.instance_handle == data_writer_handle)
                    else {
                        return;
                    };
                    data_writer
                        .status_condition
                        .send_actor_mail(DcpsStatusConditionMail::AddCommunicationState {
                            state: StatusKind::OfferedIncompatibleQos,
                        })
                        .await;
                }
            }
        }
    }

    #[tracing::instrument(skip(self))]
    async fn remove_discovered_reader(
        &mut self,
        subscription_handle: InstanceHandle,
        publisher_handle: InstanceHandle,
        data_writer_handle: InstanceHandle,
    ) {
        let Some(publisher) = self
            .domain_participant
            .user_defined_publisher_list
            .iter_mut()
            .find(|x| x.instance_handle == publisher_handle)
        else {
            return;
        };
        let Some(data_writer) = publisher
            .data_writer_list
            .iter_mut()
            .find(|x| x.instance_handle == data_writer_handle)
        else {
            return;
        };
        if data_writer
            .matched_subscription_list
            .iter()
            .any(|x| subscription_handle.as_ref() == &x.key().value)
        {
            data_writer.remove_matched_subscription(&subscription_handle);

            data_writer
                .status_condition
                .send_actor_mail(DcpsStatusConditionMail::AddCommunicationState {
                    state: StatusKind::PublicationMatched,
                })
                .await;
        }
    }

    #[tracing::instrument(skip(self, participant_address))]
    async fn add_discovered_writer(
        &mut self,
        discovered_writer_data: DiscoveredWriterData,
        subscriber_handle: InstanceHandle,
        data_reader_handle: InstanceHandle,
        participant_address: MpscSender<DcpsDomainParticipantMail<R>>,
    ) {
        let default_unicast_locator_list = if let Some(p) = self
            .domain_participant
            .discovered_participant_list
            .iter()
            .find(|p| {
                p.participant_proxy.guid_prefix
                    == discovered_writer_data
                        .writer_proxy
                        .remote_writer_guid
                        .prefix()
            }) {
            p.participant_proxy.default_unicast_locator_list.clone()
        } else {
            vec![]
        };
        let default_multicast_locator_list = if let Some(p) = self
            .domain_participant
            .discovered_participant_list
            .iter()
            .find(|p| {
                p.participant_proxy.guid_prefix
                    == discovered_writer_data
                        .writer_proxy
                        .remote_writer_guid
                        .prefix()
            }) {
            p.participant_proxy.default_multicast_locator_list.clone()
        } else {
            vec![]
        };
        let Some(subscriber) = self
            .domain_participant
            .user_defined_subscriber_list
            .iter_mut()
            .find(|x| x.instance_handle == subscriber_handle)
        else {
            return;
        };
        let is_any_name_matched = discovered_writer_data
            .dds_publication_data
            .partition
            .name
            .iter()
            .any(|n| subscriber.qos.partition.name.contains(n));

        let is_any_received_regex_matched_with_partition_qos = discovered_writer_data
            .dds_publication_data
            .partition
            .name
            .iter()
            .filter_map(|n| Regex::new(&fnmatch_to_regex(n)).ok())
            .any(|regex| {
                subscriber
                    .qos
                    .partition
                    .name
                    .iter()
                    .any(|n| regex.is_match(n))
            });

        let is_any_local_regex_matched_with_received_partition_qos = subscriber
            .qos
            .partition
            .name
            .iter()
            .filter_map(|n| Regex::new(&fnmatch_to_regex(n)).ok())
            .any(|regex| {
                discovered_writer_data
                    .dds_publication_data
                    .partition
                    .name
                    .iter()
                    .any(|n| regex.is_match(n))
            });

        let is_partition_matched = discovered_writer_data.dds_publication_data.partition
            == subscriber.qos.partition
            || is_any_name_matched
            || is_any_received_regex_matched_with_partition_qos
            || is_any_local_regex_matched_with_received_partition_qos;
        if is_partition_matched {
            let subscriber_qos = subscriber.qos.clone();
            let Some(data_reader) = subscriber
                .data_reader_list
                .iter_mut()
                .find(|x| x.instance_handle == data_reader_handle)
            else {
                return;
            };
            let Some(matched_topic) = self
                .domain_participant
                .topic_description_list
                .iter()
                .find(|t| t.topic_name() == data_reader.topic_name)
            else {
                return;
            };
            let (reader_topic_name, reader_type_name) = match matched_topic {
                TopicDescriptionKind::Topic(t) => (&t.topic_name, &t.type_name),
                TopicDescriptionKind::ContentFilteredTopic(content_filtered_topic) => {
                    if let Some(TopicDescriptionKind::Topic(matched_topic)) = self
                        .domain_participant
                        .topic_description_list
                        .iter()
                        .find(|t| t.topic_name() == content_filtered_topic.related_topic_name)
                    {
                        (&matched_topic.topic_name, &matched_topic.type_name)
                    } else {
                        return;
                    }
                }
            };
            let is_matched_topic_name =
                &discovered_writer_data.dds_publication_data.topic_name == reader_topic_name;
            let is_matched_type_name =
                discovered_writer_data.dds_publication_data.get_type_name() == reader_type_name;

            if is_matched_topic_name && is_matched_type_name {
                let incompatible_qos_policy_list =
                    get_discovered_writer_incompatible_qos_policy_list::<R>(
                        data_reader,
                        &discovered_writer_data.dds_publication_data,
                        &subscriber_qos,
                    );
                if incompatible_qos_policy_list.is_empty() {
                    data_reader.add_matched_publication(
                        discovered_writer_data.dds_publication_data.clone(),
                    );
                    let unicast_locator_list = if discovered_writer_data
                        .writer_proxy
                        .unicast_locator_list
                        .is_empty()
                    {
                        default_unicast_locator_list
                    } else {
                        discovered_writer_data.writer_proxy.unicast_locator_list
                    };
                    let multicast_locator_list = if discovered_writer_data
                        .writer_proxy
                        .multicast_locator_list
                        .is_empty()
                    {
                        default_multicast_locator_list
                    } else {
                        discovered_writer_data.writer_proxy.multicast_locator_list
                    };
                    let reliability_kind = match data_reader.qos.reliability.kind {
                        ReliabilityQosPolicyKind::BestEffort => ReliabilityKind::BestEffort,
                        ReliabilityQosPolicyKind::Reliable => ReliabilityKind::Reliable,
                    };
                    let durability_kind = match data_reader.qos.durability.kind {
                        DurabilityQosPolicyKind::Volatile => DurabilityKind::Volatile,
                        DurabilityQosPolicyKind::TransientLocal => DurabilityKind::TransientLocal,
                        DurabilityQosPolicyKind::Transient => DurabilityKind::Transient,
                        DurabilityQosPolicyKind::Persistent => DurabilityKind::Persistent,
                    };
                    let writer_proxy = transport::types::WriterProxy {
                        remote_writer_guid: discovered_writer_data.writer_proxy.remote_writer_guid,
                        remote_group_entity_id: discovered_writer_data
                            .writer_proxy
                            .remote_group_entity_id,
                        unicast_locator_list,
                        multicast_locator_list,
                        reliability_kind,
                        durability_kind,
                    };
                    if let TransportReaderKind::Stateful(r) = &mut data_reader.transport_reader {
                        r.add_matched_writer(writer_proxy).await;
                    }

                    if data_reader
                        .listener_mask
                        .contains(&StatusKind::SubscriptionMatched)
                    {
                        let Ok(the_reader) = self.get_data_reader_async(
                            participant_address,
                            subscriber_handle,
                            data_reader_handle,
                        ) else {
                            return;
                        };
                        let Some(subscriber) = self
                            .domain_participant
                            .user_defined_subscriber_list
                            .iter_mut()
                            .find(|x| x.instance_handle == subscriber_handle)
                        else {
                            return;
                        };
                        let Some(data_reader) = subscriber
                            .data_reader_list
                            .iter_mut()
                            .find(|x| x.instance_handle == data_reader_handle)
                        else {
                            return;
                        };
                        let status = data_reader.get_subscription_matched_status();
                        if let Some(l) = &data_reader.listener_sender {
                            l.send(ListenerMail::SubscriptionMatched { the_reader, status })
                                .await
                                .ok();
                        }
                    } else if subscriber
                        .listener_mask
                        .contains(&StatusKind::SubscriptionMatched)
                    {
                        let Ok(the_reader) = self.get_data_reader_async(
                            participant_address,
                            subscriber_handle,
                            data_reader_handle,
                        ) else {
                            return;
                        };
                        let Some(subscriber) = self
                            .domain_participant
                            .user_defined_subscriber_list
                            .iter_mut()
                            .find(|x| x.instance_handle == subscriber_handle)
                        else {
                            return;
                        };
                        let Some(data_reader) = subscriber
                            .data_reader_list
                            .iter_mut()
                            .find(|x| x.instance_handle == data_reader_handle)
                        else {
                            return;
                        };
                        let status = data_reader.get_subscription_matched_status();
                        if let Some(l) = &subscriber.listener_sender {
                            l.send(ListenerMail::SubscriptionMatched { the_reader, status })
                                .await
                                .ok();
                        }
                    } else if self
                        .domain_participant
                        .listener_mask
                        .contains(&StatusKind::SubscriptionMatched)
                    {
                        let Ok(the_reader) = self.get_data_reader_async(
                            participant_address,
                            subscriber_handle,
                            data_reader_handle,
                        ) else {
                            return;
                        };
                        let Some(subscriber) = self
                            .domain_participant
                            .user_defined_subscriber_list
                            .iter_mut()
                            .find(|x| x.instance_handle == subscriber_handle)
                        else {
                            return;
                        };
                        let Some(data_reader) = subscriber
                            .data_reader_list
                            .iter_mut()
                            .find(|x| x.instance_handle == data_reader_handle)
                        else {
                            return;
                        };
                        let status = data_reader.get_subscription_matched_status();
                        if let Some(l) = &self.domain_participant.listener_sender {
                            l.send(ListenerMail::SubscriptionMatched { the_reader, status })
                                .await
                                .ok();
                        }
                    }

                    let Some(subscriber) = self
                        .domain_participant
                        .user_defined_subscriber_list
                        .iter_mut()
                        .find(|x| x.instance_handle == subscriber_handle)
                    else {
                        return;
                    };
                    let Some(data_reader) = subscriber
                        .data_reader_list
                        .iter_mut()
                        .find(|x| x.instance_handle == data_reader_handle)
                    else {
                        return;
                    };
                    data_reader
                        .status_condition
                        .send_actor_mail(DcpsStatusConditionMail::AddCommunicationState {
                            state: StatusKind::SubscriptionMatched,
                        })
                        .await;
                } else {
                    data_reader.add_requested_incompatible_qos(
                        InstanceHandle::new(
                            discovered_writer_data.dds_publication_data.key().value,
                        ),
                        incompatible_qos_policy_list,
                    );

                    if data_reader
                        .listener_mask
                        .contains(&StatusKind::RequestedIncompatibleQos)
                    {
                        let status = data_reader.get_requested_incompatible_qos_status();
                        let Ok(the_reader) = self.get_data_reader_async(
                            participant_address,
                            subscriber_handle,
                            data_reader_handle,
                        ) else {
                            return;
                        };
                        let Some(subscriber) = self
                            .domain_participant
                            .user_defined_subscriber_list
                            .iter_mut()
                            .find(|x| x.instance_handle == subscriber_handle)
                        else {
                            return;
                        };
                        let Some(data_reader) = subscriber
                            .data_reader_list
                            .iter_mut()
                            .find(|x| x.instance_handle == data_reader_handle)
                        else {
                            return;
                        };
                        if let Some(l) = &data_reader.listener_sender {
                            l.send(ListenerMail::RequestedIncompatibleQos { the_reader, status })
                                .await
                                .ok();
                        }
                    } else if subscriber
                        .listener_mask
                        .contains(&StatusKind::RequestedIncompatibleQos)
                    {
                        let Ok(the_reader) = self.get_data_reader_async(
                            participant_address,
                            subscriber_handle,
                            data_reader_handle,
                        ) else {
                            return;
                        };
                        let Some(subscriber) = self
                            .domain_participant
                            .user_defined_subscriber_list
                            .iter_mut()
                            .find(|x| x.instance_handle == subscriber_handle)
                        else {
                            return;
                        };
                        let Some(data_reader) = subscriber
                            .data_reader_list
                            .iter_mut()
                            .find(|x| x.instance_handle == data_reader_handle)
                        else {
                            return;
                        };
                        let status = data_reader.get_requested_incompatible_qos_status();
                        if let Some(l) = &subscriber.listener_sender {
                            l.send(ListenerMail::RequestedIncompatibleQos { the_reader, status })
                                .await
                                .ok();
                        }
                    } else if self
                        .domain_participant
                        .listener_mask
                        .contains(&StatusKind::RequestedIncompatibleQos)
                    {
                        let Ok(the_reader) = self.get_data_reader_async(
                            participant_address,
                            subscriber_handle,
                            data_reader_handle,
                        ) else {
                            return;
                        };
                        let Some(subscriber) = self
                            .domain_participant
                            .user_defined_subscriber_list
                            .iter_mut()
                            .find(|x| x.instance_handle == subscriber_handle)
                        else {
                            return;
                        };
                        let Some(data_reader) = subscriber
                            .data_reader_list
                            .iter_mut()
                            .find(|x| x.instance_handle == data_reader_handle)
                        else {
                            return;
                        };
                        let status = data_reader.get_requested_incompatible_qos_status();
                        if let Some(l) = &self.domain_participant.listener_sender {
                            l.send(ListenerMail::RequestedIncompatibleQos { the_reader, status })
                                .await
                                .ok();
                        }
                    }

                    let Some(subscriber) = self
                        .domain_participant
                        .user_defined_subscriber_list
                        .iter_mut()
                        .find(|x| x.instance_handle == subscriber_handle)
                    else {
                        return;
                    };
                    let Some(data_reader) = subscriber
                        .data_reader_list
                        .iter_mut()
                        .find(|x| x.instance_handle == data_reader_handle)
                    else {
                        return;
                    };
                    data_reader
                        .status_condition
                        .send_actor_mail(DcpsStatusConditionMail::AddCommunicationState {
                            state: StatusKind::RequestedIncompatibleQos,
                        })
                        .await;
                }
            }
        }
    }

    #[tracing::instrument(skip(self))]
    async fn remove_discovered_writer(
        &mut self,
        publication_handle: InstanceHandle,
        subscriber_handle: InstanceHandle,
        data_reader_handle: InstanceHandle,
    ) {
        let Some(subscriber) = self
            .domain_participant
            .user_defined_subscriber_list
            .iter_mut()
            .find(|x| x.instance_handle == subscriber_handle)
        else {
            return;
        };
        let Some(data_reader) = subscriber
            .data_reader_list
            .iter_mut()
            .find(|x| x.instance_handle == data_reader_handle)
        else {
            return;
        };
        if data_reader
            .matched_publication_list
            .iter()
            .any(|x| &x.key().value == publication_handle.as_ref())
        {
            data_reader
                .remove_matched_publication(&publication_handle)
                .await;
        }
    }

    #[tracing::instrument(skip(self))]
    pub async fn add_builtin_participants_detector_cache_change(
        &mut self,
        cache_change: CacheChange,
    ) {
        match cache_change.kind {
            ChangeKind::Alive => {
                if let Ok(dynamic_data) = CdrDeserializer::deserialize_builtin(
                    SpdpDiscoveredParticipantData::get_type(),
                    cache_change.data_value.as_ref(),
                ) {
                    let discovered_participant_data =
                        SpdpDiscoveredParticipantData::create_sample(dynamic_data);

                    self.add_discovered_participant(discovered_participant_data)
                        .await;
                }
            }
            ChangeKind::NotAliveDisposed | ChangeKind::NotAliveDisposedUnregistered => {
                let discovered_participant_handle = if let Some(h) = cache_change.instance_handle {
                    InstanceHandle::new(h)
                } else if let Ok(dynamic_data) = CdrDeserializer::deserialize(
                    InstanceHandle::get_dynamic_type(),
                    cache_change.data_value.as_ref(),
                ) {
                    InstanceHandle::create_sample(dynamic_data)
                } else {
                    return;
                };

                self.remove_discovered_participant(discovered_participant_handle);
            }
            ChangeKind::AliveFiltered | ChangeKind::NotAliveUnregistered => (), // Do nothing,
        }

        let reception_timestamp = self.get_current_time();
        if let Some(reader) = self
            .domain_participant
            .builtin_subscriber
            .data_reader_list
            .iter_mut()
            .find(|dr| dr.topic_name == DCPS_PARTICIPANT)
        {
            reader
                .add_reader_change(cache_change, reception_timestamp)
                .ok();
        }
    }

    #[tracing::instrument(skip(self, participant_address))]
    pub async fn add_builtin_publications_detector_cache_change(
        &mut self,
        cache_change: CacheChange,
        participant_address: MpscSender<DcpsDomainParticipantMail<R>>,
    ) {
        match cache_change.kind {
            ChangeKind::Alive => {
                if let Ok(dynamic_data) = CdrDeserializer::deserialize_builtin(
                    DiscoveredWriterData::get_type(),
                    cache_change.data_value.as_ref(),
                ) {
                    let discovered_writer_data = DiscoveredWriterData::create_sample(dynamic_data);
                    let publication_builtin_topic_data =
                        &discovered_writer_data.dds_publication_data;
                    if self
                        .domain_participant
                        .find_topic(&publication_builtin_topic_data.topic_name)
                        .is_none()
                    {
                        let writer_topic = TopicBuiltinTopicData {
                            key: BuiltInTopicKey::default(),
                            name: publication_builtin_topic_data.topic_name.clone(),
                            type_name: publication_builtin_topic_data.type_name.clone(),
                            durability: publication_builtin_topic_data.durability().clone(),
                            deadline: publication_builtin_topic_data.deadline().clone(),
                            latency_budget: publication_builtin_topic_data.latency_budget().clone(),
                            liveliness: publication_builtin_topic_data.liveliness().clone(),
                            reliability: publication_builtin_topic_data.reliability().clone(),
                            transport_priority: TransportPriorityQosPolicy::default(),
                            lifespan: publication_builtin_topic_data.lifespan().clone(),
                            destination_order: publication_builtin_topic_data
                                .destination_order()
                                .clone(),
                            history: HistoryQosPolicy::default(),
                            resource_limits: ResourceLimitsQosPolicy::default(),
                            ownership: publication_builtin_topic_data.ownership().clone(),
                            topic_data: publication_builtin_topic_data.topic_data().clone(),
                            representation: publication_builtin_topic_data.representation().clone(),
                        };
                        self.domain_participant.add_discovered_topic(writer_topic);
                    }

                    self.domain_participant
                        .add_discovered_writer(discovered_writer_data.clone());
                    let mut handle_list = Vec::new();
                    for subscriber in &self.domain_participant.user_defined_subscriber_list {
                        for data_reader in subscriber.data_reader_list.iter() {
                            handle_list
                                .push((subscriber.instance_handle, data_reader.instance_handle));
                        }
                    }
                    for (subscriber_handle, data_reader_handle) in handle_list {
                        self.add_discovered_writer(
                            discovered_writer_data.clone(),
                            subscriber_handle,
                            data_reader_handle,
                            participant_address.clone(),
                        )
                        .await;
                    }
                }
            }
            ChangeKind::NotAliveDisposed | ChangeKind::NotAliveDisposedUnregistered => {
                let discovered_writer_handle = if let Some(h) = cache_change.instance_handle {
                    InstanceHandle::new(h)
                } else if let Ok(dynamic_data) = CdrDeserializer::deserialize(
                    InstanceHandle::get_dynamic_type(),
                    cache_change.data_value.as_ref(),
                ) {
                    InstanceHandle::create_sample(dynamic_data)
                } else {
                    return;
                };

                self.domain_participant
                    .remove_discovered_writer(&discovered_writer_handle);

                let mut handle_list = Vec::new();
                for subscriber in &self.domain_participant.user_defined_subscriber_list {
                    for data_reader in subscriber.data_reader_list.iter() {
                        handle_list.push((subscriber.instance_handle, data_reader.instance_handle));
                    }
                }
                for (subscriber_handle, data_reader_handle) in handle_list {
                    self.remove_discovered_writer(
                        discovered_writer_handle,
                        subscriber_handle,
                        data_reader_handle,
                    )
                    .await;
                }
            }
            ChangeKind::AliveFiltered | ChangeKind::NotAliveUnregistered => (),
        }

        let reception_timestamp = self.get_current_time();
        if let Some(reader) = self
            .domain_participant
            .builtin_subscriber
            .data_reader_list
            .iter_mut()
            .find(|dr| dr.topic_name == DCPS_PUBLICATION)
        {
            reader
                .add_reader_change(cache_change, reception_timestamp)
                .ok();
        }
    }

    #[tracing::instrument(skip(self, participant_address))]
    pub async fn add_builtin_subscriptions_detector_cache_change(
        &mut self,
        cache_change: CacheChange,
        participant_address: MpscSender<DcpsDomainParticipantMail<R>>,
    ) {
        match cache_change.kind {
            ChangeKind::Alive => {
                if let Ok(dynamic_data) = CdrDeserializer::deserialize_builtin(
                    DiscoveredReaderData::get_type(),
                    cache_change.data_value.as_ref(),
                ) {
                    let discovered_reader_data = DiscoveredReaderData::create_sample(dynamic_data);
                    if self
                        .domain_participant
                        .find_topic(&discovered_reader_data.dds_subscription_data.topic_name)
                        .is_none()
                    {
                        let reader_topic = TopicBuiltinTopicData {
                            key: BuiltInTopicKey::default(),
                            name: discovered_reader_data
                                .dds_subscription_data
                                .topic_name
                                .to_string(),
                            type_name: discovered_reader_data
                                .dds_subscription_data
                                .get_type_name()
                                .to_string(),

                            topic_data: discovered_reader_data
                                .dds_subscription_data
                                .topic_data()
                                .clone(),
                            durability: discovered_reader_data
                                .dds_subscription_data
                                .durability()
                                .clone(),
                            deadline: discovered_reader_data
                                .dds_subscription_data
                                .deadline()
                                .clone(),
                            latency_budget: discovered_reader_data
                                .dds_subscription_data
                                .latency_budget()
                                .clone(),
                            liveliness: discovered_reader_data
                                .dds_subscription_data
                                .liveliness()
                                .clone(),
                            reliability: discovered_reader_data
                                .dds_subscription_data
                                .reliability()
                                .clone(),
                            destination_order: discovered_reader_data
                                .dds_subscription_data
                                .destination_order()
                                .clone(),
                            history: HistoryQosPolicy::default(),
                            resource_limits: ResourceLimitsQosPolicy::default(),
                            transport_priority: TransportPriorityQosPolicy::default(),
                            lifespan: LifespanQosPolicy::default(),
                            ownership: discovered_reader_data
                                .dds_subscription_data
                                .ownership()
                                .clone(),
                            representation: discovered_reader_data
                                .dds_subscription_data
                                .representation()
                                .clone(),
                        };
                        self.domain_participant.add_discovered_topic(reader_topic);
                    }

                    self.domain_participant
                        .add_discovered_reader(discovered_reader_data.clone());
                    let mut handle_list = Vec::new();
                    for publisher in &self.domain_participant.user_defined_publisher_list {
                        for data_writer in publisher.data_writer_list.iter() {
                            handle_list
                                .push((publisher.instance_handle, data_writer.instance_handle));
                        }
                    }
                    for (publisher_handle, data_writer_handle) in handle_list {
                        self.add_discovered_reader(
                            discovered_reader_data.clone(),
                            publisher_handle,
                            data_writer_handle,
                            participant_address.clone(),
                        )
                        .await;
                    }
                }
            }
            ChangeKind::NotAliveDisposed | ChangeKind::NotAliveDisposedUnregistered => {
                let discovered_reader_handle = if let Some(h) = cache_change.instance_handle {
                    InstanceHandle::new(h)
                } else if let Ok(dynamic_data) = CdrDeserializer::deserialize(
                    InstanceHandle::get_dynamic_type(),
                    cache_change.data_value.as_ref(),
                ) {
                    InstanceHandle::create_sample(dynamic_data)
                } else {
                    return;
                };

                self.domain_participant
                    .remove_discovered_reader(&discovered_reader_handle);

                let mut handle_list = Vec::new();
                for publisher in &self.domain_participant.user_defined_publisher_list {
                    for data_writer in publisher.data_writer_list.iter() {
                        handle_list.push((publisher.instance_handle, data_writer.instance_handle));
                    }
                }

                for (publisher_handle, data_writer_handle) in handle_list {
                    self.remove_discovered_reader(
                        discovered_reader_handle,
                        publisher_handle,
                        data_writer_handle,
                    )
                    .await;
                }
            }
            ChangeKind::AliveFiltered | ChangeKind::NotAliveUnregistered => (),
        }

        let reception_timestamp = self.get_current_time();
        if let Some(reader) = self
            .domain_participant
            .builtin_subscriber
            .data_reader_list
            .iter_mut()
            .find(|dr| dr.topic_name == DCPS_SUBSCRIPTION)
        {
            reader
                .add_reader_change(cache_change, reception_timestamp)
                .ok();
        }
    }

    #[tracing::instrument(skip(self))]
    pub async fn add_builtin_topics_detector_cache_change(&mut self, cache_change: CacheChange) {
        match cache_change.kind {
            ChangeKind::Alive => {
                if let Ok(dynamic_data) = CdrDeserializer::deserialize_builtin(
                    TopicBuiltinTopicData::get_type(),
                    cache_change.data_value.as_ref(),
                ) {
                    let topic_builtin_topic_data =
                        TopicBuiltinTopicData::create_sample(dynamic_data);

                    self.domain_participant
                        .add_discovered_topic(topic_builtin_topic_data.clone());
                    for topic in self.domain_participant.topic_description_list.iter_mut() {
                        if let TopicDescriptionKind::Topic(topic) = topic {
                            if topic.topic_name == topic_builtin_topic_data.name()
                                && topic.type_name == topic_builtin_topic_data.get_type_name()
                                && !is_discovered_topic_consistent(
                                    &topic.qos,
                                    &topic_builtin_topic_data,
                                )
                            {
                                topic.inconsistent_topic_status.total_count += 1;
                                topic.inconsistent_topic_status.total_count_change += 1;
                                topic
                                    .status_condition
                                    .send_actor_mail(
                                        DcpsStatusConditionMail::AddCommunicationState {
                                            state: StatusKind::InconsistentTopic,
                                        },
                                    )
                                    .await;
                            }
                        }
                    }
                }
            }
            ChangeKind::NotAliveDisposed
            | ChangeKind::AliveFiltered
            | ChangeKind::NotAliveUnregistered
            | ChangeKind::NotAliveDisposedUnregistered => (),
        }

        let reception_timestamp = self.get_current_time();
        if let Some(reader) = self
            .domain_participant
            .builtin_subscriber
            .data_reader_list
            .iter_mut()
            .find(|dr| dr.topic_name == DCPS_TOPIC)
        {
            reader
                .add_reader_change(cache_change, reception_timestamp)
                .ok();
        }
    }

    #[tracing::instrument(skip(self, participant_address))]
    pub async fn add_cache_change(
        &mut self,
        participant_address: MpscSender<DcpsDomainParticipantMail<R>>,
        cache_change: CacheChange,
        subscriber_handle: InstanceHandle,
        data_reader_handle: InstanceHandle,
    ) {
        let reception_timestamp = self.get_current_time();
        let Some(subscriber) = self
            .domain_participant
            .user_defined_subscriber_list
            .iter_mut()
            .find(|x| x.instance_handle == subscriber_handle)
        else {
            return;
        };

        let Some(data_reader) = subscriber
            .data_reader_list
            .iter_mut()
            .find(|x| x.instance_handle == data_reader_handle)
        else {
            return;
        };
        let writer_instance_handle = InstanceHandle::new(cache_change.writer_guid.into());

        if data_reader
            .matched_publication_list
            .iter()
            .any(|x| &x.key().value == writer_instance_handle.as_ref())
        {
            let Some(reader_topic) = self
                .domain_participant
                .topic_description_list
                .iter()
                .find(|t| t.topic_name() == data_reader.topic_name)
            else {
                return;
            };

            if let TopicDescriptionKind::ContentFilteredTopic(content_filtered_topic) = reader_topic
            {
                if cache_change.kind == ChangeKind::Alive {
                    let Ok(data) = CdrDeserializer::deserialize(
                        data_reader.type_support.as_ref().clone(),
                        cache_change.data_value.as_ref(),
                    ) else {
                        return;
                    };

                    if let Some((variable_name, _position_value)) = content_filtered_topic
                        .filter_expression
                        .trim()
                        .split_once("=")
                    {
                        let Some(member_id) = data.get_member_id_by_name(variable_name.trim())
                        else {
                            return;
                        };
                        let Ok(member_descriptor) = data.get_descriptor(member_id) else {
                            return;
                        };
                        match member_descriptor.r#type.get_kind() {
                            crate::xtypes::dynamic_type::TypeKind::NONE => todo!(),
                            crate::xtypes::dynamic_type::TypeKind::BOOLEAN => todo!(),
                            crate::xtypes::dynamic_type::TypeKind::BYTE => todo!(),
                            crate::xtypes::dynamic_type::TypeKind::INT16 => todo!(),
                            crate::xtypes::dynamic_type::TypeKind::INT32 => todo!(),
                            crate::xtypes::dynamic_type::TypeKind::INT64 => todo!(),
                            crate::xtypes::dynamic_type::TypeKind::UINT16 => todo!(),
                            crate::xtypes::dynamic_type::TypeKind::UINT32 => todo!(),
                            crate::xtypes::dynamic_type::TypeKind::UINT64 => todo!(),
                            crate::xtypes::dynamic_type::TypeKind::FLOAT32 => todo!(),
                            crate::xtypes::dynamic_type::TypeKind::FLOAT64 => todo!(),
                            crate::xtypes::dynamic_type::TypeKind::FLOAT128 => todo!(),
                            crate::xtypes::dynamic_type::TypeKind::INT8 => todo!(),
                            crate::xtypes::dynamic_type::TypeKind::UINT8 => todo!(),
                            crate::xtypes::dynamic_type::TypeKind::CHAR8 => todo!(),
                            crate::xtypes::dynamic_type::TypeKind::CHAR16 => todo!(),
                            crate::xtypes::dynamic_type::TypeKind::STRING8 => {
                                let member_value = data.get_string_value(member_id).unwrap();
                                if member_value != &content_filtered_topic.expression_parameters[0]
                                {
                                    return;
                                }
                            }
                            crate::xtypes::dynamic_type::TypeKind::STRING16 => todo!(),
                            crate::xtypes::dynamic_type::TypeKind::ALIAS => todo!(),
                            crate::xtypes::dynamic_type::TypeKind::ENUM => todo!(),
                            crate::xtypes::dynamic_type::TypeKind::BITMASK => todo!(),
                            crate::xtypes::dynamic_type::TypeKind::ANNOTATION => todo!(),
                            crate::xtypes::dynamic_type::TypeKind::STRUCTURE => todo!(),
                            crate::xtypes::dynamic_type::TypeKind::UNION => todo!(),
                            crate::xtypes::dynamic_type::TypeKind::BITSET => todo!(),
                            crate::xtypes::dynamic_type::TypeKind::SEQUENCE => todo!(),
                            crate::xtypes::dynamic_type::TypeKind::ARRAY => todo!(),
                            crate::xtypes::dynamic_type::TypeKind::MAP => todo!(),
                        }
                    } else {
                        return;
                    };
                }
            }

            match data_reader.add_reader_change(cache_change, reception_timestamp) {
                Ok(AddChangeResult::Added(change_instance_handle)) => {
                    info!("New change added");
                    if let DurationKind::Finite(deadline_missed_period) =
                        data_reader.qos.deadline.period
                    {
                        let mut timer_handle = self.timer_handle.clone();
                        let participant_address = participant_address.clone();

                        self.spawner_handle.spawn(async move {
                            loop {
                                timer_handle.delay(deadline_missed_period.into()).await;
                                participant_address
                                    .send(DcpsDomainParticipantMail::Event(
                                        EventServiceMail::RequestedDeadlineMissed {
                                            subscriber_handle,
                                            data_reader_handle,
                                            change_instance_handle,
                                            participant_address: participant_address.clone(),
                                        },
                                    ))
                                    .await
                                    .ok();
                            }
                        });
                    }
                    let data_reader_on_data_available_active = data_reader
                        .listener_mask
                        .contains(&StatusKind::DataAvailable);

                    let Some(subscriber) = self
                        .domain_participant
                        .user_defined_subscriber_list
                        .iter_mut()
                        .find(|x| x.instance_handle == subscriber_handle)
                    else {
                        return;
                    };

                    if subscriber
                        .listener_mask
                        .contains(&StatusKind::DataOnReaders)
                    {
                        let Ok(the_subscriber) = self
                            .get_subscriber_async(participant_address.clone(), subscriber_handle)
                        else {
                            return;
                        };
                        let Some(subscriber) = self
                            .domain_participant
                            .user_defined_subscriber_list
                            .iter_mut()
                            .find(|x| x.instance_handle == subscriber_handle)
                        else {
                            return;
                        };

                        if let Some(l) = &subscriber.listener_sender {
                            l.send(ListenerMail::DataOnReaders { the_subscriber })
                                .await
                                .ok();
                        }
                    } else if data_reader_on_data_available_active {
                        let Ok(the_reader) = self.get_data_reader_async(
                            participant_address,
                            subscriber_handle,
                            data_reader_handle,
                        ) else {
                            return;
                        };
                        let Some(subscriber) = self
                            .domain_participant
                            .user_defined_subscriber_list
                            .iter_mut()
                            .find(|x| x.instance_handle == subscriber_handle)
                        else {
                            return;
                        };

                        let Some(data_reader) = subscriber
                            .data_reader_list
                            .iter_mut()
                            .find(|x| x.instance_handle == data_reader_handle)
                        else {
                            return;
                        };
                        if let Some(l) = &data_reader.listener_sender {
                            info!("Triggering data reader DataAvailable listener");
                            l.send(ListenerMail::DataAvailable { the_reader })
                                .await
                                .ok();
                        }
                    }

                    let Some(subscriber) = self
                        .domain_participant
                        .user_defined_subscriber_list
                        .iter_mut()
                        .find(|x| x.instance_handle == subscriber_handle)
                    else {
                        return;
                    };

                    subscriber
                        .status_condition
                        .send_actor_mail(DcpsStatusConditionMail::AddCommunicationState {
                            state: StatusKind::DataOnReaders,
                        })
                        .await;
                    let Some(data_reader) = subscriber
                        .data_reader_list
                        .iter_mut()
                        .find(|x| x.instance_handle == data_reader_handle)
                    else {
                        return;
                    };
                    data_reader
                        .status_condition
                        .send_actor_mail(DcpsStatusConditionMail::AddCommunicationState {
                            state: StatusKind::DataAvailable,
                        })
                        .await;
                }
                Ok(AddChangeResult::NotAdded) => (), // Do nothing
                Ok(AddChangeResult::Rejected(instance_handle, sample_rejected_status_kind)) => {
                    info!("Change rejected");
                    data_reader.increment_sample_rejected_status(
                        instance_handle,
                        sample_rejected_status_kind,
                    );

                    if data_reader
                        .listener_mask
                        .contains(&StatusKind::SampleRejected)
                    {
                        let status = data_reader.get_sample_rejected_status();
                        let Ok(the_reader) = self.get_data_reader_async(
                            participant_address,
                            subscriber_handle,
                            data_reader_handle,
                        ) else {
                            return;
                        };
                        let Some(subscriber) = self
                            .domain_participant
                            .user_defined_subscriber_list
                            .iter_mut()
                            .find(|x| x.instance_handle == subscriber_handle)
                        else {
                            return;
                        };

                        let Some(data_reader) = subscriber
                            .data_reader_list
                            .iter_mut()
                            .find(|x| x.instance_handle == data_reader_handle)
                        else {
                            return;
                        };
                        if let Some(l) = &data_reader.listener_sender {
                            l.send(ListenerMail::SampleRejected { the_reader, status })
                                .await
                                .ok();
                        };
                    } else if subscriber
                        .listener_mask
                        .contains(&StatusKind::SampleRejected)
                    {
                        let Ok(the_reader) = self.get_data_reader_async(
                            participant_address,
                            subscriber_handle,
                            data_reader_handle,
                        ) else {
                            return;
                        };
                        let Some(subscriber) = self
                            .domain_participant
                            .user_defined_subscriber_list
                            .iter_mut()
                            .find(|x| x.instance_handle == subscriber_handle)
                        else {
                            return;
                        };

                        let Some(data_reader) = subscriber
                            .data_reader_list
                            .iter_mut()
                            .find(|x| x.instance_handle == data_reader_handle)
                        else {
                            return;
                        };
                        let status = data_reader.get_sample_rejected_status();
                        if let Some(l) = &subscriber.listener_sender {
                            l.send(ListenerMail::SampleRejected { status, the_reader })
                                .await
                                .ok();
                        }
                    } else if self
                        .domain_participant
                        .listener_mask
                        .contains(&StatusKind::SampleRejected)
                    {
                        let Ok(the_reader) = self.get_data_reader_async(
                            participant_address,
                            subscriber_handle,
                            data_reader_handle,
                        ) else {
                            return;
                        };
                        let Some(subscriber) = self
                            .domain_participant
                            .user_defined_subscriber_list
                            .iter_mut()
                            .find(|x| x.instance_handle == subscriber_handle)
                        else {
                            return;
                        };

                        let Some(data_reader) = subscriber
                            .data_reader_list
                            .iter_mut()
                            .find(|x| x.instance_handle == data_reader_handle)
                        else {
                            return;
                        };
                        let status = data_reader.get_sample_rejected_status();
                        if let Some(l) = &self.domain_participant.listener_sender {
                            l.send(ListenerMail::SampleRejected { status, the_reader })
                                .await
                                .ok();
                        }
                    }

                    let Some(subscriber) = self
                        .domain_participant
                        .user_defined_subscriber_list
                        .iter_mut()
                        .find(|x| x.instance_handle == subscriber_handle)
                    else {
                        return;
                    };

                    let Some(data_reader) = subscriber
                        .data_reader_list
                        .iter_mut()
                        .find(|x| x.instance_handle == data_reader_handle)
                    else {
                        return;
                    };
                    data_reader
                        .status_condition
                        .send_actor_mail(DcpsStatusConditionMail::AddCommunicationState {
                            state: StatusKind::SampleRejected,
                        })
                        .await;
                }
                Err(_) => (),
            }
        }
    }

    #[tracing::instrument(skip(self))]
    pub async fn remove_writer_change(
        &mut self,
        publisher_handle: InstanceHandle,
        data_writer_handle: InstanceHandle,
        sequence_number: i64,
    ) {
        if let Some(p) = self
            .domain_participant
            .user_defined_publisher_list
            .iter_mut()
            .find(|x| x.instance_handle == publisher_handle)
        {
            if let Some(dw) = p
                .data_writer_list
                .iter_mut()
                .find(|x| x.instance_handle == data_writer_handle)
            {
                dw.transport_writer.remove_change(sequence_number).await;
            }
        }
    }

    #[tracing::instrument(skip(self, participant_address))]
    pub async fn offered_deadline_missed(
        &mut self,
        publisher_handle: InstanceHandle,
        data_writer_handle: InstanceHandle,
        change_instance_handle: InstanceHandle,
        participant_address: MpscSender<DcpsDomainParticipantMail<R>>,
    ) {
        let current_time = self.get_current_time();
        let Some(publisher) = self
            .domain_participant
            .user_defined_publisher_list
            .iter_mut()
            .find(|x| x.instance_handle == publisher_handle)
        else {
            return;
        };
        let Some(data_writer) = publisher
            .data_writer_list
            .iter_mut()
            .find(|x| x.instance_handle == data_writer_handle)
        else {
            return;
        };

        if let DurationKind::Finite(deadline) = data_writer.qos.deadline.period {
            match data_writer.get_instance_write_time(change_instance_handle) {
                Some(t) => {
                    if current_time - t < deadline {
                        return;
                    }
                }
                None => return,
            }
        } else {
            return;
        }

        data_writer
            .offered_deadline_missed_status
            .last_instance_handle = change_instance_handle;
        data_writer.offered_deadline_missed_status.total_count += 1;
        data_writer
            .offered_deadline_missed_status
            .total_count_change += 1;

        if data_writer
            .listener_mask
            .contains(&StatusKind::OfferedDeadlineMissed)
        {
            let status = data_writer.get_offered_deadline_missed_status().await;
            let Ok(the_writer) = self.get_data_writer_async(
                participant_address,
                publisher_handle,
                data_writer_handle,
            ) else {
                return;
            };

            let Some(publisher) = self
                .domain_participant
                .user_defined_publisher_list
                .iter_mut()
                .find(|x| x.instance_handle == publisher_handle)
            else {
                return;
            };
            let Some(data_writer) = publisher
                .data_writer_list
                .iter_mut()
                .find(|x| x.instance_handle == data_writer_handle)
            else {
                return;
            };

            if let Some(l) = &data_writer.listener_sender {
                l.send(ListenerMail::OfferedDeadlineMissed { the_writer, status })
                    .await
                    .ok();
            }
        } else if publisher
            .listener_mask
            .contains(&StatusKind::OfferedDeadlineMissed)
        {
            let Ok(the_writer) = self.get_data_writer_async(
                participant_address,
                publisher_handle,
                data_writer_handle,
            ) else {
                return;
            };
            let Some(publisher) = self
                .domain_participant
                .user_defined_publisher_list
                .iter_mut()
                .find(|x| x.instance_handle == publisher_handle)
            else {
                return;
            };
            let Some(data_writer) = publisher
                .data_writer_list
                .iter_mut()
                .find(|x| x.instance_handle == data_writer_handle)
            else {
                return;
            };
            let status = data_writer.get_offered_deadline_missed_status().await;
            if let Some(l) = &publisher.listener_sender {
                l.send(ListenerMail::OfferedDeadlineMissed { the_writer, status })
                    .await
                    .ok();
            }
        } else if self
            .domain_participant
            .listener_mask
            .contains(&StatusKind::OfferedDeadlineMissed)
        {
            let Ok(the_writer) = self.get_data_writer_async(
                participant_address,
                publisher_handle,
                data_writer_handle,
            ) else {
                return;
            };

            let Some(publisher) = self
                .domain_participant
                .user_defined_publisher_list
                .iter_mut()
                .find(|x| x.instance_handle == publisher_handle)
            else {
                return;
            };
            let Some(data_writer) = publisher
                .data_writer_list
                .iter_mut()
                .find(|x| x.instance_handle == data_writer_handle)
            else {
                return;
            };
            let status = data_writer.get_offered_deadline_missed_status().await;
            if let Some(l) = &self.domain_participant.listener_sender {
                l.send(ListenerMail::OfferedDeadlineMissed { the_writer, status })
                    .await
                    .ok();
            }
        }

        let Some(publisher) = self
            .domain_participant
            .user_defined_publisher_list
            .iter_mut()
            .find(|x| x.instance_handle == publisher_handle)
        else {
            return;
        };
        let Some(data_writer) = publisher
            .data_writer_list
            .iter_mut()
            .find(|x| x.instance_handle == data_writer_handle)
        else {
            return;
        };
        data_writer
            .status_condition
            .send_actor_mail(DcpsStatusConditionMail::AddCommunicationState {
                state: StatusKind::OfferedDeadlineMissed,
            })
            .await;
    }

    #[tracing::instrument(skip(self, participant_address))]
    pub async fn requested_deadline_missed(
        &mut self,
        subscriber_handle: InstanceHandle,
        data_reader_handle: InstanceHandle,
        change_instance_handle: InstanceHandle,
        participant_address: MpscSender<DcpsDomainParticipantMail<R>>,
    ) {
        let current_time = self.get_current_time();
        let Some(subscriber) = self
            .domain_participant
            .user_defined_subscriber_list
            .iter_mut()
            .find(|x| x.instance_handle == subscriber_handle)
        else {
            return;
        };
        let Some(data_reader) = subscriber
            .data_reader_list
            .iter_mut()
            .find(|x| x.instance_handle == data_reader_handle)
        else {
            return;
        };

        if let DurationKind::Finite(deadline) = data_reader.qos.deadline.period {
            if let Some(t) = data_reader.get_instance_received_time(&change_instance_handle) {
                if current_time - t < deadline {
                    return;
                }
            } else {
                return;
            }
        }

        data_reader.remove_instance_ownership(&change_instance_handle);
        data_reader.increment_requested_deadline_missed_status(change_instance_handle);

        if data_reader
            .listener_mask
            .contains(&StatusKind::RequestedDeadlineMissed)
        {
            let status = data_reader.get_requested_deadline_missed_status();
            let Ok(the_reader) = self.get_data_reader_async(
                participant_address,
                subscriber_handle,
                data_reader_handle,
            ) else {
                return;
            };
            let Some(subscriber) = self
                .domain_participant
                .user_defined_subscriber_list
                .iter_mut()
                .find(|x| x.instance_handle == subscriber_handle)
            else {
                return;
            };
            let Some(data_reader) = subscriber
                .data_reader_list
                .iter_mut()
                .find(|x| x.instance_handle == data_reader_handle)
            else {
                return;
            };
            if let Some(l) = &data_reader.listener_sender {
                l.send(ListenerMail::RequestedDeadlineMissed { the_reader, status })
                    .await
                    .ok();
            }
        } else if subscriber
            .listener_mask
            .contains(&StatusKind::RequestedDeadlineMissed)
        {
            let Ok(the_reader) = self.get_data_reader_async(
                participant_address,
                subscriber_handle,
                data_reader_handle,
            ) else {
                return;
            };

            let Some(subscriber) = self
                .domain_participant
                .user_defined_subscriber_list
                .iter_mut()
                .find(|x| x.instance_handle == subscriber_handle)
            else {
                return;
            };
            let Some(data_reader) = subscriber
                .data_reader_list
                .iter_mut()
                .find(|x| x.instance_handle == data_reader_handle)
            else {
                return;
            };
            let status = data_reader.get_requested_deadline_missed_status();
            if let Some(l) = &subscriber.listener_sender {
                l.send(ListenerMail::RequestedDeadlineMissed { status, the_reader })
                    .await
                    .ok();
            }
        } else if self
            .domain_participant
            .listener_mask
            .contains(&StatusKind::RequestedDeadlineMissed)
        {
            let Ok(the_reader) = self.get_data_reader_async(
                participant_address,
                subscriber_handle,
                data_reader_handle,
            ) else {
                return;
            };

            let Some(subscriber) = self
                .domain_participant
                .user_defined_subscriber_list
                .iter_mut()
                .find(|x| x.instance_handle == subscriber_handle)
            else {
                return;
            };
            let Some(data_reader) = subscriber
                .data_reader_list
                .iter_mut()
                .find(|x| x.instance_handle == data_reader_handle)
            else {
                return;
            };
            let status = data_reader.get_requested_deadline_missed_status();
            if let Some(l) = &self.domain_participant.listener_sender {
                l.send(ListenerMail::RequestedDeadlineMissed { status, the_reader })
                    .await
                    .ok();
            }
        }
        let Some(subscriber) = self
            .domain_participant
            .user_defined_subscriber_list
            .iter_mut()
            .find(|x| x.instance_handle == subscriber_handle)
        else {
            return;
        };
        let Some(data_reader) = subscriber
            .data_reader_list
            .iter_mut()
            .find(|x| x.instance_handle == data_reader_handle)
        else {
            return;
        };

        data_reader
            .status_condition
            .send_actor_mail(DcpsStatusConditionMail::AddCommunicationState {
                state: StatusKind::RequestedDeadlineMissed,
            })
            .await;
    }

    #[tracing::instrument(skip(self))]
    async fn add_discovered_participant(
        &mut self,
        discovered_participant_data: SpdpDiscoveredParticipantData,
    ) {
        // Check that the domainId of the discovered participant equals the local one.
        // If it is not equal then there the local endpoints are not configured to
        // communicate with the discovered participant.
        // AND
        // Check that the domainTag of the discovered participant equals the local one.
        // If it is not equal then there the local endpoints are not configured to
        // communicate with the discovered participant.
        // IN CASE no domain id was transmitted the a local domain id is assumed
        // (as specified in Table 9.19 - ParameterId mapping and default values)
        let is_domain_id_matching = match discovered_participant_data.participant_proxy.domain_id {
            Some(id) => id == self.domain_participant.domain_id,
            None => true,
        };
        let is_domain_tag_matching = discovered_participant_data.participant_proxy.domain_tag
            == self.domain_participant.domain_tag;

        let is_participant_discovered = self
            .domain_participant
            .discovered_participant_list
            .iter()
            .any(|p| {
                p.dds_participant_data.key().value
                    == discovered_participant_data.dds_participant_data.key.value
            });

        if is_domain_id_matching && is_domain_tag_matching && !is_participant_discovered {
            self.add_matched_publications_detector(&discovered_participant_data)
                .await;
            self.add_matched_publications_announcer(&discovered_participant_data)
                .await;
            self.add_matched_subscriptions_detector(&discovered_participant_data)
                .await;
            self.add_matched_subscriptions_announcer(&discovered_participant_data)
                .await;
            self.add_matched_topics_detector(&discovered_participant_data)
                .await;
            self.add_matched_topics_announcer(&discovered_participant_data)
                .await;

            self.announce_participant().await;
        }

        self.domain_participant
            .add_discovered_participant(discovered_participant_data);
    }

    #[tracing::instrument(skip(self))]
    fn remove_discovered_participant(&mut self, discovered_participant: InstanceHandle) {
        self.domain_participant
            .discovered_participant_list
            .retain(|p| &p.dds_participant_data.key().value != discovered_participant.as_ref());
    }

    #[tracing::instrument(skip(self))]
    async fn add_matched_publications_detector(
        &mut self,
        discovered_participant_data: &SpdpDiscoveredParticipantData,
    ) {
        if discovered_participant_data
            .participant_proxy
            .available_builtin_endpoints
            .has(BuiltinEndpointSet::BUILTIN_ENDPOINT_PUBLICATIONS_DETECTOR)
        {
            let remote_reader_guid = Guid::new(
                discovered_participant_data.participant_proxy.guid_prefix,
                ENTITYID_SEDP_BUILTIN_PUBLICATIONS_DETECTOR,
            );
            let remote_group_entity_id = ENTITYID_UNKNOWN;
            let expects_inline_qos = false;
            let reader_proxy = transport::types::ReaderProxy {
                remote_reader_guid,
                remote_group_entity_id,
                reliability_kind: ReliabilityKind::Reliable,
                durability_kind: DurabilityKind::TransientLocal,
                unicast_locator_list: discovered_participant_data
                    .participant_proxy
                    .metatraffic_unicast_locator_list
                    .to_vec(),
                multicast_locator_list: discovered_participant_data
                    .participant_proxy
                    .metatraffic_multicast_locator_list
                    .to_vec(),
                expects_inline_qos,
            };
            if let Some(dw) = self
                .domain_participant
                .builtin_publisher
                .data_writer_list
                .iter_mut()
                .find(|dw| {
                    dw.transport_writer.guid().entity_id()
                        == ENTITYID_SEDP_BUILTIN_PUBLICATIONS_ANNOUNCER
                })
            {
                match &mut dw.transport_writer {
                    TransportWriterKind::Stateful(w) => w.add_matched_reader(reader_proxy).await,
                    TransportWriterKind::Stateless(_) => panic!("Invalid built-in writer type"),
                }
            }
        }
    }

    #[tracing::instrument(skip(self))]
    async fn add_matched_publications_announcer(
        &mut self,
        discovered_participant_data: &SpdpDiscoveredParticipantData,
    ) {
        if discovered_participant_data
            .participant_proxy
            .available_builtin_endpoints
            .has(BuiltinEndpointSet::BUILTIN_ENDPOINT_PUBLICATIONS_ANNOUNCER)
        {
            let remote_writer_guid = Guid::new(
                discovered_participant_data.participant_proxy.guid_prefix,
                ENTITYID_SEDP_BUILTIN_PUBLICATIONS_ANNOUNCER,
            );
            let remote_group_entity_id = ENTITYID_UNKNOWN;

            let writer_proxy = transport::types::WriterProxy {
                remote_writer_guid,
                remote_group_entity_id,
                unicast_locator_list: discovered_participant_data
                    .participant_proxy
                    .metatraffic_unicast_locator_list
                    .to_vec(),
                multicast_locator_list: discovered_participant_data
                    .participant_proxy
                    .metatraffic_multicast_locator_list
                    .to_vec(),
                reliability_kind: ReliabilityKind::Reliable,
                durability_kind: DurabilityKind::TransientLocal,
            };
            if let Some(dr) = self
                .domain_participant
                .builtin_subscriber
                .data_reader_list
                .iter_mut()
                .find(|dr| {
                    dr.transport_reader.guid().entity_id()
                        == ENTITYID_SEDP_BUILTIN_PUBLICATIONS_DETECTOR
                })
            {
                match &mut dr.transport_reader {
                    TransportReaderKind::Stateful(r) => r.add_matched_writer(writer_proxy).await,
                    TransportReaderKind::Stateless(_) => panic!("Invalid built-in reader type"),
                }
            }
        }
    }

    #[tracing::instrument(skip(self))]
    async fn add_matched_subscriptions_detector(
        &mut self,
        discovered_participant_data: &SpdpDiscoveredParticipantData,
    ) {
        if discovered_participant_data
            .participant_proxy
            .available_builtin_endpoints
            .has(BuiltinEndpointSet::BUILTIN_ENDPOINT_SUBSCRIPTIONS_DETECTOR)
        {
            let remote_reader_guid = Guid::new(
                discovered_participant_data.participant_proxy.guid_prefix,
                ENTITYID_SEDP_BUILTIN_SUBSCRIPTIONS_DETECTOR,
            );
            let remote_group_entity_id = ENTITYID_UNKNOWN;
            let expects_inline_qos = false;
            let reader_proxy = transport::types::ReaderProxy {
                remote_reader_guid,
                remote_group_entity_id,
                reliability_kind: ReliabilityKind::Reliable,
                durability_kind: DurabilityKind::TransientLocal,
                unicast_locator_list: discovered_participant_data
                    .participant_proxy
                    .metatraffic_unicast_locator_list
                    .to_vec(),
                multicast_locator_list: discovered_participant_data
                    .participant_proxy
                    .metatraffic_multicast_locator_list
                    .to_vec(),
                expects_inline_qos,
            };
            if let Some(dw) = self
                .domain_participant
                .builtin_publisher
                .data_writer_list
                .iter_mut()
                .find(|dw| {
                    dw.transport_writer.guid().entity_id()
                        == ENTITYID_SEDP_BUILTIN_SUBSCRIPTIONS_ANNOUNCER
                })
            {
                match &mut dw.transport_writer {
                    TransportWriterKind::Stateful(w) => w.add_matched_reader(reader_proxy).await,
                    TransportWriterKind::Stateless(_) => panic!("Invalid built-in writer type"),
                }
            }
        }
    }

    #[tracing::instrument(skip(self))]
    async fn add_matched_subscriptions_announcer(
        &mut self,
        discovered_participant_data: &SpdpDiscoveredParticipantData,
    ) {
        if discovered_participant_data
            .participant_proxy
            .available_builtin_endpoints
            .has(BuiltinEndpointSet::BUILTIN_ENDPOINT_SUBSCRIPTIONS_ANNOUNCER)
        {
            let remote_writer_guid = Guid::new(
                discovered_participant_data.participant_proxy.guid_prefix,
                ENTITYID_SEDP_BUILTIN_SUBSCRIPTIONS_ANNOUNCER,
            );
            let remote_group_entity_id = ENTITYID_UNKNOWN;

            let writer_proxy = transport::types::WriterProxy {
                remote_writer_guid,
                remote_group_entity_id,
                reliability_kind: ReliabilityKind::Reliable,
                durability_kind: DurabilityKind::TransientLocal,
                unicast_locator_list: discovered_participant_data
                    .participant_proxy
                    .metatraffic_unicast_locator_list
                    .to_vec(),
                multicast_locator_list: discovered_participant_data
                    .participant_proxy
                    .metatraffic_multicast_locator_list
                    .to_vec(),
            };
            if let Some(dr) = self
                .domain_participant
                .builtin_subscriber
                .data_reader_list
                .iter_mut()
                .find(|dr| {
                    dr.transport_reader.guid().entity_id()
                        == ENTITYID_SEDP_BUILTIN_SUBSCRIPTIONS_DETECTOR
                })
            {
                match &mut dr.transport_reader {
                    TransportReaderKind::Stateful(r) => r.add_matched_writer(writer_proxy).await,
                    TransportReaderKind::Stateless(_) => panic!("Invalid built-in reader type"),
                }
            }
        }
    }

    #[tracing::instrument(skip(self))]
    async fn add_matched_topics_detector(
        &mut self,
        discovered_participant_data: &SpdpDiscoveredParticipantData,
    ) {
        if discovered_participant_data
            .participant_proxy
            .available_builtin_endpoints
            .has(BuiltinEndpointSet::BUILTIN_ENDPOINT_TOPICS_DETECTOR)
        {
            let remote_reader_guid = Guid::new(
                discovered_participant_data.participant_proxy.guid_prefix,
                ENTITYID_SEDP_BUILTIN_TOPICS_DETECTOR,
            );
            let remote_group_entity_id = ENTITYID_UNKNOWN;
            let expects_inline_qos = false;
            let reader_proxy = transport::types::ReaderProxy {
                remote_reader_guid,
                remote_group_entity_id,
                reliability_kind: ReliabilityKind::Reliable,
                durability_kind: DurabilityKind::TransientLocal,
                unicast_locator_list: discovered_participant_data
                    .participant_proxy
                    .metatraffic_unicast_locator_list
                    .to_vec(),
                multicast_locator_list: discovered_participant_data
                    .participant_proxy
                    .metatraffic_multicast_locator_list
                    .to_vec(),
                expects_inline_qos,
            };
            if let Some(dw) = self
                .domain_participant
                .builtin_publisher
                .data_writer_list
                .iter_mut()
                .find(|dw| {
                    dw.transport_writer.guid().entity_id() == ENTITYID_SEDP_BUILTIN_TOPICS_ANNOUNCER
                })
            {
                match &mut dw.transport_writer {
                    TransportWriterKind::Stateful(w) => w.add_matched_reader(reader_proxy).await,
                    TransportWriterKind::Stateless(_) => panic!("Invalid built-in writer type"),
                }
            }
        }
    }

    #[tracing::instrument(skip(self))]
    async fn add_matched_topics_announcer(
        &mut self,
        discovered_participant_data: &SpdpDiscoveredParticipantData,
    ) {
        if discovered_participant_data
            .participant_proxy
            .available_builtin_endpoints
            .has(BuiltinEndpointSet::BUILTIN_ENDPOINT_TOPICS_ANNOUNCER)
        {
            let remote_writer_guid = Guid::new(
                discovered_participant_data.participant_proxy.guid_prefix,
                ENTITYID_SEDP_BUILTIN_TOPICS_ANNOUNCER,
            );
            let remote_group_entity_id = ENTITYID_UNKNOWN;

            let writer_proxy = transport::types::WriterProxy {
                remote_writer_guid,
                remote_group_entity_id,
                reliability_kind: ReliabilityKind::Reliable,
                durability_kind: DurabilityKind::TransientLocal,
                unicast_locator_list: discovered_participant_data
                    .participant_proxy
                    .metatraffic_unicast_locator_list
                    .to_vec(),
                multicast_locator_list: discovered_participant_data
                    .participant_proxy
                    .metatraffic_multicast_locator_list
                    .to_vec(),
            };
            if let Some(dr) = self
                .domain_participant
                .builtin_subscriber
                .data_reader_list
                .iter_mut()
                .find(|dr| {
                    dr.transport_reader.guid().entity_id() == ENTITYID_SEDP_BUILTIN_TOPICS_DETECTOR
                })
            {
                match &mut dr.transport_reader {
                    TransportReaderKind::Stateful(r) => r.add_matched_writer(writer_proxy).await,
                    TransportReaderKind::Stateless(_) => panic!("Invalid built-in reader type"),
                }
            }
        }
    }
}

#[tracing::instrument(skip(type_support))]
fn get_topic_kind(type_support: &DynamicType) -> TopicKind {
    for index in 0..type_support.get_member_count() {
        if let Ok(m) = type_support.get_member_by_index(index) {
            if let Ok(d) = m.get_descriptor() {
                if d.is_key {
                    return TopicKind::WithKey;
                }
            }
        }
    }
    TopicKind::NoKey
}

#[tracing::instrument]
fn get_discovered_reader_incompatible_qos_policy_list(
    writer_qos: &DataWriterQos,
    discovered_reader_data: &SubscriptionBuiltinTopicData,
    publisher_qos: &PublisherQos,
) -> Vec<QosPolicyId> {
    let mut incompatible_qos_policy_list = Vec::new();
    if &writer_qos.durability < discovered_reader_data.durability() {
        incompatible_qos_policy_list.push(DURABILITY_QOS_POLICY_ID);
    }
    if publisher_qos.presentation.access_scope < discovered_reader_data.presentation().access_scope
        || publisher_qos.presentation.coherent_access
            != discovered_reader_data.presentation().coherent_access
        || publisher_qos.presentation.ordered_access
            != discovered_reader_data.presentation().ordered_access
    {
        incompatible_qos_policy_list.push(PRESENTATION_QOS_POLICY_ID);
    }
    if &writer_qos.deadline > discovered_reader_data.deadline() {
        incompatible_qos_policy_list.push(DEADLINE_QOS_POLICY_ID);
    }
    if &writer_qos.latency_budget > discovered_reader_data.latency_budget() {
        incompatible_qos_policy_list.push(LATENCYBUDGET_QOS_POLICY_ID);
    }
    if &writer_qos.liveliness < discovered_reader_data.liveliness() {
        incompatible_qos_policy_list.push(LIVELINESS_QOS_POLICY_ID);
    }
    if writer_qos.reliability.kind < discovered_reader_data.reliability().kind {
        incompatible_qos_policy_list.push(RELIABILITY_QOS_POLICY_ID);
    }
    if &writer_qos.destination_order < discovered_reader_data.destination_order() {
        incompatible_qos_policy_list.push(DESTINATIONORDER_QOS_POLICY_ID);
    }
    if writer_qos.ownership.kind != discovered_reader_data.ownership().kind {
        incompatible_qos_policy_list.push(OWNERSHIP_QOS_POLICY_ID);
    }

    let writer_offered_representation = writer_qos
        .representation
        .value
        .first()
        .unwrap_or(&XCDR_DATA_REPRESENTATION);
    if !(discovered_reader_data
        .representation()
        .value
        .contains(writer_offered_representation)
        || (writer_offered_representation == &XCDR_DATA_REPRESENTATION
            && discovered_reader_data.representation().value.is_empty()))
    {
        incompatible_qos_policy_list.push(DATA_REPRESENTATION_QOS_POLICY_ID);
    }

    incompatible_qos_policy_list
}

#[tracing::instrument(skip(data_reader))]
fn get_discovered_writer_incompatible_qos_policy_list<R: DdsRuntime>(
    data_reader: &DataReaderEntity<R>,
    publication_builtin_topic_data: &PublicationBuiltinTopicData,
    subscriber_qos: &SubscriberQos,
) -> Vec<QosPolicyId> {
    let mut incompatible_qos_policy_list = Vec::new();

    if subscriber_qos.presentation.access_scope
        > publication_builtin_topic_data.presentation().access_scope
        || subscriber_qos.presentation.coherent_access
            != publication_builtin_topic_data
                .presentation()
                .coherent_access
        || subscriber_qos.presentation.ordered_access
            != publication_builtin_topic_data.presentation().ordered_access
    {
        incompatible_qos_policy_list.push(PRESENTATION_QOS_POLICY_ID);
    }
    if &data_reader.qos.durability > publication_builtin_topic_data.durability() {
        incompatible_qos_policy_list.push(DURABILITY_QOS_POLICY_ID);
    }
    if &data_reader.qos.deadline < publication_builtin_topic_data.deadline() {
        incompatible_qos_policy_list.push(DEADLINE_QOS_POLICY_ID);
    }
    if &data_reader.qos.latency_budget < publication_builtin_topic_data.latency_budget() {
        incompatible_qos_policy_list.push(LATENCYBUDGET_QOS_POLICY_ID);
    }
    if &data_reader.qos.liveliness > publication_builtin_topic_data.liveliness() {
        incompatible_qos_policy_list.push(LIVELINESS_QOS_POLICY_ID);
    }
    if data_reader.qos.reliability.kind > publication_builtin_topic_data.reliability().kind {
        incompatible_qos_policy_list.push(RELIABILITY_QOS_POLICY_ID);
    }
    if &data_reader.qos.destination_order > publication_builtin_topic_data.destination_order() {
        incompatible_qos_policy_list.push(DESTINATIONORDER_QOS_POLICY_ID);
    }
    if data_reader.qos.ownership.kind != publication_builtin_topic_data.ownership().kind {
        incompatible_qos_policy_list.push(OWNERSHIP_QOS_POLICY_ID);
    }

    let writer_offered_representation = publication_builtin_topic_data
        .representation()
        .value
        .first()
        .unwrap_or(&XCDR_DATA_REPRESENTATION);
    if !data_reader
        .qos
        .representation
        .value
        .contains(writer_offered_representation)
    {
        // Empty list is interpreted as containing XCDR_DATA_REPRESENTATION
        if !(writer_offered_representation == &XCDR_DATA_REPRESENTATION
            && data_reader.qos.representation.value.is_empty())
        {
            incompatible_qos_policy_list.push(DATA_REPRESENTATION_QOS_POLICY_ID)
        }
    }

    incompatible_qos_policy_list
}

fn is_discovered_topic_consistent(
    topic_qos: &TopicQos,
    topic_builtin_topic_data: &TopicBuiltinTopicData,
) -> bool {
    &topic_qos.topic_data == topic_builtin_topic_data.topic_data()
        && &topic_qos.durability == topic_builtin_topic_data.durability()
        && &topic_qos.deadline == topic_builtin_topic_data.deadline()
        && &topic_qos.latency_budget == topic_builtin_topic_data.latency_budget()
        && &topic_qos.liveliness == topic_builtin_topic_data.liveliness()
        && &topic_qos.reliability == topic_builtin_topic_data.reliability()
        && &topic_qos.destination_order == topic_builtin_topic_data.destination_order()
        && &topic_qos.history == topic_builtin_topic_data.history()
        && &topic_qos.resource_limits == topic_builtin_topic_data.resource_limits()
        && &topic_qos.transport_priority == topic_builtin_topic_data.transport_priority()
        && &topic_qos.lifespan == topic_builtin_topic_data.lifespan()
        && &topic_qos.ownership == topic_builtin_topic_data.ownership()
}

fn fnmatch_to_regex(pattern: &str) -> String {
    fn flush_literal(out: &mut String, lit: &mut String) {
        if !lit.is_empty() {
            out.push_str(&regex::escape(lit));
            lit.clear();
        }
    }

    let mut out = String::from("^");
    let mut literal = String::new();
    let mut chars = pattern.chars().peekable();

    while let Some(c) = chars.next() {
        match c {
            // backslash escapes next char literally
            '\\' => {
                if let Some(next) = chars.next() {
                    literal.push(next);
                } else {
                    literal.push('\\');
                }
            }

            // glob wildcards
            '*' => {
                flush_literal(&mut out, &mut literal);
                out.push_str(".*");
            }
            '?' => {
                flush_literal(&mut out, &mut literal);
                out.push('.');
            }

            // character class
            '[' => {
                flush_literal(&mut out, &mut literal);

                let mut class = String::from("[");
                // handle fnmatch negation [!...] -> regex [^...]
                if let Some(&next) = chars.peek() {
                    if next == '!' {
                        chars.next();
                        class.push('^');
                    } else if next == '^' {
                        // treat ^ the same if user used it
                        chars.next();
                        class.push('^');
                    }
                }

                let mut closed = false;
                while let Some(ch) = chars.next() {
                    class.push(ch);
                    if ch == ']' {
                        closed = true;
                        break;
                    }
                    // preserve escaped chars inside class
                    if ch == '\\' {
                        if let Some(esc) = chars.next() {
                            class.push(esc);
                        }
                    }
                }

                if closed {
                    out.push_str(&class);
                } else {
                    // unclosed '[' — treat as literal
                    literal.push('[');
                    literal.push_str(&class[1..]); // append rest as literal
                }
            }

            '+' => {
                flush_literal(&mut out, &mut literal);
                out.push('+'); // regex plus (quantifier)
            }

            // default: accumulate literal characters (will be escaped when flushed)
            other => literal.push(other),
        }
    }

    flush_literal(&mut out, &mut literal);
    out.push('$');
    out
}

pub const BUILT_IN_TOPIC_NAME_LIST: [&str; 4] = [
    DCPS_PARTICIPANT,
    DCPS_TOPIC,
    DCPS_PUBLICATION,
    DCPS_SUBSCRIPTION,
];

pub struct DomainParticipantEntity<R: DdsRuntime> {
    domain_id: DomainId,
    domain_tag: String,
    instance_handle: InstanceHandle,
    qos: DomainParticipantQos,
    builtin_subscriber: SubscriberEntity<R>,
    builtin_publisher: PublisherEntity<R>,
    user_defined_subscriber_list: Vec<SubscriberEntity<R>>,
    default_subscriber_qos: SubscriberQos,
    user_defined_publisher_list: Vec<PublisherEntity<R>>,
    default_publisher_qos: PublisherQos,
    topic_description_list: Vec<TopicDescriptionKind<R>>,
    default_topic_qos: TopicQos,
    discovered_participant_list: Vec<SpdpDiscoveredParticipantData>,
    discovered_topic_list: Vec<TopicBuiltinTopicData>,
    discovered_reader_list: Vec<DiscoveredReaderData>,
    discovered_writer_list: Vec<DiscoveredWriterData>,
    enabled: bool,
    ignored_participants: Vec<InstanceHandle>,
    ignored_publications: Vec<InstanceHandle>,
    ignored_subcriptions: Vec<InstanceHandle>,
    _ignored_topic_list: Vec<InstanceHandle>,
    listener_sender: Option<MpscSender<ListenerMail<R>>>,
    listener_mask: Vec<StatusKind>,
}

impl<R: DdsRuntime> DomainParticipantEntity<R> {
    #[allow(clippy::too_many_arguments)]
    pub const fn new(
        domain_id: DomainId,
        domain_participant_qos: DomainParticipantQos,
        listener_sender: Option<MpscSender<ListenerMail<R>>>,
        listener_mask: Vec<StatusKind>,
        instance_handle: InstanceHandle,
        builtin_publisher: PublisherEntity<R>,
        builtin_subscriber: SubscriberEntity<R>,
        topic_description_list: Vec<TopicDescriptionKind<R>>,
        domain_tag: String,
    ) -> Self {
        Self {
            domain_id,
            instance_handle,
            qos: domain_participant_qos,
            builtin_subscriber,
            builtin_publisher,
            user_defined_subscriber_list: Vec::new(),
            default_subscriber_qos: SubscriberQos::const_default(),
            user_defined_publisher_list: Vec::new(),
            default_publisher_qos: PublisherQos::const_default(),
            topic_description_list,
            default_topic_qos: TopicQos::const_default(),
            discovered_participant_list: Vec::new(),
            discovered_topic_list: Vec::new(),
            discovered_reader_list: Vec::new(),
            discovered_writer_list: Vec::new(),
            enabled: false,
            ignored_participants: Vec::new(),
            ignored_publications: Vec::new(),
            ignored_subcriptions: Vec::new(),
            _ignored_topic_list: Vec::new(),
            listener_sender,
            listener_mask,
            domain_tag,
        }
    }

    pub fn instance_handle(&self) -> InstanceHandle {
        self.instance_handle
    }

    pub fn builtin_subscriber(&self) -> &SubscriberEntity<R> {
        &self.builtin_subscriber
    }

    pub fn add_discovered_topic(&mut self, topic_builtin_topic_data: TopicBuiltinTopicData) {
        match self
            .discovered_topic_list
            .iter_mut()
            .find(|t| t.key() == topic_builtin_topic_data.key())
        {
            Some(x) => *x = topic_builtin_topic_data,
            None => self.discovered_topic_list.push(topic_builtin_topic_data),
        }
    }

    pub fn remove_discovered_writer(&mut self, discovered_writer_handle: &InstanceHandle) {
        self.discovered_writer_list
            .retain(|x| &x.dds_publication_data.key().value != discovered_writer_handle.as_ref());
    }

    pub fn get_discovered_topic_data(
        &self,
        topic_handle: &InstanceHandle,
    ) -> Option<&TopicBuiltinTopicData> {
        self.discovered_topic_list
            .iter()
            .find(|x| &x.key().value == topic_handle.as_ref())
    }

    pub fn find_topic(&self, topic_name: &str) -> Option<&TopicBuiltinTopicData> {
        self.discovered_topic_list
            .iter()
            .find(|&discovered_topic_data| discovered_topic_data.name() == topic_name)
    }

    pub fn add_discovered_participant(
        &mut self,
        discovered_participant_data: SpdpDiscoveredParticipantData,
    ) {
        match self.discovered_participant_list.iter_mut().find(|p| {
            p.dds_participant_data.key() == discovered_participant_data.dds_participant_data.key()
        }) {
            Some(x) => *x = discovered_participant_data,
            None => self
                .discovered_participant_list
                .push(discovered_participant_data),
        }
    }

    pub fn add_discovered_reader(&mut self, discovered_reader_data: DiscoveredReaderData) {
        match self.discovered_reader_list.iter_mut().find(|x| {
            x.dds_subscription_data.key() == discovered_reader_data.dds_subscription_data.key()
        }) {
            Some(x) => *x = discovered_reader_data,
            None => self.discovered_reader_list.push(discovered_reader_data),
        }
    }

    pub fn remove_discovered_reader(&mut self, discovered_reader_handle: &InstanceHandle) {
        self.discovered_reader_list
            .retain(|x| &x.dds_subscription_data.key().value != discovered_reader_handle.as_ref());
    }

    pub fn add_discovered_writer(&mut self, discovered_writer_data: DiscoveredWriterData) {
        match self.discovered_writer_list.iter_mut().find(|x| {
            x.dds_publication_data.key() == discovered_writer_data.dds_publication_data.key()
        }) {
            Some(x) => *x = discovered_writer_data,
            None => self.discovered_writer_list.push(discovered_writer_data),
        }
    }

    pub fn remove_subscriber(&mut self, handle: &InstanceHandle) -> Option<SubscriberEntity<R>> {
        let i = self
            .user_defined_subscriber_list
            .iter()
            .position(|x| &x.instance_handle == handle)?;

        Some(self.user_defined_subscriber_list.remove(i))
    }

    pub fn remove_publisher(&mut self, handle: &InstanceHandle) -> Option<PublisherEntity<R>> {
        let i = self
            .user_defined_publisher_list
            .iter()
            .position(|x| &x.instance_handle == handle)?;

        Some(self.user_defined_publisher_list.remove(i))
    }

    pub fn is_empty(&self) -> bool {
        let no_user_defined_topics = self
            .topic_description_list
            .iter()
            .filter(|t| !BUILT_IN_TOPIC_NAME_LIST.contains(&t.topic_name()))
            .count()
            == 0;

        self.user_defined_publisher_list.is_empty()
            && self.user_defined_subscriber_list.is_empty()
            && no_user_defined_topics
    }
}

pub struct ContentFilteredTopicEntity {
    topic_name: String,
    related_topic_name: String,
    filter_expression: String,
    expression_parameters: Vec<String>,
}

impl ContentFilteredTopicEntity {
    pub fn new(
        name: String,
        related_topic_name: String,
        filter_expression: String,
        expression_parameters: Vec<String>,
    ) -> Self {
        Self {
            topic_name: name,
            related_topic_name,
            filter_expression,
            expression_parameters,
        }
    }
}

pub struct SubscriberEntity<R: DdsRuntime> {
    instance_handle: InstanceHandle,
    qos: SubscriberQos,
    data_reader_list: Vec<DataReaderEntity<R>>,
    enabled: bool,
    default_data_reader_qos: DataReaderQos,
    status_condition: Actor<DcpsStatusCondition>,
    listener_sender: Option<MpscSender<ListenerMail<R>>>,
    listener_mask: Vec<StatusKind>,
}

impl<R: DdsRuntime> SubscriberEntity<R> {
    pub const fn new(
        instance_handle: InstanceHandle,
        qos: SubscriberQos,
<<<<<<< HEAD
        data_reader_list: Vec<DataReaderEntity<R>>,
        status_condition: Actor<R, DcpsStatusCondition<R>>,
        listener_sender: Option<R::ChannelSender<ListenerMail<R>>>,
=======
        data_reader_list: Vec<DataReaderEntity<R, T>>,
        status_condition: Actor<DcpsStatusCondition>,
        listener_sender: Option<MpscSender<ListenerMail<R>>>,
>>>>>>> 2826ffd9
        listener_mask: Vec<StatusKind>,
    ) -> Self {
        Self {
            instance_handle,
            qos,
            data_reader_list,
            enabled: false,
            default_data_reader_qos: DataReaderQos::const_default(),
            status_condition,
            listener_sender,
            listener_mask,
        }
    }

    pub fn status_condition(&self) -> &Actor<DcpsStatusCondition> {
        &self.status_condition
    }
}

pub enum TopicDescriptionKind<R: DdsRuntime> {
    Topic(TopicEntity<R>),
    ContentFilteredTopic(ContentFilteredTopicEntity),
}

impl<R: DdsRuntime> TopicDescriptionKind<R> {
    pub fn topic_name(&self) -> &str {
        match self {
            TopicDescriptionKind::Topic(t) => &t.topic_name,
            TopicDescriptionKind::ContentFilteredTopic(t) => &t.topic_name,
        }
    }
}

pub struct TopicEntity<R: DdsRuntime> {
    qos: TopicQos,
    type_name: String,
    topic_name: String,
    instance_handle: InstanceHandle,
    enabled: bool,
    inconsistent_topic_status: InconsistentTopicStatus,
    status_condition: Actor<DcpsStatusCondition>,
    _listener_sender: Option<MpscSender<ListenerMail<R>>>,
    _status_kind: Vec<StatusKind>,
    type_support: Arc<DynamicType>,
}

impl<R: DdsRuntime> TopicEntity<R> {
    #[allow(clippy::too_many_arguments)]
    pub const fn new(
        qos: TopicQos,
        type_name: String,
        topic_name: String,
        instance_handle: InstanceHandle,
        status_condition: Actor<DcpsStatusCondition>,
        listener_sender: Option<MpscSender<ListenerMail<R>>>,
        status_kind: Vec<StatusKind>,
        type_support: Arc<DynamicType>,
    ) -> Self {
        Self {
            qos,
            type_name,
            topic_name,
            instance_handle,
            enabled: false,
            inconsistent_topic_status: InconsistentTopicStatus::const_default(),
            status_condition,
            _listener_sender: listener_sender,
            _status_kind: status_kind,
            type_support,
        }
    }
}

pub struct PublisherEntity<R: DdsRuntime> {
    qos: PublisherQos,
    instance_handle: InstanceHandle,
    data_writer_list: Vec<DataWriterEntity<R>>,
    enabled: bool,
    default_datawriter_qos: DataWriterQos,
    listener_sender: Option<MpscSender<ListenerMail<R>>>,
    listener_mask: Vec<StatusKind>,
}

impl<R: DdsRuntime> PublisherEntity<R> {
    pub const fn new(
        qos: PublisherQos,
        instance_handle: InstanceHandle,
<<<<<<< HEAD
        data_writer_list: Vec<DataWriterEntity<R>>,
        listener_sender: Option<R::ChannelSender<ListenerMail<R>>>,
=======
        data_writer_list: Vec<DataWriterEntity<R, T>>,
        listener_sender: Option<MpscSender<ListenerMail<R>>>,
>>>>>>> 2826ffd9
        listener_mask: Vec<StatusKind>,
    ) -> Self {
        Self {
            qos,
            instance_handle,
            data_writer_list,
            enabled: false,
            default_datawriter_qos: DataWriterQos::const_default(),
            listener_sender,
            listener_mask,
        }
    }
}

pub enum TransportWriterKind {
    Stateful(RtpsTransportStatefulWriter),
    Stateless(RtpsStatelessWriter),
}

impl TransportWriterKind {
    pub fn guid(&self) -> Guid {
        match self {
            TransportWriterKind::Stateful(w) => w.guid(),
            TransportWriterKind::Stateless(w) => w.guid(),
        }
    }

    pub async fn add_change(&mut self, cache_change: CacheChange) {
        match self {
            TransportWriterKind::Stateful(w) => w.add_change(cache_change).await,
            TransportWriterKind::Stateless(w) => w.add_change(cache_change).await,
        }
    }

    pub async fn remove_change(&mut self, sequence_number: i64) {
        match self {
            TransportWriterKind::Stateful(w) => w.remove_change(sequence_number).await,
            TransportWriterKind::Stateless(w) => w.remove_change(sequence_number),
        }
    }
}

pub struct InstancePublicationTime {
    instance: InstanceHandle,
    last_write_time: Time,
}

pub struct InstanceSamples {
    instance: InstanceHandle,
    samples: VecDeque<i64>,
}

pub struct DataWriterEntity<R: DdsRuntime> {
    instance_handle: InstanceHandle,
    transport_writer: TransportWriterKind,
    topic_name: String,
    type_name: String,
    type_support: Arc<DynamicType>,
    matched_subscription_list: Vec<SubscriptionBuiltinTopicData>,
    publication_matched_status: PublicationMatchedStatus,
    incompatible_subscription_list: Vec<InstanceHandle>,
    offered_incompatible_qos_status: OfferedIncompatibleQosStatus,
    enabled: bool,
    status_condition: Actor<DcpsStatusCondition>,
    listener_sender: Option<MpscSender<ListenerMail<R>>>,
    listener_mask: Vec<StatusKind>,
    max_seq_num: Option<i64>,
    last_change_sequence_number: i64,
    qos: DataWriterQos,
    registered_instance_list: Vec<InstanceHandle>,
    offered_deadline_missed_status: OfferedDeadlineMissedStatus,
    instance_publication_time: Vec<InstancePublicationTime>,
    instance_samples: Vec<InstanceSamples>,
}

impl<R: DdsRuntime> DataWriterEntity<R> {
    #[allow(clippy::too_many_arguments)]
    pub const fn new(
        instance_handle: InstanceHandle,
        transport_writer: TransportWriterKind,
        topic_name: String,
        type_name: String,
        type_support: Arc<DynamicType>,
        status_condition: Actor<DcpsStatusCondition>,
        listener_sender: Option<MpscSender<ListenerMail<R>>>,
        listener_mask: Vec<StatusKind>,
        qos: DataWriterQos,
    ) -> Self {
        Self {
            instance_handle,
            transport_writer,
            topic_name,
            type_name,
            type_support,
            matched_subscription_list: Vec::new(),
            publication_matched_status: PublicationMatchedStatus::const_default(),
            incompatible_subscription_list: Vec::new(),
            offered_incompatible_qos_status: OfferedIncompatibleQosStatus::const_default(),
            enabled: false,
            status_condition,
            listener_sender,
            listener_mask,
            max_seq_num: None,
            last_change_sequence_number: 0,
            qos,
            registered_instance_list: Vec::new(),
            offered_deadline_missed_status: OfferedDeadlineMissedStatus::const_default(),
            instance_publication_time: Vec::new(),
            instance_samples: Vec::new(),
        }
    }

    pub async fn write_w_timestamp(
        &mut self,
        dynamic_data: DynamicData,
        timestamp: Time,
        clock: &impl Clock,
    ) -> DdsResult<i64> {
        if !self.enabled {
            return Err(DdsError::NotEnabled);
        }

        self.last_change_sequence_number += 1;

        let instance_handle = get_instance_handle_from_dynamic_data(dynamic_data.clone())?;

        if !self.registered_instance_list.contains(&instance_handle) {
            if self.registered_instance_list.len() < self.qos.resource_limits.max_instances {
                self.registered_instance_list.push(instance_handle);
            } else {
                return Err(DdsError::OutOfResources);
            }
        }

        if let Length::Limited(max_instances) = self.qos.resource_limits.max_instances {
            if !self
                .instance_samples
                .iter()
                .any(|x| x.instance == instance_handle)
                && self.instance_samples.len() == max_instances as usize
            {
                return Err(DdsError::OutOfResources);
            }
        }

        if let Length::Limited(max_samples_per_instance) =
            self.qos.resource_limits.max_samples_per_instance
        {
            // If the history Qos guarantess that the number of samples
            // is below the limit there is no need to check
            match self.qos.history.kind {
                HistoryQosPolicyKind::KeepLast(depth)
                    if depth as i32 <= max_samples_per_instance => {}
                _ => {
                    if let Some(s) = self
                        .instance_samples
                        .iter()
                        .find(|x| x.instance == instance_handle)
                    {
                        // Only Alive changes count towards the resource limits
                        if s.samples.len() >= max_samples_per_instance as usize {
                            return Err(DdsError::OutOfResources);
                        }
                    }
                }
            }
        }

        if let Length::Limited(max_samples) = self.qos.resource_limits.max_samples {
            let total_samples = self
                .instance_samples
                .iter()
                .fold(0, |acc, x| acc + x.samples.len());

            if total_samples >= max_samples as usize {
                return Err(DdsError::OutOfResources);
            }
        }

        let serialized_data = serialize(&dynamic_data, &self.qos.representation)?;

        let change = CacheChange {
            kind: ChangeKind::Alive,
            writer_guid: self.transport_writer.guid(),
            sequence_number: self.last_change_sequence_number,
            source_timestamp: Some(timestamp.into()),
            instance_handle: Some(instance_handle.into()),
            data_value: serialized_data.into(),
        };
        if let HistoryQosPolicyKind::KeepLast(depth) = self.qos.history.kind {
            if let Some(s) = self
                .instance_samples
                .iter_mut()
                .find(|x| x.instance == instance_handle)
            {
                if s.samples.len() == depth as usize {
                    if let Some(&smallest_seq_num_instance) = s.samples.front() {
                        if self.qos.reliability.kind == ReliabilityQosPolicyKind::Reliable {
                            let start_time = clock.now();
                            while let TransportWriterKind::Stateful(w) = &self.transport_writer {
                                if w.is_change_acknowledged(smallest_seq_num_instance).await {
                                    break;
                                }

                                if let DurationKind::Finite(t) =
                                    self.qos.reliability.max_blocking_time
                                {
                                    if (clock.now() - start_time) > t {
                                        return Err(DdsError::Timeout);
                                    }
                                }
                            }
                        }
                    }
                    if let Some(smallest_seq_num_instance) = s.samples.pop_front() {
                        self.transport_writer
                            .remove_change(smallest_seq_num_instance)
                            .await;
                    }
                }
            }
        }

        let seq_num = change.sequence_number;

        if seq_num > self.max_seq_num.unwrap_or(0) {
            self.max_seq_num = Some(seq_num)
        }

        match self
            .instance_publication_time
            .iter_mut()
            .find(|x| x.instance == instance_handle)
        {
            Some(x) => {
                if x.last_write_time < timestamp {
                    x.last_write_time = timestamp;
                }
            }
            None => self
                .instance_publication_time
                .push(InstancePublicationTime {
                    instance: instance_handle,
                    last_write_time: timestamp,
                }),
        }

        match self
            .instance_samples
            .iter_mut()
            .find(|x| x.instance == instance_handle)
        {
            Some(s) => s.samples.push_back(change.sequence_number),
            None => {
                let s = InstanceSamples {
                    instance: instance_handle,
                    samples: VecDeque::from([change.sequence_number]),
                };
                self.instance_samples.push(s);
            }
        }
        self.transport_writer.add_change(change).await;
        Ok(self.last_change_sequence_number)
    }

    pub async fn dispose_w_timestamp(
        &mut self,
        mut dynamic_data: DynamicData,
        timestamp: Time,
    ) -> DdsResult<()> {
        if !self.enabled {
            return Err(DdsError::NotEnabled);
        }

        let has_key = {
            let mut has_key = false;
            for index in 0..self.type_support.get_member_count() {
                if self
                    .type_support
                    .get_member_by_index(index)?
                    .get_descriptor()?
                    .is_key
                {
                    has_key = true;
                    break;
                }
            }
            has_key
        };
        if !has_key {
            return Err(DdsError::IllegalOperation);
        }

        let instance_handle = get_instance_handle_from_dynamic_data(dynamic_data.clone())?;
        if !self.registered_instance_list.contains(&instance_handle) {
            return Err(DdsError::BadParameter);
        }

        if let Some(i) = self
            .instance_publication_time
            .iter()
            .position(|x| x.instance == instance_handle)
        {
            self.instance_publication_time.remove(i);
        }

        dynamic_data.clear_nonkey_values()?;
        let serialized_key = serialize(&dynamic_data, &self.qos.representation)?;

        self.last_change_sequence_number += 1;
        let cache_change = CacheChange {
            kind: ChangeKind::NotAliveDisposed,
            writer_guid: self.transport_writer.guid(),
            sequence_number: self.last_change_sequence_number,
            source_timestamp: Some(timestamp.into()),
            instance_handle: Some(instance_handle.into()),
            data_value: serialized_key.into(),
        };
        self.transport_writer.add_change(cache_change).await;

        Ok(())
    }

    pub async fn unregister_w_timestamp(
        &mut self,
        mut dynamic_data: DynamicData,
        timestamp: Time,
    ) -> DdsResult<()> {
        if !self.enabled {
            return Err(DdsError::NotEnabled);
        }

        let has_key = {
            let mut has_key = false;
            for index in 0..self.type_support.get_member_count() {
                if self
                    .type_support
                    .get_member_by_index(index)?
                    .get_descriptor()?
                    .is_key
                {
                    has_key = true;
                    break;
                }
            }
            has_key
        };
        if !has_key {
            return Err(DdsError::IllegalOperation);
        }

        let instance_handle = get_instance_handle_from_dynamic_data(dynamic_data.clone())?;
        if !self.registered_instance_list.contains(&instance_handle) {
            return Err(DdsError::BadParameter);
        }

        if let Some(i) = self
            .instance_publication_time
            .iter()
            .position(|x| x.instance == instance_handle)
        {
            self.instance_publication_time.remove(i);
        }

        dynamic_data.clear_nonkey_values()?;
        let serialized_key = serialize(&dynamic_data, &self.qos.representation)?;

        self.last_change_sequence_number += 1;
        let kind = if self
            .qos
            .writer_data_lifecycle
            .autodispose_unregistered_instances
        {
            ChangeKind::NotAliveDisposedUnregistered
        } else {
            ChangeKind::NotAliveUnregistered
        };
        let cache_change = CacheChange {
            kind,
            writer_guid: self.transport_writer.guid(),
            sequence_number: self.last_change_sequence_number,
            source_timestamp: Some(timestamp.into()),
            instance_handle: Some(instance_handle.into()),
            data_value: serialized_key.into(),
        };
        self.transport_writer.add_change(cache_change).await;
        Ok(())
    }

    pub fn add_matched_subscription(
        &mut self,
        subscription_builtin_topic_data: SubscriptionBuiltinTopicData,
    ) {
        match self
            .matched_subscription_list
            .iter_mut()
            .find(|x| x.key() == subscription_builtin_topic_data.key())
        {
            Some(x) => *x = subscription_builtin_topic_data,
            None => self
                .matched_subscription_list
                .push(subscription_builtin_topic_data),
        };
        self.publication_matched_status.current_count = self.matched_subscription_list.len() as i32;
        self.publication_matched_status.current_count_change += 1;
        self.publication_matched_status.total_count += 1;
        self.publication_matched_status.total_count_change += 1;
    }

    pub fn remove_matched_subscription(&mut self, subscription_handle: &InstanceHandle) {
        let Some(i) = self
            .matched_subscription_list
            .iter()
            .position(|x| &x.key().value == subscription_handle.as_ref())
        else {
            return;
        };
        self.matched_subscription_list.remove(i);
        self.publication_matched_status.current_count = self.matched_subscription_list.len() as i32;
        self.publication_matched_status.current_count_change -= 1;
    }

    pub fn add_incompatible_subscription(
        &mut self,
        handle: InstanceHandle,
        incompatible_qos_policy_list: Vec<QosPolicyId>,
    ) {
        if !self.incompatible_subscription_list.contains(&handle) {
            self.offered_incompatible_qos_status.total_count += 1;
            self.offered_incompatible_qos_status.total_count_change += 1;
            self.offered_incompatible_qos_status.last_policy_id = incompatible_qos_policy_list[0];

            self.incompatible_subscription_list.push(handle);
            for incompatible_qos_policy in incompatible_qos_policy_list.into_iter() {
                if let Some(policy_count) = self
                    .offered_incompatible_qos_status
                    .policies
                    .iter_mut()
                    .find(|x| x.policy_id == incompatible_qos_policy)
                {
                    policy_count.count += 1;
                } else {
                    self.offered_incompatible_qos_status
                        .policies
                        .push(QosPolicyCount {
                            policy_id: incompatible_qos_policy,
                            count: 1,
                        })
                }
            }
        }
    }

    pub fn get_offered_incompatible_qos_status(&mut self) -> OfferedIncompatibleQosStatus {
        let status = self.offered_incompatible_qos_status.clone();
        self.offered_incompatible_qos_status.total_count_change = 0;
        status
    }

    pub fn get_publication_matched_status(&mut self) -> PublicationMatchedStatus {
        let status = self.publication_matched_status.clone();
        self.publication_matched_status.current_count_change = 0;
        self.publication_matched_status.total_count_change = 0;

        status
    }

    pub fn get_instance_write_time(&self, instance_handle: InstanceHandle) -> Option<Time> {
        self.instance_publication_time
            .iter()
            .find(|x| x.instance == instance_handle)
            .map(|x| x.last_write_time)
    }

    pub async fn are_all_changes_acknowledged(&self) -> bool {
        match &self.transport_writer {
            TransportWriterKind::Stateful(w) => {
                w.is_change_acknowledged(self.last_change_sequence_number)
                    .await
            }
            TransportWriterKind::Stateless(_) => true,
        }
    }

    pub async fn get_offered_deadline_missed_status(&mut self) -> OfferedDeadlineMissedStatus {
        let status = self.offered_deadline_missed_status.clone();
        self.offered_deadline_missed_status.total_count_change = 0;
        self.status_condition
            .send_actor_mail(DcpsStatusConditionMail::RemoveCommunicationState {
                state: StatusKind::OfferedDeadlineMissed,
            })
            .await;

        status
    }
}

type SampleList = Vec<(Option<DynamicData>, SampleInfo)>;

pub enum AddChangeResult {
    Added(InstanceHandle),
    NotAdded,
    Rejected(InstanceHandle, SampleRejectedStatusKind),
}

struct InstanceState {
    handle: InstanceHandle,
    view_state: ViewStateKind,
    instance_state: InstanceStateKind,
    most_recent_disposed_generation_count: i32,
    most_recent_no_writers_generation_count: i32,
}

impl InstanceState {
    fn new(handle: InstanceHandle) -> Self {
        Self {
            handle,
            view_state: ViewStateKind::New,
            instance_state: InstanceStateKind::Alive,
            most_recent_disposed_generation_count: 0,
            most_recent_no_writers_generation_count: 0,
        }
    }

    fn update_state(&mut self, change_kind: ChangeKind) {
        match self.instance_state {
            InstanceStateKind::Alive => {
                if change_kind == ChangeKind::NotAliveDisposed
                    || change_kind == ChangeKind::NotAliveDisposedUnregistered
                {
                    self.instance_state = InstanceStateKind::NotAliveDisposed;
                } else if change_kind == ChangeKind::NotAliveUnregistered {
                    self.instance_state = InstanceStateKind::NotAliveNoWriters;
                }
            }
            InstanceStateKind::NotAliveDisposed => {
                if change_kind == ChangeKind::Alive {
                    self.instance_state = InstanceStateKind::Alive;
                    self.most_recent_disposed_generation_count += 1;
                }
            }
            InstanceStateKind::NotAliveNoWriters => {
                if change_kind == ChangeKind::Alive {
                    self.instance_state = InstanceStateKind::Alive;
                    self.most_recent_no_writers_generation_count += 1;
                }
            }
        }

        match self.view_state {
            ViewStateKind::New => (),
            ViewStateKind::NotNew => {
                if change_kind == ChangeKind::NotAliveDisposed
                    || change_kind == ChangeKind::NotAliveUnregistered
                {
                    self.view_state = ViewStateKind::New;
                }
            }
        }
    }

    fn mark_viewed(&mut self) {
        self.view_state = ViewStateKind::NotNew;
    }

    fn handle(&self) -> InstanceHandle {
        self.handle
    }
}

#[derive(Debug)]
pub struct ReaderSample {
    pub kind: ChangeKind,
    pub writer_guid: [u8; 16],
    pub instance_handle: InstanceHandle,
    pub source_timestamp: Option<Time>,
    pub data_value: DynamicData,
    pub sample_state: SampleStateKind,
    pub disposed_generation_count: i32,
    pub no_writers_generation_count: i32,
    pub reception_timestamp: Time,
}

pub struct IndexedSample {
    pub index: usize,
    pub sample: (Option<DynamicData>, SampleInfo),
}

pub enum TransportReaderKind {
    Stateful(RtpsTransportStatefulReader),
    Stateless(Guid),
}

impl TransportReaderKind {
    pub fn guid(&self) -> Guid {
        match self {
            TransportReaderKind::Stateful(r) => r.guid(),
            TransportReaderKind::Stateless(r) => *r,
        }
    }
}

struct InstanceOwnership {
    instance_handle: InstanceHandle,
    owner_handle: [u8; 16],
    last_received_time: Time,
}

pub struct DataReaderEntity<R: DdsRuntime> {
    instance_handle: InstanceHandle,
    sample_list: Vec<ReaderSample>,
    qos: DataReaderQos,
    topic_name: String,
    type_support: Arc<DynamicType>,
    requested_deadline_missed_status: RequestedDeadlineMissedStatus,
    requested_incompatible_qos_status: RequestedIncompatibleQosStatus,
    sample_rejected_status: SampleRejectedStatus,
    subscription_matched_status: SubscriptionMatchedStatus,
    matched_publication_list: Vec<PublicationBuiltinTopicData>,
    enabled: bool,
    data_available_status_changed_flag: bool,
    incompatible_writer_list: Vec<InstanceHandle>,
    status_condition: Actor<DcpsStatusCondition>,
    listener_sender: Option<MpscSender<ListenerMail<R>>>,
    listener_mask: Vec<StatusKind>,
    instances: Vec<InstanceState>,
    instance_ownership: Vec<InstanceOwnership>,
    transport_reader: TransportReaderKind,
}

impl<R: DdsRuntime> DataReaderEntity<R> {
    #[allow(clippy::too_many_arguments)]
    pub const fn new(
        instance_handle: InstanceHandle,
        qos: DataReaderQos,
        topic_name: String,
        type_support: Arc<DynamicType>,
        status_condition: Actor<DcpsStatusCondition>,
        listener_sender: Option<MpscSender<ListenerMail<R>>>,
        listener_mask: Vec<StatusKind>,
        transport_reader: TransportReaderKind,
    ) -> Self {
        Self {
            instance_handle,
            sample_list: Vec::new(),
            qos,
            topic_name,
            type_support,
            requested_deadline_missed_status: RequestedDeadlineMissedStatus::const_default(),
            requested_incompatible_qos_status: RequestedIncompatibleQosStatus::const_default(),
            sample_rejected_status: SampleRejectedStatus::const_default(),
            subscription_matched_status: SubscriptionMatchedStatus::const_default(),
            matched_publication_list: Vec::new(),
            enabled: false,
            data_available_status_changed_flag: false,
            incompatible_writer_list: Vec::new(),
            status_condition,
            listener_sender,
            listener_mask,
            instances: Vec::new(),
            instance_ownership: Vec::new(),
            transport_reader,
        }
    }

    fn create_indexed_sample_collection(
        &mut self,
        max_samples: i32,
        sample_states: &[SampleStateKind],
        view_states: &[ViewStateKind],
        instance_states: &[InstanceStateKind],
        specific_instance_handle: Option<InstanceHandle>,
    ) -> DdsResult<Vec<IndexedSample>> {
        if let Some(h) = specific_instance_handle {
            if !self.instances.iter().any(|x| x.handle() == h) {
                return Err(DdsError::BadParameter);
            }
        };

        let mut indexed_samples = Vec::new();

        let mut instances_in_collection = Vec::<InstanceState>::new();
        for (index, cache_change) in self.sample_list.iter().enumerate() {
            if let Some(h) = specific_instance_handle {
                if cache_change.instance_handle != h {
                    continue;
                }
            };

            let Some(instance) = self
                .instances
                .iter()
                .find(|x| x.handle == cache_change.instance_handle)
            else {
                continue;
            };

            if !(sample_states.contains(&cache_change.sample_state)
                && view_states.contains(&instance.view_state)
                && instance_states.contains(&instance.instance_state))
            {
                continue;
            }

            if !instances_in_collection
                .iter()
                .any(|x| x.handle() == cache_change.instance_handle)
            {
                instances_in_collection.push(InstanceState::new(cache_change.instance_handle));
            }

            let instance_from_collection = instances_in_collection
                .iter_mut()
                .find(|x| x.handle() == cache_change.instance_handle)
                .expect("Instance must exist");
            instance_from_collection.update_state(cache_change.kind);
            let sample_state = cache_change.sample_state;
            let view_state = instance.view_state;
            let instance_state = instance.instance_state;

            let absolute_generation_rank = (instance.most_recent_disposed_generation_count
                + instance.most_recent_no_writers_generation_count)
                - (instance_from_collection.most_recent_disposed_generation_count
                    + instance_from_collection.most_recent_no_writers_generation_count);

            let (data, valid_data) = match cache_change.kind {
                ChangeKind::Alive | ChangeKind::AliveFiltered => {
                    (Some(cache_change.data_value.clone()), true)
                }
                ChangeKind::NotAliveDisposed
                | ChangeKind::NotAliveUnregistered
                | ChangeKind::NotAliveDisposedUnregistered => (None, false),
            };

            let sample_info = SampleInfo {
                sample_state,
                view_state,
                instance_state,
                disposed_generation_count: cache_change.disposed_generation_count,
                no_writers_generation_count: cache_change.no_writers_generation_count,
                sample_rank: 0,     // To be filled up after collection is created
                generation_rank: 0, // To be filled up after collection is created
                absolute_generation_rank,
                source_timestamp: cache_change.source_timestamp,
                instance_handle: cache_change.instance_handle,
                publication_handle: InstanceHandle::new(cache_change.writer_guid),
                valid_data,
            };

            let sample = (data, sample_info);

            indexed_samples.push(IndexedSample { index, sample });

            if indexed_samples.len() as i32 == max_samples {
                break;
            }
        }

        // After the collection is created, update the relative generation rank values and mark the read instances as viewed
        for handle in instances_in_collection.iter().map(|x| x.handle()) {
            let most_recent_sample_absolute_generation_rank = indexed_samples
                .iter()
                .filter(
                    |IndexedSample {
                         sample: (_, sample_info),
                         ..
                     }| sample_info.instance_handle == handle,
                )
                .map(
                    |IndexedSample {
                         sample: (_, sample_info),
                         ..
                     }| sample_info.absolute_generation_rank,
                )
                .next_back()
                .expect("Instance handle must exist on collection");

            let mut total_instance_samples_in_collection = indexed_samples
                .iter()
                .filter(
                    |IndexedSample {
                         sample: (_, sample_info),
                         ..
                     }| sample_info.instance_handle == handle,
                )
                .count();

            for IndexedSample {
                sample: (_, sample_info),
                ..
            } in indexed_samples.iter_mut().filter(
                |IndexedSample {
                     sample: (_, sample_info),
                     ..
                 }| sample_info.instance_handle == handle,
            ) {
                sample_info.generation_rank = sample_info.absolute_generation_rank
                    - most_recent_sample_absolute_generation_rank;

                total_instance_samples_in_collection -= 1;
                sample_info.sample_rank = total_instance_samples_in_collection as i32;
            }

            self.instances
                .iter_mut()
                .find(|x| x.handle() == handle)
                .expect("Sample must exist")
                .mark_viewed()
        }

        if indexed_samples.is_empty() {
            Err(DdsError::NoData)
        } else {
            Ok(indexed_samples)
        }
    }

    fn next_instance(&mut self, previous_handle: Option<InstanceHandle>) -> Option<InstanceHandle> {
        match previous_handle {
            Some(p) => self
                .instances
                .iter()
                .map(|x| x.handle())
                .filter(|&h| h > p)
                .min(),
            None => self.instances.iter().map(|x| x.handle()).min(),
        }
    }

    fn convert_cache_change_to_sample(
        &mut self,
        cache_change: CacheChange,
        reception_timestamp: Time,
    ) -> DdsResult<ReaderSample> {
        let (data_value, instance_handle) = match cache_change.kind {
            ChangeKind::Alive | ChangeKind::AliveFiltered => {
                let data_value = CdrDeserializer::deserialize(
                    self.type_support.as_ref().clone(),
                    cache_change.data_value.as_ref(),
                )?;
                let instance_handle = get_instance_handle_from_dynamic_data(data_value.clone())?;
                (data_value, instance_handle)
            }
            ChangeKind::NotAliveDisposed
            | ChangeKind::NotAliveUnregistered
            | ChangeKind::NotAliveDisposedUnregistered => match cache_change.instance_handle {
                Some(i) => {
                    let mut key_holder = self.type_support.as_ref().clone();
                    key_holder.clear_nonkey_members();
                    let data_value = DynamicDataFactory::create_data(key_holder);
                    let instance_handle = InstanceHandle::new(i);
                    (data_value, instance_handle)
                }
                None => {
                    let mut key_holder = self.type_support.as_ref().clone();
                    key_holder.clear_nonkey_members();
                    let data_value =
                        CdrDeserializer::deserialize(key_holder, cache_change.data_value.as_ref())?;
                    let instance_handle =
                        get_instance_handle_from_dynamic_data(data_value.clone())?;
                    (data_value, instance_handle)
                }
            },
        };

        // Update the state of the instance before creating since this has direct impact on
        // the information that is stored on the sample
        match cache_change.kind {
            ChangeKind::Alive | ChangeKind::AliveFiltered => {
                match self
                    .instances
                    .iter_mut()
                    .find(|x| x.handle() == instance_handle)
                {
                    Some(x) => x.update_state(cache_change.kind),
                    None => {
                        let mut s = InstanceState::new(instance_handle);
                        s.update_state(cache_change.kind);
                        self.instances.push(s);
                    }
                }
                Ok(())
            }
            ChangeKind::NotAliveDisposed
            | ChangeKind::NotAliveUnregistered
            | ChangeKind::NotAliveDisposedUnregistered => {
                match self
                    .instances
                    .iter_mut()
                    .find(|x| x.handle() == instance_handle)
                {
                    Some(instance) => {
                        instance.update_state(cache_change.kind);
                        Ok(())
                    }
                    None => Err(DdsError::Error(
                        "Received message changing state of unknown instance".to_string(),
                    )),
                }
            }
        }?;
        let instance = self
            .instances
            .iter()
            .find(|x| x.handle() == instance_handle)
            .expect("Sample with handle must exist");
        Ok(ReaderSample {
            kind: cache_change.kind,
            writer_guid: cache_change.writer_guid.into(),
            instance_handle,
            source_timestamp: cache_change.source_timestamp.map(Into::into),
            data_value,
            sample_state: SampleStateKind::NotRead,
            disposed_generation_count: instance.most_recent_disposed_generation_count,
            no_writers_generation_count: instance.most_recent_no_writers_generation_count,
            reception_timestamp,
        })
    }

    pub fn add_reader_change(
        &mut self,
        cache_change: CacheChange,
        reception_timestamp: Time,
    ) -> DdsResult<AddChangeResult> {
        let sample = self.convert_cache_change_to_sample(cache_change, reception_timestamp)?;
        let change_instance_handle = sample.instance_handle;
        // data_reader exclusive access if the writer is not the allowed to write the sample do an early return
        if self.qos.ownership.kind == OwnershipQosPolicyKind::Exclusive {
            // Get the InstanceHandle of the data writer owning this instance
            if let Some(instance_owner) = self
                .instance_ownership
                .iter()
                .find(|x| x.instance_handle == sample.instance_handle)
            {
                let instance_writer = InstanceHandle::new(sample.writer_guid);
                let Some(sample_owner) = self
                    .matched_publication_list
                    .iter()
                    .find(|x| x.key().value == instance_owner.owner_handle.as_ref())
                else {
                    return Ok(AddChangeResult::NotAdded);
                };
                let Some(sample_writer) = self
                    .matched_publication_list
                    .iter()
                    .find(|x| &x.key().value == instance_writer.as_ref())
                else {
                    return Ok(AddChangeResult::NotAdded);
                };
                if instance_owner.owner_handle != sample.writer_guid
                    && sample_writer.ownership_strength().value
                        <= sample_owner.ownership_strength().value
                {
                    return Ok(AddChangeResult::NotAdded);
                }
            }

            match self
                .instance_ownership
                .iter_mut()
                .find(|x| x.instance_handle == sample.instance_handle)
            {
                Some(x) => {
                    x.owner_handle = sample.writer_guid;
                }
                None => self.instance_ownership.push(InstanceOwnership {
                    instance_handle: sample.instance_handle,
                    owner_handle: sample.writer_guid,
                    last_received_time: reception_timestamp,
                }),
            }
        }

        if matches!(
            sample.kind,
            ChangeKind::NotAliveDisposed
                | ChangeKind::NotAliveUnregistered
                | ChangeKind::NotAliveDisposedUnregistered
        ) {
            if let Some(i) = self
                .instance_ownership
                .iter()
                .position(|x| x.instance_handle == sample.instance_handle)
            {
                self.instance_ownership.remove(i);
            }
        }

        let is_sample_of_interest_based_on_time = {
            let closest_timestamp_before_received_sample = self
                .sample_list
                .iter()
                .filter(|cc| cc.instance_handle == sample.instance_handle)
                .filter(|cc| cc.source_timestamp <= sample.source_timestamp)
                .map(|cc| cc.source_timestamp)
                .max();

            if let Some(Some(t)) = closest_timestamp_before_received_sample {
                if let Some(sample_source_time) = sample.source_timestamp {
                    let sample_separation = sample_source_time - t;
                    DurationKind::Finite(sample_separation)
                        >= self.qos.time_based_filter.minimum_separation
                } else {
                    true
                }
            } else {
                true
            }
        };

        if !is_sample_of_interest_based_on_time {
            return Ok(AddChangeResult::NotAdded);
        }

        let is_max_samples_limit_reached = {
            let total_samples = self
                .sample_list
                .iter()
                .filter(|cc| cc.kind == ChangeKind::Alive)
                .count();

            total_samples == self.qos.resource_limits.max_samples
        };
        let is_max_instances_limit_reached = {
            let mut instance_handle_list = Vec::new();
            for sample_handle in self.sample_list.iter().map(|x| x.instance_handle) {
                if !instance_handle_list.contains(&sample_handle) {
                    instance_handle_list.push(sample_handle);
                }
            }

            if instance_handle_list.contains(&sample.instance_handle) {
                false
            } else {
                instance_handle_list.len() == self.qos.resource_limits.max_instances
            }
        };
        let is_max_samples_per_instance_limit_reached = {
            let total_samples_of_instance = self
                .sample_list
                .iter()
                .filter(|cc| cc.instance_handle == sample.instance_handle)
                .count();

            total_samples_of_instance == self.qos.resource_limits.max_samples_per_instance
        };
        if is_max_samples_limit_reached {
            return Ok(AddChangeResult::Rejected(
                sample.instance_handle,
                SampleRejectedStatusKind::RejectedBySamplesLimit,
            ));
        } else if is_max_instances_limit_reached {
            return Ok(AddChangeResult::Rejected(
                sample.instance_handle,
                SampleRejectedStatusKind::RejectedByInstancesLimit,
            ));
        } else if is_max_samples_per_instance_limit_reached {
            return Ok(AddChangeResult::Rejected(
                sample.instance_handle,
                SampleRejectedStatusKind::RejectedBySamplesPerInstanceLimit,
            ));
        }
        let num_alive_samples_of_instance = self
            .sample_list
            .iter()
            .filter(|cc| {
                cc.instance_handle == sample.instance_handle && cc.kind == ChangeKind::Alive
            })
            .count() as u32;

        if let HistoryQosPolicyKind::KeepLast(depth) = self.qos.history.kind {
            if depth == num_alive_samples_of_instance {
                let index_sample_to_remove = self
                    .sample_list
                    .iter()
                    .position(|cc| {
                        cc.instance_handle == sample.instance_handle && cc.kind == ChangeKind::Alive
                    })
                    .expect("Samples must exist");
                self.sample_list.remove(index_sample_to_remove);
            }
        }

        match sample.kind {
            ChangeKind::Alive | ChangeKind::AliveFiltered => {
                match self
                    .instances
                    .iter_mut()
                    .find(|x| x.handle() == sample.instance_handle)
                {
                    Some(x) => x.update_state(sample.kind),
                    None => {
                        let mut s = InstanceState::new(sample.instance_handle);
                        s.update_state(sample.kind);
                        self.instances.push(s);
                    }
                }
                Ok(())
            }
            ChangeKind::NotAliveDisposed
            | ChangeKind::NotAliveUnregistered
            | ChangeKind::NotAliveDisposedUnregistered => {
                match self
                    .instances
                    .iter_mut()
                    .find(|x| x.handle() == sample.instance_handle)
                {
                    Some(instance) => {
                        instance.update_state(sample.kind);
                        Ok(())
                    }
                    None => Err(DdsError::Error(
                        "Received message changing state of unknown instance".to_string(),
                    )),
                }
            }
        }?;

        let sample_writer_guid = sample.writer_guid;
        tracing::debug!(cache_change = ?sample, "Adding change to data reader history cache");
        self.sample_list.push(sample);
        self.data_available_status_changed_flag = true;

        match self.qos.destination_order.kind {
            DestinationOrderQosPolicyKind::BySourceTimestamp => {
                self.sample_list.sort_by(|a, b| {
                    a.source_timestamp
                        .as_ref()
                        .expect("Missing source timestamp")
                        .cmp(
                            b.source_timestamp
                                .as_ref()
                                .expect("Missing source timestamp"),
                        )
                });
            }
            DestinationOrderQosPolicyKind::ByReceptionTimestamp => self
                .sample_list
                .sort_by(|a, b| a.reception_timestamp.cmp(&b.reception_timestamp)),
        }

        match self
            .instance_ownership
            .iter_mut()
            .find(|x| x.instance_handle == change_instance_handle)
        {
            Some(x) => {
                if x.last_received_time < reception_timestamp {
                    x.last_received_time = reception_timestamp;
                }
            }
            None => self.instance_ownership.push(InstanceOwnership {
                instance_handle: change_instance_handle,
                last_received_time: reception_timestamp,
                owner_handle: sample_writer_guid,
            }),
        }
        Ok(AddChangeResult::Added(change_instance_handle))
    }

    pub fn add_matched_publication(
        &mut self,
        publication_builtin_topic_data: PublicationBuiltinTopicData,
    ) {
        match self
            .matched_publication_list
            .iter_mut()
            .find(|x| x.key() == publication_builtin_topic_data.key())
        {
            Some(x) => *x = publication_builtin_topic_data,
            None => self
                .matched_publication_list
                .push(publication_builtin_topic_data),
        }
        self.subscription_matched_status.current_count +=
            self.matched_publication_list.len() as i32;
        self.subscription_matched_status.current_count_change += 1;
        self.subscription_matched_status.total_count += 1;
        self.subscription_matched_status.total_count_change += 1;
    }

    pub fn increment_requested_deadline_missed_status(&mut self, instance_handle: InstanceHandle) {
        self.requested_deadline_missed_status.total_count += 1;
        self.requested_deadline_missed_status.total_count_change += 1;
        self.requested_deadline_missed_status.last_instance_handle = instance_handle;
    }

    pub fn get_requested_deadline_missed_status(&mut self) -> RequestedDeadlineMissedStatus {
        let status = self.requested_deadline_missed_status.clone();
        self.requested_deadline_missed_status.total_count_change = 0;
        status
    }

    pub fn remove_instance_ownership(&mut self, instance_handle: &InstanceHandle) {
        if let Some(i) = self
            .instance_ownership
            .iter()
            .position(|x| &x.instance_handle == instance_handle)
        {
            self.instance_ownership.remove(i);
        }
    }

    pub fn add_requested_incompatible_qos(
        &mut self,
        handle: InstanceHandle,
        incompatible_qos_policy_list: Vec<QosPolicyId>,
    ) {
        if !self.incompatible_writer_list.contains(&handle) {
            self.incompatible_writer_list.push(handle);
            self.requested_incompatible_qos_status.total_count += 1;
            self.requested_incompatible_qos_status.total_count_change += 1;
            self.requested_incompatible_qos_status.last_policy_id = incompatible_qos_policy_list[0];
            for incompatible_qos_policy in incompatible_qos_policy_list.into_iter() {
                if let Some(policy_count) = self
                    .requested_incompatible_qos_status
                    .policies
                    .iter_mut()
                    .find(|x| x.policy_id == incompatible_qos_policy)
                {
                    policy_count.count += 1;
                } else {
                    self.requested_incompatible_qos_status
                        .policies
                        .push(QosPolicyCount {
                            policy_id: incompatible_qos_policy,
                            count: 1,
                        })
                }
            }
        }
    }

    pub fn get_requested_incompatible_qos_status(&mut self) -> RequestedIncompatibleQosStatus {
        let status = self.requested_incompatible_qos_status.clone();
        self.requested_incompatible_qos_status.total_count_change = 0;
        status
    }

    pub fn increment_sample_rejected_status(
        &mut self,
        sample_handle: InstanceHandle,
        sample_rejected_status_kind: SampleRejectedStatusKind,
    ) {
        self.sample_rejected_status.last_instance_handle = sample_handle;
        self.sample_rejected_status.last_reason = sample_rejected_status_kind;
        self.sample_rejected_status.total_count += 1;
        self.sample_rejected_status.total_count_change += 1;
    }

    pub fn get_sample_rejected_status(&mut self) -> SampleRejectedStatus {
        let status = self.sample_rejected_status.clone();
        self.sample_rejected_status.total_count_change = 0;

        status
    }

    pub fn get_subscription_matched_status(&mut self) -> SubscriptionMatchedStatus {
        let status = self.subscription_matched_status.clone();

        self.subscription_matched_status.total_count_change = 0;
        self.subscription_matched_status.current_count_change = 0;

        status
    }

    pub fn get_matched_publications(&self) -> Vec<InstanceHandle> {
        self.matched_publication_list
            .iter()
            .map(|x| InstanceHandle::new(x.key().value))
            .collect()
    }

    pub fn get_instance_received_time(&self, instance_handle: &InstanceHandle) -> Option<Time> {
        self.instance_ownership
            .iter()
            .find(|x| &x.instance_handle == instance_handle)
            .map(|x| x.last_received_time)
    }

    pub async fn remove_matched_publication(&mut self, publication_handle: &InstanceHandle) {
        let Some(i) = self
            .matched_publication_list
            .iter()
            .position(|x| &x.key().value == publication_handle.as_ref())
        else {
            return;
        };
        self.matched_publication_list.remove(i);
        self.subscription_matched_status.current_count = self.matched_publication_list.len() as i32;
        self.subscription_matched_status.current_count_change -= 1;
        self.status_condition
            .send_actor_mail(DcpsStatusConditionMail::AddCommunicationState {
                state: StatusKind::SubscriptionMatched,
            })
            .await;
    }

    pub async fn read(
        &mut self,
        max_samples: i32,
        sample_states: &[SampleStateKind],
        view_states: &[ViewStateKind],
        instance_states: &[InstanceStateKind],
        specific_instance_handle: Option<InstanceHandle>,
    ) -> DdsResult<SampleList> {
        if !self.enabled {
            return Err(DdsError::NotEnabled);
        }

        self.status_condition
            .send_actor_mail(DcpsStatusConditionMail::RemoveCommunicationState {
                state: StatusKind::DataAvailable,
            })
            .await;

        let indexed_sample_list = self.create_indexed_sample_collection(
            max_samples,
            sample_states,
            view_states,
            instance_states,
            specific_instance_handle,
        )?;

        let change_index_list: Vec<usize>;
        let samples;

        (change_index_list, samples) = indexed_sample_list
            .into_iter()
            .map(|IndexedSample { index, sample }| (index, sample))
            .unzip();

        for index in change_index_list {
            self.sample_list[index].sample_state = SampleStateKind::Read;
        }

        Ok(samples)
    }

    pub async fn take(
        &mut self,
        max_samples: i32,
        sample_states: Vec<SampleStateKind>,
        view_states: Vec<ViewStateKind>,
        instance_states: Vec<InstanceStateKind>,
        specific_instance_handle: Option<InstanceHandle>,
    ) -> DdsResult<SampleList> {
        if !self.enabled {
            return Err(DdsError::NotEnabled);
        }

        let indexed_sample_list = self.create_indexed_sample_collection(
            max_samples,
            &sample_states,
            &view_states,
            &instance_states,
            specific_instance_handle,
        )?;

        self.status_condition
            .send_actor_mail(DcpsStatusConditionMail::RemoveCommunicationState {
                state: StatusKind::DataAvailable,
            })
            .await;

        let mut change_index_list: Vec<usize>;
        let samples;

        (change_index_list, samples) = indexed_sample_list
            .into_iter()
            .map(|IndexedSample { index, sample }| (index, sample))
            .unzip();

        while let Some(index) = change_index_list.pop() {
            self.sample_list.remove(index);
        }

        Ok(samples)
    }

    pub async fn take_next_instance(
        &mut self,
        max_samples: i32,
        previous_handle: Option<InstanceHandle>,
        sample_states: Vec<SampleStateKind>,
        view_states: Vec<ViewStateKind>,
        instance_states: Vec<InstanceStateKind>,
    ) -> DdsResult<SampleList> {
        if !self.enabled {
            return Err(DdsError::NotEnabled);
        }

        match self.next_instance(previous_handle) {
            Some(next_handle) => {
                self.take(
                    max_samples,
                    sample_states,
                    view_states,
                    instance_states,
                    Some(next_handle),
                )
                .await
            }
            None => Err(DdsError::NoData),
        }
    }

    pub async fn read_next_instance(
        &mut self,
        max_samples: i32,
        previous_handle: Option<InstanceHandle>,
        sample_states: &[SampleStateKind],
        view_states: &[ViewStateKind],
        instance_states: &[InstanceStateKind],
    ) -> DdsResult<SampleList> {
        if !self.enabled {
            return Err(DdsError::NotEnabled);
        }

        match self.next_instance(previous_handle) {
            Some(next_handle) => {
                self.read(
                    max_samples,
                    sample_states,
                    view_states,
                    instance_states,
                    Some(next_handle),
                )
                .await
            }
            None => Err(DdsError::NoData),
        }
    }
}

fn serialize(
    dynamic_data: &DynamicData,
    representation: &DataRepresentationQosPolicy,
) -> DdsResult<Vec<u8>> {
    Ok(
        if representation.value.is_empty() || representation.value[0] == XCDR_DATA_REPRESENTATION {
            if cfg!(target_endian = "big") {
                Cdr1BeSerializer::serialize(dynamic_data)?
            } else {
                Cdr1LeSerializer::serialize(dynamic_data)?
            }
        } else if representation.value[0] == XCDR2_DATA_REPRESENTATION {
            if cfg!(target_endian = "big") {
                Cdr2BeSerializer::serialize(dynamic_data)?
            } else {
                Cdr2LeSerializer::serialize(dynamic_data)?
            }
        } else if representation.value[0] == BUILT_IN_DATA_REPRESENTATION {
            RtpsPlCdrSerializer::serialize(dynamic_data)?
        } else {
            panic!("Invalid data representation")
        },
    )
}<|MERGE_RESOLUTION|>--- conflicted
+++ resolved
@@ -66,13 +66,9 @@
         time::{Duration, DurationKind, Time},
         type_support::TypeSupport,
     },
-<<<<<<< HEAD
     rtps::stateless_writer::RtpsStatelessWriter,
     rtps_udp_transport::udp_transport::{RtpsTransportStatefulReader, RtpsTransportStatefulWriter},
-    runtime::{ChannelSend, Clock, DdsRuntime, OneshotReceive, Spawner, Timer},
-=======
     runtime::{Clock, DdsRuntime, Spawner, Timer},
->>>>>>> 2826ffd9
     transport::{
         self,
         interface::{HistoryCache, TransportParticipant, TransportParticipantFactory},
@@ -5928,15 +5924,9 @@
     pub const fn new(
         instance_handle: InstanceHandle,
         qos: SubscriberQos,
-<<<<<<< HEAD
         data_reader_list: Vec<DataReaderEntity<R>>,
-        status_condition: Actor<R, DcpsStatusCondition<R>>,
-        listener_sender: Option<R::ChannelSender<ListenerMail<R>>>,
-=======
-        data_reader_list: Vec<DataReaderEntity<R, T>>,
         status_condition: Actor<DcpsStatusCondition>,
         listener_sender: Option<MpscSender<ListenerMail<R>>>,
->>>>>>> 2826ffd9
         listener_mask: Vec<StatusKind>,
     ) -> Self {
         Self {
@@ -6024,13 +6014,8 @@
     pub const fn new(
         qos: PublisherQos,
         instance_handle: InstanceHandle,
-<<<<<<< HEAD
         data_writer_list: Vec<DataWriterEntity<R>>,
-        listener_sender: Option<R::ChannelSender<ListenerMail<R>>>,
-=======
-        data_writer_list: Vec<DataWriterEntity<R, T>>,
         listener_sender: Option<MpscSender<ListenerMail<R>>>,
->>>>>>> 2826ffd9
         listener_mask: Vec<StatusKind>,
     ) -> Self {
         Self {
