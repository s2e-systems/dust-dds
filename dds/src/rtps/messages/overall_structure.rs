--- conflicted
+++ resolved
@@ -1,637 +1,634 @@
-use super::{
-    super::{
-        error::{RtpsError, RtpsErrorKind, RtpsResult},
-        messages::{
-            submessages::{
-                ack_nack::AckNackSubmessage, data::DataSubmessage, data_frag::DataFragSubmessage,
-                gap::GapSubmessage, heartbeat::HeartbeatSubmessage,
-                heartbeat_frag::HeartbeatFragSubmessage,
-                info_destination::InfoDestinationSubmessage, info_reply::InfoReplySubmessage,
-                info_source::InfoSourceSubmessage, info_timestamp::InfoTimestampSubmessage,
-                nack_frag::NackFragSubmessage, pad::PadSubmessage,
-            },
-            types::{
-                ACKNACK, DATA, DATA_FRAG, GAP, HEARTBEAT, HEARTBEAT_FRAG, INFO_DST, INFO_REPLY,
-                INFO_SRC, INFO_TS, NACK_FRAG, PAD,
-            },
-        },
-        types::{GuidPrefix, ProtocolVersion, VendorId},
-    },
-    types::{ProtocolId, SubmessageFlag, SubmessageKind},
-};
-use std::{
-    io::{BufRead, Cursor, Write},
-    sync::Arc,
-};
-
-pub enum Endianness {
-    BigEndian,
-    LittleEndian,
-}
-
-impl Endianness {
-    pub fn from_flags(byte: u8) -> Self {
-        match byte & 0b_0000_0001 != 0 {
-            true => Endianness::LittleEndian,
-            false => Endianness::BigEndian,
-        }
-    }
-}
-
-pub trait TryReadFromBytes: Sized {
-    fn try_read_from_bytes(data: &mut &[u8], endianness: &Endianness) -> RtpsResult<Self>;
-}
-
-pub trait WriteIntoBytes {
-    fn write_into_bytes(&self, buf: &mut dyn Write);
-}
-
-pub trait Submessage {
-    fn write_submessage_header_into_bytes(&self, octets_to_next_header: u16, buf: &mut dyn Write);
-    fn write_submessage_elements_into_bytes(&self, buf: &mut dyn Write);
-}
-
-impl dyn Submessage + Send + '_ {
-    fn write_submessage_into_bytes(&self, buf: &mut Cursor<Vec<u8>>) {
-        let header_position: u64 = buf.position();
-        let elements_position = header_position + 4;
-        buf.set_position(elements_position);
-        self.write_submessage_elements_into_bytes(buf);
-        let pos = buf.position();
-        buf.set_position(header_position);
-        let len = pos - elements_position;
-        self.write_submessage_header_into_bytes(len as u16, buf);
-        buf.set_position(pos);
-    }
-}
-
-pub struct SubmessageHeaderRead {
-    submessage_id: u8,
-    flags: [SubmessageFlag; 8],
-    submessage_length: u16,
-    endianness: Endianness,
-}
-
-impl SubmessageHeaderRead {
-    pub fn try_read_from_bytes(data: &mut &[u8]) -> RtpsResult<Self> {
-        if data.len() >= 4 {
-            let submessage_id = data[0];
-            let flags_byte = data[1];
-            let flags = [
-                flags_byte & 0b_0000_0001 != 0,
-                flags_byte & 0b_0000_0010 != 0,
-                flags_byte & 0b_0000_0100 != 0,
-                flags_byte & 0b_0000_1000 != 0,
-                flags_byte & 0b_0001_0000 != 0,
-                flags_byte & 0b_0010_0000 != 0,
-                flags_byte & 0b_0100_0000 != 0,
-                flags_byte & 0b_1000_0000 != 0,
-            ];
-            let endianness = match flags[0] {
-                true => Endianness::LittleEndian,
-                false => Endianness::BigEndian,
-            };
-            let submessage_length = u16::try_read_from_bytes(&mut &data[2..], &endianness)?;
-            data.consume(4);
-            Ok(Self {
-                submessage_id,
-                flags,
-                submessage_length,
-                endianness,
-            })
-        } else {
-            Err(RtpsError::new(
-                RtpsErrorKind::NotEnoughData,
-                "Submessage header",
-            ))
-        }
-    }
-
-    pub fn endianness(&self) -> &Endianness {
-        &self.endianness
-    }
-
-    pub fn flags(&self) -> [bool; 8] {
-        self.flags
-    }
-
-    pub fn submessage_length(&self) -> u16 {
-        self.submessage_length
-    }
-
-    pub fn submessage_id(&self) -> u8 {
-        self.submessage_id
-    }
-}
-
-#[derive(Debug, PartialEq, Eq)]
-pub struct RtpsMessageRead {
-    header: RtpsMessageHeader,
-    submessages: Vec<RtpsSubmessageReadKind>,
-}
-
-impl RtpsMessageRead {
-    pub fn header(&self) -> RtpsMessageHeader {
-        self.header
-    }
-
-    pub fn submessages(self) -> Vec<RtpsSubmessageReadKind> {
-        self.submessages
-    }
-}
-
-impl TryFrom<&[u8]> for RtpsMessageRead {
-    type Error = RtpsError;
-
-    fn try_from(mut v: &[u8]) -> RtpsResult<Self> {
-        if v.len() >= 20 {
-            if b"RTPS" == &[v[0], v[1], v[2], v[3]] {
-                let major = v[4];
-                let minor = v[5];
-                let version = ProtocolVersion::new(major, minor);
-                let vendor_id = [v[6], v[7]];
-                let guid_prefix = [
-                    v[8], v[9], v[10], v[11], v[12], v[13], v[14], v[15], v[16], v[17], v[18],
-                    v[19],
-                ];
-                let header = RtpsMessageHeader {
-                    version,
-                    vendor_id,
-                    guid_prefix,
-                };
-                v.consume(20);
-
-                const MAX_SUBMESSAGES: usize = 2_usize.pow(16);
-                let mut submessages = vec![];
-                for _ in 0..MAX_SUBMESSAGES {
-                    if v.len() < 4 {
-                        break;
-                    }
-                    if let Ok(submessage_header) = SubmessageHeaderRead::try_read_from_bytes(&mut v)
-                    {
-                        let submessage_length = submessage_header.submessage_length() as usize;
-                        if v.len() < submessage_length {
-                            break;
-                        }
-                        let submessage = match submessage_header.submessage_id() {
-                            ACKNACK => AckNackSubmessage::try_from_bytes(&submessage_header, v)
-                                .map(RtpsSubmessageReadKind::AckNack),
-                            DATA => DataSubmessage::try_from_bytes(&submessage_header, v)
-                                .map(RtpsSubmessageReadKind::Data),
-                            DATA_FRAG => DataFragSubmessage::try_from_bytes(&submessage_header, v)
-                                .map(RtpsSubmessageReadKind::DataFrag),
-                            GAP => GapSubmessage::try_from_bytes(&submessage_header, v)
-                                .map(RtpsSubmessageReadKind::Gap),
-                            HEARTBEAT => HeartbeatSubmessage::try_from_bytes(&submessage_header, v)
-                                .map(RtpsSubmessageReadKind::Heartbeat),
-                            HEARTBEAT_FRAG => {
-                                HeartbeatFragSubmessage::try_from_bytes(&submessage_header, v)
-                                    .map(RtpsSubmessageReadKind::HeartbeatFrag)
-                            }
-                            INFO_DST => {
-                                InfoDestinationSubmessage::try_from_bytes(&submessage_header, v)
-                                    .map(RtpsSubmessageReadKind::InfoDestination)
-                            }
-                            INFO_REPLY => {
-                                InfoReplySubmessage::try_from_bytes(&submessage_header, v)
-                                    .map(RtpsSubmessageReadKind::InfoReply)
-                            }
-                            INFO_SRC => InfoSourceSubmessage::try_from_bytes(&submessage_header, v)
-                                .map(RtpsSubmessageReadKind::InfoSource),
-                            INFO_TS => {
-                                InfoTimestampSubmessage::try_from_bytes(&submessage_header, v)
-                                    .map(RtpsSubmessageReadKind::InfoTimestamp)
-                            }
-                            NACK_FRAG => NackFragSubmessage::try_from_bytes(&submessage_header, v)
-                                .map(RtpsSubmessageReadKind::NackFrag),
-                            PAD => PadSubmessage::try_from_bytes(&submessage_header, v)
-                                .map(RtpsSubmessageReadKind::Pad),
-                            _ => Err(RtpsError::new(
-                                RtpsErrorKind::InvalidData,
-                                "Unknown message",
-                            )),
-                        };
-                        if let Ok(submessage) = submessage {
-                            submessages.push(submessage);
-                        }
-                        v.consume(submessage_length);
-                    }
-                }
-                Ok(Self {
-                    header,
-                    submessages,
-                })
-            } else {
-                Err(RtpsError::new(
-                    RtpsErrorKind::InvalidData,
-                    "RTPS not in data",
-                ))
-            }
-        } else {
-            Err(RtpsError::new(
-                RtpsErrorKind::NotEnoughData,
-                "Rtps message header",
-            ))
-        }
-    }
-<<<<<<< HEAD
-=======
-}
-
-#[allow(dead_code)] // Only used as convenience in tests
-pub fn write_into_bytes_vec(value: impl WriteIntoBytes) -> Vec<u8> {
-    let mut cursor = Cursor::new(Vec::new());
-    value.write_into_bytes(&mut cursor);
-    cursor.into_inner()
->>>>>>> ea034e5c
-}
-
-#[allow(dead_code)] // Only used as convenience in tests
-pub fn write_submessage_into_bytes_vec(value: &(dyn Submessage + Send)) -> Vec<u8> {
-    let mut cursor = Cursor::new(Vec::new());
-    value.write_submessage_into_bytes(&mut cursor);
-    cursor.into_inner()
-}
-
-#[derive(Debug, PartialEq, Eq)]
-pub struct RtpsMessageWrite {
-    data: Arc<[u8]>,
-}
-
-impl RtpsMessageWrite {
-    pub fn new(header: &RtpsMessageHeader, submessages: &[Box<dyn Submessage + Send>]) -> Self {
-        let buffer = Vec::new();
-        let mut cursor = Cursor::new(buffer);
-        header.write_into_bytes(&mut cursor);
-        for submessage in submessages {
-            submessage.write_submessage_into_bytes(&mut cursor);
-        }
-        Self {
-            data: Arc::from(cursor.into_inner().into_boxed_slice()),
-        }
-    }
-
-    pub fn buffer(&self) -> &[u8] {
-        &self.data
-    }
-}
-
-#[derive(Debug, PartialEq, Eq)]
-pub enum RtpsSubmessageReadKind {
-    AckNack(AckNackSubmessage),
-    Data(DataSubmessage),
-    DataFrag(DataFragSubmessage),
-    Gap(GapSubmessage),
-    Heartbeat(HeartbeatSubmessage),
-    HeartbeatFrag(HeartbeatFragSubmessage),
-    InfoDestination(InfoDestinationSubmessage),
-    InfoReply(InfoReplySubmessage),
-    InfoSource(InfoSourceSubmessage),
-    InfoTimestamp(InfoTimestampSubmessage),
-    NackFrag(NackFragSubmessage),
-    Pad(PadSubmessage),
-}
-#[derive(Clone, Debug, PartialEq, Eq, Copy)]
-pub struct RtpsMessageHeader {
-    version: ProtocolVersion,
-    vendor_id: VendorId,
-    guid_prefix: GuidPrefix,
-}
-
-impl RtpsMessageHeader {
-    pub fn new(version: ProtocolVersion, vendor_id: VendorId, guid_prefix: GuidPrefix) -> Self {
-        Self {
-            version,
-            vendor_id,
-            guid_prefix,
-        }
-    }
-
-    pub fn version(&self) -> ProtocolVersion {
-        self.version
-    }
-
-    pub fn vendor_id(&self) -> VendorId {
-        self.vendor_id
-    }
-
-    pub fn guid_prefix(&self) -> GuidPrefix {
-        self.guid_prefix
-    }
-}
-
-impl WriteIntoBytes for RtpsMessageHeader {
-    fn write_into_bytes(&self, buf: &mut dyn Write) {
-        ProtocolId::PROTOCOL_RTPS.write_into_bytes(buf);
-        self.version.write_into_bytes(buf);
-        self.vendor_id.write_into_bytes(buf);
-        self.guid_prefix.write_into_bytes(buf);
-    }
-}
-
-#[derive(Debug, PartialEq, Eq)]
-pub struct SubmessageHeaderWrite {
-    submessage_id: SubmessageKind,
-    flags_octet: u8,
-    submessage_length: u16,
-}
-
-impl SubmessageHeaderWrite {
-    pub fn new(
-        submessage_id: SubmessageKind,
-        // flags without endianness
-        flags: &[SubmessageFlag],
-        submessage_length: u16,
-    ) -> Self {
-        let mut flags_octet = 0b_0000_0001_u8;
-        for (i, &item) in flags.iter().enumerate() {
-            if item {
-                flags_octet |= 0b_0000_0010 << i
-            }
-        }
-
-        Self {
-            submessage_id,
-            flags_octet,
-            submessage_length,
-        }
-    }
-}
-
-impl WriteIntoBytes for SubmessageHeaderWrite {
-    fn write_into_bytes(&self, buf: &mut dyn Write) {
-        self.submessage_id.write_into_bytes(buf);
-        self.flags_octet.write_into_bytes(buf);
-        self.submessage_length.write_into_bytes(buf);
-    }
-}
-
-#[cfg(test)]
-mod tests {
-    use super::*;
-    use crate::rtps::{
-        messages::{
-            submessage_elements::{Data, Parameter, ParameterList},
-            submessages::{data::DataSubmessage, info_timestamp::InfoTimestampSubmessage},
-            types::Time,
-        },
-        types::{EntityId, USER_DEFINED_READER_GROUP, USER_DEFINED_READER_NO_KEY},
-    };
-
-    #[test]
-    fn serialize_rtps_message_no_submessage() {
-        let header = RtpsMessageHeader {
-            version: ProtocolVersion::new(2, 3),
-            vendor_id: [9, 8],
-            guid_prefix: [3; 12],
-        };
-        let message = RtpsMessageWrite::new(&header, &[]);
-        #[rustfmt::skip]
-        assert_eq!(message.buffer(), vec![
-            b'R', b'T', b'P', b'S', // Protocol
-            2, 3, 9, 8, // ProtocolVersion | VendorId
-            3, 3, 3, 3, // GuidPrefix
-            3, 3, 3, 3, // GuidPrefix
-            3, 3, 3, 3, // GuidPrefix
-        ]);
-    }
-
-    #[test]
-    fn serialize_rtps_message() {
-        let header = RtpsMessageHeader {
-            version: ProtocolVersion::new(2, 3),
-            vendor_id: [9, 8],
-            guid_prefix: [3; 12],
-        };
-        let inline_qos_flag = true;
-        let data_flag = false;
-        let key_flag = false;
-        let non_standard_payload_flag = false;
-        let reader_id = EntityId::new([1, 2, 3], USER_DEFINED_READER_NO_KEY);
-        let writer_id = EntityId::new([6, 7, 8], USER_DEFINED_READER_GROUP);
-        let writer_sn = 5;
-        let parameter_1 = Parameter::new(6, vec![10, 11, 12, 13].into());
-        let parameter_2 = Parameter::new(7, vec![20, 21, 22, 23].into());
-        let inline_qos = ParameterList::new(vec![parameter_1, parameter_2]);
-        let serialized_payload = Data::new(vec![].into());
-
-        let submessage = DataSubmessage::new(
-            inline_qos_flag,
-            data_flag,
-            key_flag,
-            non_standard_payload_flag,
-            reader_id,
-            writer_id,
-            writer_sn,
-            inline_qos,
-            serialized_payload,
-        );
-        let value = RtpsMessageWrite::new(&header, &[Box::new(submessage)]);
-        #[rustfmt::skip]
-        assert_eq!(value.buffer(), vec![
-            b'R', b'T', b'P', b'S', // Protocol
-            2, 3, 9, 8, // ProtocolVersion | VendorId
-            3, 3, 3, 3, // GuidPrefix
-            3, 3, 3, 3, // GuidPrefix
-            3, 3, 3, 3, // GuidPrefix
-            0x15, 0b_0000_0011, 40, 0, // Submessage header
-            0, 0, 16, 0, // extraFlags, octetsToInlineQos
-            1, 2, 3, 4, // readerId: value[4]
-            6, 7, 8, 9, // writerId: value[4]
-            0, 0, 0, 0, // writerSN: high
-            5, 0, 0, 0, // writerSN: low
-            6, 0, 4, 0, // inlineQos: parameterId_1, length_1
-            10, 11, 12, 13, // inlineQos: value_1[length_1]
-            7, 0, 4, 0, // inlineQos: parameterId_2, length_2
-            20, 21, 22, 23, // inlineQos: value_2[length_2]
-            1, 0, 0, 0, // inlineQos: Sentinel
-        ]);
-    }
-
-    #[test]
-    fn serialize_rtps_message_multiple_submessages() {
-        let header = RtpsMessageHeader {
-            version: ProtocolVersion::new(2, 3),
-            vendor_id: [9, 8],
-            guid_prefix: [3; 12],
-        };
-        let info_timestamp_submessage =
-            Box::new(InfoTimestampSubmessage::new(false, Time::new(4, 0)));
-
-        let inline_qos_flag = true;
-        let data_flag = false;
-        let key_flag = false;
-        let non_standard_payload_flag = false;
-        let reader_id = EntityId::new([1, 2, 3], USER_DEFINED_READER_NO_KEY);
-        let writer_id = EntityId::new([6, 7, 8], USER_DEFINED_READER_GROUP);
-        let writer_sn = 5;
-        let parameter_1 = Parameter::new(6, vec![10, 11, 12, 13].into());
-        let parameter_2 = Parameter::new(7, vec![20, 21, 22, 23].into());
-        let inline_qos = ParameterList::new(vec![parameter_1, parameter_2]);
-        let serialized_payload = Data::new(vec![].into());
-
-        let data_submessage = Box::new(DataSubmessage::new(
-            inline_qos_flag,
-            data_flag,
-            key_flag,
-            non_standard_payload_flag,
-            reader_id,
-            writer_id,
-            writer_sn,
-            inline_qos,
-            serialized_payload,
-        ));
-        let value = RtpsMessageWrite::new(&header, &[info_timestamp_submessage, data_submessage]);
-        #[rustfmt::skip]
-        assert_eq!(value.buffer(), vec![
-            b'R', b'T', b'P', b'S', // Protocol
-            2, 3, 9, 8, // ProtocolVersion | VendorId
-            3, 3, 3, 3, // GuidPrefix
-            3, 3, 3, 3, // GuidPrefix
-            3, 3, 3, 3, // GuidPrefix
-            0x09_u8, 0b_0000_0001, 8, 0, // Submessage header
-            4, 0, 0, 0, // Time
-            0, 0, 0, 0, // Time
-            0x15, 0b_0000_0011, 40, 0, // Submessage header
-            0, 0, 16, 0, // extraFlags, octetsToInlineQos
-            1, 2, 3, 4, // readerId: value[4]
-            6, 7, 8, 9, // writerId: value[4]
-            0, 0, 0, 0, // writerSN: high
-            5, 0, 0, 0, // writerSN: low
-            6, 0, 4, 0, // inlineQos: parameterId_1, length_1
-            10, 11, 12, 13, // inlineQos: value_1[length_1]
-            7, 0, 4, 0, // inlineQos: parameterId_2, length_2
-            20, 21, 22, 23, // inlineQos: value_2[length_2]
-            1, 0, 0, 0, // inlineQos: Sentinel
-        ]);
-    }
-
-    #[test]
-    fn deserialize_rtps_message_no_submessage() {
-        let header = RtpsMessageHeader {
-            version: ProtocolVersion::new(2, 3),
-            vendor_id: [9, 8],
-            guid_prefix: [3; 12],
-        };
-
-        #[rustfmt::skip]
-        let data = [
-            b'R', b'T', b'P', b'S', // Protocol
-            2, 3, 9, 8, // ProtocolVersion | VendorId
-            3, 3, 3, 3, // GuidPrefix
-            3, 3, 3, 3, // GuidPrefix
-            3, 3, 3, 3, // GuidPrefix
-        ];
-        let rtps_message = RtpsMessageRead::try_from(&data[..]).unwrap();
-        assert_eq!(rtps_message.header(), header);
-        assert_eq!(rtps_message.submessages(), vec![]);
-    }
-
-    #[test]
-    fn deserialize_rtps_message_too_high_submessage_length() {
-        #[rustfmt::skip]
-        let data = [
-            b'R', b'T', b'P', b'S', // Protocol
-            2, 3, 9, 8, // ProtocolVersion | VendorId
-            3, 3, 3, 3, // GuidPrefix
-            3, 3, 3, 3, // GuidPrefix
-            3, 3, 3, 3, // GuidPrefix
-            0x09_u8, 0b_0000_0001, 8, 0, // Submessage header
-            4, 0, 0, 0, // Time (half only)
-        ];
-        let rtps_message = RtpsMessageRead::try_from(&data[..]).unwrap();
-        assert_eq!(rtps_message.submessages(), vec![]);
-    }
-
-    #[test]
-    fn deserialize_rtps_message() {
-        let expected_header = RtpsMessageHeader {
-            version: ProtocolVersion::new(2, 3),
-            vendor_id: [9, 8],
-            guid_prefix: [3; 12],
-        };
-
-        #[rustfmt::skip]
-        let data = [
-            b'R', b'T', b'P', b'S', // Protocol
-            2, 3, 9, 8, // ProtocolVersion | VendorId
-            3, 3, 3, 3, // GuidPrefix
-            3, 3, 3, 3, // GuidPrefix
-            3, 3, 3, 3, // GuidPrefix
-            0x15, 0b_0000_0011, 40, 0, // Submessage header
-            0, 0, 16, 0, // extraFlags, octetsToInlineQos
-            1, 2, 3, 4, // readerId: value[4]
-            6, 7, 8, 9, // writerId: value[4]
-            0, 0, 0, 0, // writerSN: high
-            5, 0, 0, 0, // writerSN: low
-            6, 0, 4, 0, // inlineQos: parameterId_1, length_1
-            10, 11, 12, 13, // inlineQos: value_1[length_1]
-            7, 0, 4, 0, // inlineQos: parameterId_2, length_2
-            20, 21, 22, 23, // inlineQos: value_2[length_2]
-            1, 0, 0, 0, // inlineQos: Sentinel
-            0x07, 0b_0000_0101, 28, 0, // Submessage header
-            1, 2, 3, 4, // readerId: value[4]
-            6, 7, 8, 9, // writerId: value[4]
-            0, 0, 0, 0, // firstSN: SequenceNumber: high
-            5, 0, 0, 0, // firstSN: SequenceNumber: low
-            0, 0, 0, 0, // lastSN: SequenceNumberSet: high
-            7, 0, 0, 0, // lastSN: SequenceNumberSet: low
-            2, 0, 0, 0, // count: Count: value (long)
-        ];
-
-        let rtps_message = RtpsMessageRead::try_from(&data[..]).unwrap();
-        assert_eq!(rtps_message.header(), expected_header);
-        let submessages = rtps_message.submessages();
-        assert_eq!(submessages.len(), 2);
-        assert!(matches!(submessages[0], RtpsSubmessageReadKind::Data(..)));
-        assert!(matches!(
-            submessages[1],
-            RtpsSubmessageReadKind::Heartbeat(..)
-        ));
-    }
-
-    #[test]
-    fn deserialize_rtps_message_unknown_submessage() {
-        let expected_data_submessage = RtpsSubmessageReadKind::Data(DataSubmessage::new(
-            true,
-            false,
-            false,
-            false,
-            EntityId::new([1, 2, 3], 4),
-            EntityId::new([6, 7, 8], 9),
-            5,
-            ParameterList::new(vec![
-                Parameter::new(6, vec![10, 11, 12, 13].into()),
-                Parameter::new(7, vec![20, 21, 22, 23].into()),
-            ]),
-            Data::empty(),
-        ));
-
-        let expected_submessages = vec![expected_data_submessage];
-
-        #[rustfmt::skip]
-        let data = [
-            b'R', b'T', b'P', b'S', // Protocol
-            2, 3, 9, 8, // ProtocolVersion | VendorId
-            3, 3, 3, 3, // GuidPrefix
-            3, 3, 3, 3, // GuidPrefix
-            3, 3, 3, 3, // GuidPrefix
-            0x99, 0b_0101_0011, 4, 0, // Submessage header
-            9, 9, 9, 9, // Unkown data
-            0x15, 0b_0000_0011, 40, 0, // Submessage header
-            0, 0, 16, 0, // extraFlags, octetsToInlineQos
-            1, 2, 3, 4, // readerId: value[4]
-            6, 7, 8, 9, // writerId: value[4]
-            0, 0, 0, 0, // writerSN: high
-            5, 0, 0, 0, // writerSN: low
-            6, 0, 4, 0, // inlineQos: parameterId_1, length_1
-            10, 11, 12, 13, // inlineQos: value_1[length_1]
-            7, 0, 4, 0, // inlineQos: parameterId_2, length_2
-            20, 21, 22, 23, // inlineQos: value_2[length_2]
-            1, 0, 0, 0, // inlineQos: Sentinel
-        ];
-
-        let rtps_message = RtpsMessageRead::try_from(&data[..]).unwrap();
-        assert_eq!(expected_submessages, rtps_message.submessages());
-    }
-}
+use super::{
+    super::{
+        error::{RtpsError, RtpsErrorKind, RtpsResult},
+        messages::{
+            submessages::{
+                ack_nack::AckNackSubmessage, data::DataSubmessage, data_frag::DataFragSubmessage,
+                gap::GapSubmessage, heartbeat::HeartbeatSubmessage,
+                heartbeat_frag::HeartbeatFragSubmessage,
+                info_destination::InfoDestinationSubmessage, info_reply::InfoReplySubmessage,
+                info_source::InfoSourceSubmessage, info_timestamp::InfoTimestampSubmessage,
+                nack_frag::NackFragSubmessage, pad::PadSubmessage,
+            },
+            types::{
+                ACKNACK, DATA, DATA_FRAG, GAP, HEARTBEAT, HEARTBEAT_FRAG, INFO_DST, INFO_REPLY,
+                INFO_SRC, INFO_TS, NACK_FRAG, PAD,
+            },
+        },
+        types::{GuidPrefix, ProtocolVersion, VendorId},
+    },
+    types::{ProtocolId, SubmessageFlag, SubmessageKind},
+};
+use std::{
+    io::{BufRead, Cursor, Write},
+    sync::Arc,
+};
+
+pub enum Endianness {
+    BigEndian,
+    LittleEndian,
+}
+
+impl Endianness {
+    pub fn from_flags(byte: u8) -> Self {
+        match byte & 0b_0000_0001 != 0 {
+            true => Endianness::LittleEndian,
+            false => Endianness::BigEndian,
+        }
+    }
+}
+
+pub trait TryReadFromBytes: Sized {
+    fn try_read_from_bytes(data: &mut &[u8], endianness: &Endianness) -> RtpsResult<Self>;
+}
+
+pub trait WriteIntoBytes {
+    fn write_into_bytes(&self, buf: &mut dyn Write);
+}
+
+pub trait Submessage {
+    fn write_submessage_header_into_bytes(&self, octets_to_next_header: u16, buf: &mut dyn Write);
+    fn write_submessage_elements_into_bytes(&self, buf: &mut dyn Write);
+}
+
+impl dyn Submessage + Send + '_ {
+    fn write_submessage_into_bytes(&self, buf: &mut Cursor<Vec<u8>>) {
+        let header_position: u64 = buf.position();
+        let elements_position = header_position + 4;
+        buf.set_position(elements_position);
+        self.write_submessage_elements_into_bytes(buf);
+        let pos = buf.position();
+        buf.set_position(header_position);
+        let len = pos - elements_position;
+        self.write_submessage_header_into_bytes(len as u16, buf);
+        buf.set_position(pos);
+    }
+}
+
+pub struct SubmessageHeaderRead {
+    submessage_id: u8,
+    flags: [SubmessageFlag; 8],
+    submessage_length: u16,
+    endianness: Endianness,
+}
+
+impl SubmessageHeaderRead {
+    pub fn try_read_from_bytes(data: &mut &[u8]) -> RtpsResult<Self> {
+        if data.len() >= 4 {
+            let submessage_id = data[0];
+            let flags_byte = data[1];
+            let flags = [
+                flags_byte & 0b_0000_0001 != 0,
+                flags_byte & 0b_0000_0010 != 0,
+                flags_byte & 0b_0000_0100 != 0,
+                flags_byte & 0b_0000_1000 != 0,
+                flags_byte & 0b_0001_0000 != 0,
+                flags_byte & 0b_0010_0000 != 0,
+                flags_byte & 0b_0100_0000 != 0,
+                flags_byte & 0b_1000_0000 != 0,
+            ];
+            let endianness = match flags[0] {
+                true => Endianness::LittleEndian,
+                false => Endianness::BigEndian,
+            };
+            let submessage_length = u16::try_read_from_bytes(&mut &data[2..], &endianness)?;
+            data.consume(4);
+            Ok(Self {
+                submessage_id,
+                flags,
+                submessage_length,
+                endianness,
+            })
+        } else {
+            Err(RtpsError::new(
+                RtpsErrorKind::NotEnoughData,
+                "Submessage header",
+            ))
+        }
+    }
+
+    pub fn endianness(&self) -> &Endianness {
+        &self.endianness
+    }
+
+    pub fn flags(&self) -> [bool; 8] {
+        self.flags
+    }
+
+    pub fn submessage_length(&self) -> u16 {
+        self.submessage_length
+    }
+
+    pub fn submessage_id(&self) -> u8 {
+        self.submessage_id
+    }
+}
+
+#[derive(Debug, PartialEq, Eq)]
+pub struct RtpsMessageRead {
+    header: RtpsMessageHeader,
+    submessages: Vec<RtpsSubmessageReadKind>,
+}
+
+impl RtpsMessageRead {
+    pub fn header(&self) -> RtpsMessageHeader {
+        self.header
+    }
+
+    pub fn submessages(self) -> Vec<RtpsSubmessageReadKind> {
+        self.submessages
+    }
+}
+
+impl TryFrom<&[u8]> for RtpsMessageRead {
+    type Error = RtpsError;
+
+    fn try_from(mut v: &[u8]) -> RtpsResult<Self> {
+        if v.len() >= 20 {
+            if b"RTPS" == &[v[0], v[1], v[2], v[3]] {
+                let major = v[4];
+                let minor = v[5];
+                let version = ProtocolVersion::new(major, minor);
+                let vendor_id = [v[6], v[7]];
+                let guid_prefix = [
+                    v[8], v[9], v[10], v[11], v[12], v[13], v[14], v[15], v[16], v[17], v[18],
+                    v[19],
+                ];
+                let header = RtpsMessageHeader {
+                    version,
+                    vendor_id,
+                    guid_prefix,
+                };
+                v.consume(20);
+
+                const MAX_SUBMESSAGES: usize = 2_usize.pow(16);
+                let mut submessages = vec![];
+                for _ in 0..MAX_SUBMESSAGES {
+                    if v.len() < 4 {
+                        break;
+                    }
+                    if let Ok(submessage_header) = SubmessageHeaderRead::try_read_from_bytes(&mut v)
+                    {
+                        let submessage_length = submessage_header.submessage_length() as usize;
+                        if v.len() < submessage_length {
+                            break;
+                        }
+                        let submessage = match submessage_header.submessage_id() {
+                            ACKNACK => AckNackSubmessage::try_from_bytes(&submessage_header, v)
+                                .map(RtpsSubmessageReadKind::AckNack),
+                            DATA => DataSubmessage::try_from_bytes(&submessage_header, v)
+                                .map(RtpsSubmessageReadKind::Data),
+                            DATA_FRAG => DataFragSubmessage::try_from_bytes(&submessage_header, v)
+                                .map(RtpsSubmessageReadKind::DataFrag),
+                            GAP => GapSubmessage::try_from_bytes(&submessage_header, v)
+                                .map(RtpsSubmessageReadKind::Gap),
+                            HEARTBEAT => HeartbeatSubmessage::try_from_bytes(&submessage_header, v)
+                                .map(RtpsSubmessageReadKind::Heartbeat),
+                            HEARTBEAT_FRAG => {
+                                HeartbeatFragSubmessage::try_from_bytes(&submessage_header, v)
+                                    .map(RtpsSubmessageReadKind::HeartbeatFrag)
+                            }
+                            INFO_DST => {
+                                InfoDestinationSubmessage::try_from_bytes(&submessage_header, v)
+                                    .map(RtpsSubmessageReadKind::InfoDestination)
+                            }
+                            INFO_REPLY => {
+                                InfoReplySubmessage::try_from_bytes(&submessage_header, v)
+                                    .map(RtpsSubmessageReadKind::InfoReply)
+                            }
+                            INFO_SRC => InfoSourceSubmessage::try_from_bytes(&submessage_header, v)
+                                .map(RtpsSubmessageReadKind::InfoSource),
+                            INFO_TS => {
+                                InfoTimestampSubmessage::try_from_bytes(&submessage_header, v)
+                                    .map(RtpsSubmessageReadKind::InfoTimestamp)
+                            }
+                            NACK_FRAG => NackFragSubmessage::try_from_bytes(&submessage_header, v)
+                                .map(RtpsSubmessageReadKind::NackFrag),
+                            PAD => PadSubmessage::try_from_bytes(&submessage_header, v)
+                                .map(RtpsSubmessageReadKind::Pad),
+                            _ => Err(RtpsError::new(
+                                RtpsErrorKind::InvalidData,
+                                "Unknown message",
+                            )),
+                        };
+                        if let Ok(submessage) = submessage {
+                            submessages.push(submessage);
+                        }
+                        v.consume(submessage_length);
+                    }
+                }
+                Ok(Self {
+                    header,
+                    submessages,
+                })
+            } else {
+                Err(RtpsError::new(
+                    RtpsErrorKind::InvalidData,
+                    "RTPS not in data",
+                ))
+            }
+        } else {
+            Err(RtpsError::new(
+                RtpsErrorKind::NotEnoughData,
+                "Rtps message header",
+            ))
+        }
+    }
+}
+
+#[allow(dead_code)] // Only used as convenience in tests
+pub fn write_into_bytes_vec(value: impl WriteIntoBytes) -> Vec<u8> {
+    let mut cursor = Cursor::new(Vec::new());
+    value.write_into_bytes(&mut cursor);
+    cursor.into_inner()
+}
+
+#[allow(dead_code)] // Only used as convenience in tests
+pub fn write_submessage_into_bytes_vec(value: &(dyn Submessage + Send)) -> Vec<u8> {
+    let mut cursor = Cursor::new(Vec::new());
+    value.write_submessage_into_bytes(&mut cursor);
+    cursor.into_inner()
+}
+
+#[derive(Debug, PartialEq, Eq)]
+pub struct RtpsMessageWrite {
+    data: Arc<[u8]>,
+}
+
+impl RtpsMessageWrite {
+    pub fn new(header: &RtpsMessageHeader, submessages: &[Box<dyn Submessage + Send>]) -> Self {
+        let buffer = Vec::new();
+        let mut cursor = Cursor::new(buffer);
+        header.write_into_bytes(&mut cursor);
+        for submessage in submessages {
+            submessage.write_submessage_into_bytes(&mut cursor);
+        }
+        Self {
+            data: Arc::from(cursor.into_inner().into_boxed_slice()),
+        }
+    }
+
+    pub fn buffer(&self) -> &[u8] {
+        &self.data
+    }
+}
+
+#[derive(Debug, PartialEq, Eq)]
+pub enum RtpsSubmessageReadKind {
+    AckNack(AckNackSubmessage),
+    Data(DataSubmessage),
+    DataFrag(DataFragSubmessage),
+    Gap(GapSubmessage),
+    Heartbeat(HeartbeatSubmessage),
+    HeartbeatFrag(HeartbeatFragSubmessage),
+    InfoDestination(InfoDestinationSubmessage),
+    InfoReply(InfoReplySubmessage),
+    InfoSource(InfoSourceSubmessage),
+    InfoTimestamp(InfoTimestampSubmessage),
+    NackFrag(NackFragSubmessage),
+    Pad(PadSubmessage),
+}
+#[derive(Clone, Debug, PartialEq, Eq, Copy)]
+pub struct RtpsMessageHeader {
+    version: ProtocolVersion,
+    vendor_id: VendorId,
+    guid_prefix: GuidPrefix,
+}
+
+impl RtpsMessageHeader {
+    pub fn new(version: ProtocolVersion, vendor_id: VendorId, guid_prefix: GuidPrefix) -> Self {
+        Self {
+            version,
+            vendor_id,
+            guid_prefix,
+        }
+    }
+
+    pub fn version(&self) -> ProtocolVersion {
+        self.version
+    }
+
+    pub fn vendor_id(&self) -> VendorId {
+        self.vendor_id
+    }
+
+    pub fn guid_prefix(&self) -> GuidPrefix {
+        self.guid_prefix
+    }
+}
+
+impl WriteIntoBytes for RtpsMessageHeader {
+    fn write_into_bytes(&self, buf: &mut dyn Write) {
+        ProtocolId::PROTOCOL_RTPS.write_into_bytes(buf);
+        self.version.write_into_bytes(buf);
+        self.vendor_id.write_into_bytes(buf);
+        self.guid_prefix.write_into_bytes(buf);
+    }
+}
+
+#[derive(Debug, PartialEq, Eq)]
+pub struct SubmessageHeaderWrite {
+    submessage_id: SubmessageKind,
+    flags_octet: u8,
+    submessage_length: u16,
+}
+
+impl SubmessageHeaderWrite {
+    pub fn new(
+        submessage_id: SubmessageKind,
+        // flags without endianness
+        flags: &[SubmessageFlag],
+        submessage_length: u16,
+    ) -> Self {
+        let mut flags_octet = 0b_0000_0001_u8;
+        for (i, &item) in flags.iter().enumerate() {
+            if item {
+                flags_octet |= 0b_0000_0010 << i
+            }
+        }
+
+        Self {
+            submessage_id,
+            flags_octet,
+            submessage_length,
+        }
+    }
+}
+
+impl WriteIntoBytes for SubmessageHeaderWrite {
+    fn write_into_bytes(&self, buf: &mut dyn Write) {
+        self.submessage_id.write_into_bytes(buf);
+        self.flags_octet.write_into_bytes(buf);
+        self.submessage_length.write_into_bytes(buf);
+    }
+}
+
+#[cfg(test)]
+mod tests {
+    use super::*;
+    use crate::rtps::{
+        messages::{
+            submessage_elements::{Data, Parameter, ParameterList},
+            submessages::{data::DataSubmessage, info_timestamp::InfoTimestampSubmessage},
+            types::Time,
+        },
+        types::{EntityId, USER_DEFINED_READER_GROUP, USER_DEFINED_READER_NO_KEY},
+    };
+
+    #[test]
+    fn serialize_rtps_message_no_submessage() {
+        let header = RtpsMessageHeader {
+            version: ProtocolVersion::new(2, 3),
+            vendor_id: [9, 8],
+            guid_prefix: [3; 12],
+        };
+        let message = RtpsMessageWrite::new(&header, &[]);
+        #[rustfmt::skip]
+        assert_eq!(message.buffer(), vec![
+            b'R', b'T', b'P', b'S', // Protocol
+            2, 3, 9, 8, // ProtocolVersion | VendorId
+            3, 3, 3, 3, // GuidPrefix
+            3, 3, 3, 3, // GuidPrefix
+            3, 3, 3, 3, // GuidPrefix
+        ]);
+    }
+
+    #[test]
+    fn serialize_rtps_message() {
+        let header = RtpsMessageHeader {
+            version: ProtocolVersion::new(2, 3),
+            vendor_id: [9, 8],
+            guid_prefix: [3; 12],
+        };
+        let inline_qos_flag = true;
+        let data_flag = false;
+        let key_flag = false;
+        let non_standard_payload_flag = false;
+        let reader_id = EntityId::new([1, 2, 3], USER_DEFINED_READER_NO_KEY);
+        let writer_id = EntityId::new([6, 7, 8], USER_DEFINED_READER_GROUP);
+        let writer_sn = 5;
+        let parameter_1 = Parameter::new(6, vec![10, 11, 12, 13].into());
+        let parameter_2 = Parameter::new(7, vec![20, 21, 22, 23].into());
+        let inline_qos = ParameterList::new(vec![parameter_1, parameter_2]);
+        let serialized_payload = Data::new(vec![].into());
+
+        let submessage = DataSubmessage::new(
+            inline_qos_flag,
+            data_flag,
+            key_flag,
+            non_standard_payload_flag,
+            reader_id,
+            writer_id,
+            writer_sn,
+            inline_qos,
+            serialized_payload,
+        );
+        let value = RtpsMessageWrite::new(&header, &[Box::new(submessage)]);
+        #[rustfmt::skip]
+        assert_eq!(value.buffer(), vec![
+            b'R', b'T', b'P', b'S', // Protocol
+            2, 3, 9, 8, // ProtocolVersion | VendorId
+            3, 3, 3, 3, // GuidPrefix
+            3, 3, 3, 3, // GuidPrefix
+            3, 3, 3, 3, // GuidPrefix
+            0x15, 0b_0000_0011, 40, 0, // Submessage header
+            0, 0, 16, 0, // extraFlags, octetsToInlineQos
+            1, 2, 3, 4, // readerId: value[4]
+            6, 7, 8, 9, // writerId: value[4]
+            0, 0, 0, 0, // writerSN: high
+            5, 0, 0, 0, // writerSN: low
+            6, 0, 4, 0, // inlineQos: parameterId_1, length_1
+            10, 11, 12, 13, // inlineQos: value_1[length_1]
+            7, 0, 4, 0, // inlineQos: parameterId_2, length_2
+            20, 21, 22, 23, // inlineQos: value_2[length_2]
+            1, 0, 0, 0, // inlineQos: Sentinel
+        ]);
+    }
+
+    #[test]
+    fn serialize_rtps_message_multiple_submessages() {
+        let header = RtpsMessageHeader {
+            version: ProtocolVersion::new(2, 3),
+            vendor_id: [9, 8],
+            guid_prefix: [3; 12],
+        };
+        let info_timestamp_submessage =
+            Box::new(InfoTimestampSubmessage::new(false, Time::new(4, 0)));
+
+        let inline_qos_flag = true;
+        let data_flag = false;
+        let key_flag = false;
+        let non_standard_payload_flag = false;
+        let reader_id = EntityId::new([1, 2, 3], USER_DEFINED_READER_NO_KEY);
+        let writer_id = EntityId::new([6, 7, 8], USER_DEFINED_READER_GROUP);
+        let writer_sn = 5;
+        let parameter_1 = Parameter::new(6, vec![10, 11, 12, 13].into());
+        let parameter_2 = Parameter::new(7, vec![20, 21, 22, 23].into());
+        let inline_qos = ParameterList::new(vec![parameter_1, parameter_2]);
+        let serialized_payload = Data::new(vec![].into());
+
+        let data_submessage = Box::new(DataSubmessage::new(
+            inline_qos_flag,
+            data_flag,
+            key_flag,
+            non_standard_payload_flag,
+            reader_id,
+            writer_id,
+            writer_sn,
+            inline_qos,
+            serialized_payload,
+        ));
+        let value = RtpsMessageWrite::new(&header, &[info_timestamp_submessage, data_submessage]);
+        #[rustfmt::skip]
+        assert_eq!(value.buffer(), vec![
+            b'R', b'T', b'P', b'S', // Protocol
+            2, 3, 9, 8, // ProtocolVersion | VendorId
+            3, 3, 3, 3, // GuidPrefix
+            3, 3, 3, 3, // GuidPrefix
+            3, 3, 3, 3, // GuidPrefix
+            0x09_u8, 0b_0000_0001, 8, 0, // Submessage header
+            4, 0, 0, 0, // Time
+            0, 0, 0, 0, // Time
+            0x15, 0b_0000_0011, 40, 0, // Submessage header
+            0, 0, 16, 0, // extraFlags, octetsToInlineQos
+            1, 2, 3, 4, // readerId: value[4]
+            6, 7, 8, 9, // writerId: value[4]
+            0, 0, 0, 0, // writerSN: high
+            5, 0, 0, 0, // writerSN: low
+            6, 0, 4, 0, // inlineQos: parameterId_1, length_1
+            10, 11, 12, 13, // inlineQos: value_1[length_1]
+            7, 0, 4, 0, // inlineQos: parameterId_2, length_2
+            20, 21, 22, 23, // inlineQos: value_2[length_2]
+            1, 0, 0, 0, // inlineQos: Sentinel
+        ]);
+    }
+
+    #[test]
+    fn deserialize_rtps_message_no_submessage() {
+        let header = RtpsMessageHeader {
+            version: ProtocolVersion::new(2, 3),
+            vendor_id: [9, 8],
+            guid_prefix: [3; 12],
+        };
+
+        #[rustfmt::skip]
+        let data = [
+            b'R', b'T', b'P', b'S', // Protocol
+            2, 3, 9, 8, // ProtocolVersion | VendorId
+            3, 3, 3, 3, // GuidPrefix
+            3, 3, 3, 3, // GuidPrefix
+            3, 3, 3, 3, // GuidPrefix
+        ];
+        let rtps_message = RtpsMessageRead::try_from(&data[..]).unwrap();
+        assert_eq!(rtps_message.header(), header);
+        assert_eq!(rtps_message.submessages(), vec![]);
+    }
+
+    #[test]
+    fn deserialize_rtps_message_too_high_submessage_length() {
+        #[rustfmt::skip]
+        let data = [
+            b'R', b'T', b'P', b'S', // Protocol
+            2, 3, 9, 8, // ProtocolVersion | VendorId
+            3, 3, 3, 3, // GuidPrefix
+            3, 3, 3, 3, // GuidPrefix
+            3, 3, 3, 3, // GuidPrefix
+            0x09_u8, 0b_0000_0001, 8, 0, // Submessage header
+            4, 0, 0, 0, // Time (half only)
+        ];
+        let rtps_message = RtpsMessageRead::try_from(&data[..]).unwrap();
+        assert_eq!(rtps_message.submessages(), vec![]);
+    }
+
+    #[test]
+    fn deserialize_rtps_message() {
+        let expected_header = RtpsMessageHeader {
+            version: ProtocolVersion::new(2, 3),
+            vendor_id: [9, 8],
+            guid_prefix: [3; 12],
+        };
+
+        #[rustfmt::skip]
+        let data = [
+            b'R', b'T', b'P', b'S', // Protocol
+            2, 3, 9, 8, // ProtocolVersion | VendorId
+            3, 3, 3, 3, // GuidPrefix
+            3, 3, 3, 3, // GuidPrefix
+            3, 3, 3, 3, // GuidPrefix
+            0x15, 0b_0000_0011, 40, 0, // Submessage header
+            0, 0, 16, 0, // extraFlags, octetsToInlineQos
+            1, 2, 3, 4, // readerId: value[4]
+            6, 7, 8, 9, // writerId: value[4]
+            0, 0, 0, 0, // writerSN: high
+            5, 0, 0, 0, // writerSN: low
+            6, 0, 4, 0, // inlineQos: parameterId_1, length_1
+            10, 11, 12, 13, // inlineQos: value_1[length_1]
+            7, 0, 4, 0, // inlineQos: parameterId_2, length_2
+            20, 21, 22, 23, // inlineQos: value_2[length_2]
+            1, 0, 0, 0, // inlineQos: Sentinel
+            0x07, 0b_0000_0101, 28, 0, // Submessage header
+            1, 2, 3, 4, // readerId: value[4]
+            6, 7, 8, 9, // writerId: value[4]
+            0, 0, 0, 0, // firstSN: SequenceNumber: high
+            5, 0, 0, 0, // firstSN: SequenceNumber: low
+            0, 0, 0, 0, // lastSN: SequenceNumberSet: high
+            7, 0, 0, 0, // lastSN: SequenceNumberSet: low
+            2, 0, 0, 0, // count: Count: value (long)
+        ];
+
+        let rtps_message = RtpsMessageRead::try_from(&data[..]).unwrap();
+        assert_eq!(rtps_message.header(), expected_header);
+        let submessages = rtps_message.submessages();
+        assert_eq!(submessages.len(), 2);
+        assert!(matches!(submessages[0], RtpsSubmessageReadKind::Data(..)));
+        assert!(matches!(
+            submessages[1],
+            RtpsSubmessageReadKind::Heartbeat(..)
+        ));
+    }
+
+    #[test]
+    fn deserialize_rtps_message_unknown_submessage() {
+        let expected_data_submessage = RtpsSubmessageReadKind::Data(DataSubmessage::new(
+            true,
+            false,
+            false,
+            false,
+            EntityId::new([1, 2, 3], 4),
+            EntityId::new([6, 7, 8], 9),
+            5,
+            ParameterList::new(vec![
+                Parameter::new(6, vec![10, 11, 12, 13].into()),
+                Parameter::new(7, vec![20, 21, 22, 23].into()),
+            ]),
+            Data::empty(),
+        ));
+
+        let expected_submessages = vec![expected_data_submessage];
+
+        #[rustfmt::skip]
+        let data = [
+            b'R', b'T', b'P', b'S', // Protocol
+            2, 3, 9, 8, // ProtocolVersion | VendorId
+            3, 3, 3, 3, // GuidPrefix
+            3, 3, 3, 3, // GuidPrefix
+            3, 3, 3, 3, // GuidPrefix
+            0x99, 0b_0101_0011, 4, 0, // Submessage header
+            9, 9, 9, 9, // Unkown data
+            0x15, 0b_0000_0011, 40, 0, // Submessage header
+            0, 0, 16, 0, // extraFlags, octetsToInlineQos
+            1, 2, 3, 4, // readerId: value[4]
+            6, 7, 8, 9, // writerId: value[4]
+            0, 0, 0, 0, // writerSN: high
+            5, 0, 0, 0, // writerSN: low
+            6, 0, 4, 0, // inlineQos: parameterId_1, length_1
+            10, 11, 12, 13, // inlineQos: value_1[length_1]
+            7, 0, 4, 0, // inlineQos: parameterId_2, length_2
+            20, 21, 22, 23, // inlineQos: value_2[length_2]
+            1, 0, 0, 0, // inlineQos: Sentinel
+        ];
+
+        let rtps_message = RtpsMessageRead::try_from(&data[..]).unwrap();
+        assert_eq!(expected_submessages, rtps_message.submessages());
+    }
+}