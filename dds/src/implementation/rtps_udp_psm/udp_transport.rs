use std::net::{Ipv4Addr, Ipv6Addr, SocketAddr, SocketAddrV4, ToSocketAddrs, UdpSocket};

<<<<<<< HEAD
use crate::{
    domain::domain_participant_factory::DomainId,
    implementation::rtps::{
        messages::{RtpsMessage, RtpsSubmessageKind},
        transport::TransportWrite,
        types::{Locator, LocatorAddress, LocatorPort, LOCATOR_KIND_UDP_V4, LOCATOR_KIND_UDP_V6},
    },
=======
use crate::implementation::rtps::{
    messages::RtpsMessage,
    transport::TransportWrite,
    types::{Locator, LocatorAddress, LocatorPort, LOCATOR_KIND_UDP_V4, LOCATOR_KIND_UDP_V6},
>>>>>>> b4c7dd45
};

use super::mapping_traits::{from_bytes, to_bytes};

const BUFFER_SIZE: usize = 32000;
pub struct UdpTransport {
    socket: UdpSocket,
    receive_buffer: Box<[u8; BUFFER_SIZE]>,
}

impl UdpTransport {
    pub fn new(socket: UdpSocket) -> Self {
        Self {
            socket,
            receive_buffer: Box::new([0; BUFFER_SIZE]),
        }
    }

    pub fn read(&mut self) -> Option<(Locator, RtpsMessage<'_>)> {
        self.socket.set_nonblocking(false).ok()?;
        match self.socket.recv_from(self.receive_buffer.as_mut()) {
            Ok((bytes, source_address)) => {
                if bytes > 0 {
                    if let Ok(message) = from_bytes(&self.receive_buffer[0..bytes]) {
                        let udp_locator: UdpLocator = source_address.into();
                        Some((udp_locator.0, message))
                    } else {
                        // Invalid message received
                        None
                    }
                } else {
                    None
                }
            }
            Err(_) => None,
        }
    }
}

impl TransportWrite for UdpTransport {
    fn write(&mut self, message: &RtpsMessage<'_>, destination_locator: Locator) {

        let buf = to_bytes(message).unwrap();

        if UdpLocator(destination_locator).is_multicast() {
            let socket2: socket2::Socket = self.socket.try_clone().unwrap().into();
            let interface_addresses: Vec<_> = ifcfg::IfCfg::get()
                .expect("Could not scan interfaces")
                .into_iter()
                .flat_map(|i| {
                    i.addresses.into_iter().filter_map(|a| match a.address? {
                        SocketAddr::V4(v4) => Some(*v4.ip()),
                        _ => None,
                    })
                })
                .collect();
            for address in interface_addresses {
                if socket2.set_multicast_if_v4(&address).is_ok() {
                    self.socket
                        .send_to(buf.as_slice(), UdpLocator(destination_locator))
                        .ok();
                }
            }
        } else {
            self.socket
                .send_to(buf.as_slice(), UdpLocator(destination_locator))
                .ok();
        }
    }
}

struct UdpLocator(Locator);

impl ToSocketAddrs for UdpLocator {
    type Iter = std::option::IntoIter<SocketAddr>;

    fn to_socket_addrs(&self) -> std::io::Result<Self::Iter> {
        let locator_address = <[u8; 16]>::from(self.0.address());
        match self.0.kind() {
            LOCATOR_KIND_UDP_V4 => {
                let address = SocketAddrV4::new(
                    Ipv4Addr::new(
                        locator_address[12],
                        locator_address[13],
                        locator_address[14],
                        locator_address[15],
                    ),
                    <u32>::from(self.0.port()) as u16,
                );
                Ok(Some(SocketAddr::V4(address)).into_iter())
            }
            LOCATOR_KIND_UDP_V6 => todo!(),
            _ => Err(std::io::ErrorKind::InvalidInput.into()),
        }
    }
}

impl From<SocketAddr> for UdpLocator {
    fn from(socket_addr: SocketAddr) -> Self {
        match socket_addr {
            SocketAddr::V4(socket_addr) => {
                let port = LocatorPort::new(socket_addr.port() as u32);
                let address = socket_addr.ip().octets();
                let locator = Locator::new(
                    LOCATOR_KIND_UDP_V4,
                    port,
                    LocatorAddress::new([
                        0, 0, 0, 0, 0, 0, 0, 0, 0, 0, 0, 0, address[0], address[1], address[2],
                        address[3],
                    ]),
                );
                UdpLocator(locator)
            }
            SocketAddr::V6(_) => todo!(),
        }
    }
}

impl UdpLocator {
    fn is_multicast(&self) -> bool {
        let locator_address = <[u8; 16]>::from(self.0.address());
        match self.0.kind() {
            LOCATOR_KIND_UDP_V4 => Ipv4Addr::new(
                locator_address[12],
                locator_address[13],
                locator_address[14],
                locator_address[15],
            )
            .is_multicast(),
            LOCATOR_KIND_UDP_V6 => Ipv6Addr::from(locator_address).is_multicast(),
            _ => false,
        }
    }
}

#[cfg(test)]
mod tests {
    use std::str::FromStr;

    use crate::implementation::rtps::types::{LocatorAddress, LocatorPort, LOCATOR_INVALID};

    use super::*;

    #[test]
    fn udpv4_locator_conversion_address1() {
        let locator = Locator::new(
            LOCATOR_KIND_UDP_V4,
            LocatorPort::new(7400),
            LocatorAddress::new([0, 0, 0, 0, 0, 0, 0, 0, 0, 0, 0, 0, 127, 0, 0, 1]),
        );

        let mut socket_addrs = UdpLocator(locator).to_socket_addrs().unwrap().into_iter();
        let expected_socket_addr = SocketAddr::from_str("127.0.0.1:7400").unwrap();
        assert_eq!(socket_addrs.next(), Some(expected_socket_addr));
    }

    #[test]
    fn udpv4_locator_conversion_address2() {
        let locator = Locator::new(
            LOCATOR_KIND_UDP_V4,
            LocatorPort::new(7500),
            LocatorAddress::new([0, 0, 0, 0, 0, 0, 0, 0, 0, 0, 0, 0, 192, 168, 1, 25]),
        );

        let mut socket_addrs = UdpLocator(locator).to_socket_addrs().unwrap().into_iter();
        let expected_socket_addr = SocketAddr::from_str("192.168.1.25:7500").unwrap();
        assert_eq!(socket_addrs.next(), Some(expected_socket_addr));
    }

    #[test]
    fn locator_conversion_invalid_locator() {
        assert!(UdpLocator(LOCATOR_INVALID).to_socket_addrs().is_err())
    }

    #[test]
    fn socket_addr_to_locator_conversion() {
        let socket_addr = SocketAddr::from_str("127.0.0.1:7400").unwrap();
        let locator = UdpLocator::from(socket_addr).0;
        assert_eq!(locator.kind(), LOCATOR_KIND_UDP_V4);
        assert_eq!(locator.port(), LocatorPort::new(7400));
        assert_eq!(
            locator.address(),
            LocatorAddress::new([0, 0, 0, 0, 0, 0, 0, 0, 0, 0, 0, 0, 127, 0, 0, 1])
        );
    }
}<|MERGE_RESOLUTION|>--- conflicted
+++ resolved
@@ -1,19 +1,9 @@
 use std::net::{Ipv4Addr, Ipv6Addr, SocketAddr, SocketAddrV4, ToSocketAddrs, UdpSocket};
 
-<<<<<<< HEAD
-use crate::{
-    domain::domain_participant_factory::DomainId,
-    implementation::rtps::{
-        messages::{RtpsMessage, RtpsSubmessageKind},
-        transport::TransportWrite,
-        types::{Locator, LocatorAddress, LocatorPort, LOCATOR_KIND_UDP_V4, LOCATOR_KIND_UDP_V6},
-    },
-=======
 use crate::implementation::rtps::{
     messages::RtpsMessage,
     transport::TransportWrite,
     types::{Locator, LocatorAddress, LocatorPort, LOCATOR_KIND_UDP_V4, LOCATOR_KIND_UDP_V6},
->>>>>>> b4c7dd45
 };
 
 use super::mapping_traits::{from_bytes, to_bytes};
