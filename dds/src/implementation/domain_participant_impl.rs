--- conflicted
+++ resolved
@@ -380,17 +380,6 @@
         fn create_writer(&mut self, _topic_kind: TopicKind, _data_writer_qos: &DataWriterQos) -> Arc<Mutex<dyn ProtocolWriter>> {
             todo!()
         }
-<<<<<<< HEAD
-
-        fn create_builtin_stateless_writer(&self, _topic_kind: TopicKind, _data_writer_qos: &DataWriterQos) -> Arc<dyn ProtocolWriter> {
-            todo!()
-        }
-    
-        fn create_builtin_stateful_writer(&self, _topic_kind: TopicKind, _data_writer_qos: &DataWriterQos) -> Arc<dyn ProtocolWriter> {
-            todo!()
-        }
-=======
->>>>>>> 260d91c8
     }
 
     struct MockProtocolSubscriber;
@@ -426,8 +415,8 @@
             Arc::new(Mutex::new(MockProtocolPublisher))
         }
 
-        fn create_subscriber(&mut self) -> Arc<Mutex<dyn ProtocolSubscriber>> {
-            Arc::new(Mutex::new(MockProtocolSubscriber))
+        fn create_subscriber(&self) -> Arc<dyn ProtocolSubscriber> {
+            Arc::new(MockProtocolSubscriber)
         }
 
         fn get_builtin_subscriber(&self) -> Arc<dyn ProtocolSubscriber> {
