use crate::{
    implementation::dds_impl::message_receiver::MessageReceiver,
    infrastructure::{
        instance::InstanceHandle,
        qos_policy::ReliabilityQosPolicyKind,
        status::SampleRejectedStatusKind,
        time::{Duration, DURATION_ZERO},
    },
};

use super::{
    messages::{
        overall_structure::RtpsMessageHeader,
        submessage_elements::{
            CountSubmessageElement, EntityIdSubmessageElement, GuidPrefixSubmessageElement,
            ProtocolVersionSubmessageElement, SequenceNumberSetSubmessageElement,
            VendorIdSubmessageElement,
        },
        submessages::{
            AckNackSubmessage, DataSubmessage, HeartbeatSubmessage, InfoDestinationSubmessage,
        },
        types::ProtocolId,
        RtpsMessage, RtpsSubmessageKind,
    },
    reader::{RtpsReader, RtpsReaderError},
    transport::TransportWrite,
    types::{Guid, GuidPrefix, PROTOCOLVERSION, VENDOR_ID_S2E},
    writer_proxy::RtpsWriterProxy,
};

pub const DEFAULT_HEARTBEAT_RESPONSE_DELAY: Duration = Duration::new(0, 500);
pub const DEFAULT_HEARTBEAT_SUPPRESSION_DURATION: Duration = DURATION_ZERO;

/// ChangeFromWriterStatusKind
/// Enumeration used to indicate the status of a ChangeFromWriter. It can take the values:
/// LOST, MISSING, RECEIVED, UNKNOWN
#[allow(dead_code)]
#[derive(Clone, Copy, PartialEq, Eq, Debug)]
pub enum ChangeFromWriterStatusKind {
    Lost,
    Missing,
    Received,
    Unknown,
}

pub enum StatefulReaderDataReceivedResult {
    NoMatchedWriterProxy,
    UnexpectedDataSequenceNumber,
    NewSampleAdded(InstanceHandle),
    NewSampleAddedAndSamplesLost(InstanceHandle),
    SampleRejected(InstanceHandle, SampleRejectedStatusKind),
    InvalidData(&'static str),
}

impl From<RtpsReaderError> for StatefulReaderDataReceivedResult {
    fn from(e: RtpsReaderError) -> Self {
        match e {
            RtpsReaderError::InvalidData(s) => StatefulReaderDataReceivedResult::InvalidData(s),
            RtpsReaderError::Rejected(instance_handle, reason) => {
                StatefulReaderDataReceivedResult::SampleRejected(instance_handle, reason)
            }
        }
    }
}

pub struct RtpsStatefulReader {
    reader: RtpsReader,
    matched_writers: Vec<RtpsWriterProxy>,
}

impl RtpsStatefulReader {
    pub fn new(reader: RtpsReader) -> Self {
        Self {
            reader,
            matched_writers: Vec::new(),
        }
    }

    pub fn reader(&self) -> &RtpsReader {
        &self.reader
    }

    pub fn reader_mut(&mut self) -> &mut RtpsReader {
        &mut self.reader
    }

    pub fn matched_writer_add(&mut self, a_writer_proxy: RtpsWriterProxy) {
        if !self
            .matched_writers
            .iter()
            .any(|x| x.remote_writer_guid() == a_writer_proxy.remote_writer_guid())
        {
            self.matched_writers.push(a_writer_proxy);
        }
    }

    pub fn matched_writer_remove(&mut self, a_writer_guid: Guid) {
        self.matched_writers
            .retain(|x| x.remote_writer_guid() != a_writer_guid)
    }
<<<<<<< HEAD

    pub fn on_data_submessage_received(
        &mut self,
        data_submessage: &DataSubmessage<'_>,
        message_receiver: &MessageReceiver,
    ) {
        let sequence_number = data_submessage.writer_sn.value;
        let writer_guid = Guid::new(
            message_receiver.source_guid_prefix(),
            data_submessage.writer_id.value,
        );

        if let Some(writer_proxy) = self
            .matched_writers
            .iter_mut()
            .find(|wp| wp.remote_writer_guid() == writer_guid)
        {
            let expected_seq_num = writer_proxy.available_changes_max() + 1;
            match self.reader.get_qos().reliability.kind {
                ReliabilityQosPolicyKind::BestEffort => {
                    if sequence_number >= expected_seq_num {
                        writer_proxy.received_change_set(sequence_number);
                        if sequence_number > expected_seq_num {
                            writer_proxy.lost_changes_update(sequence_number);
                        }

                        self.reader
                            .add_change(
                                data_submessage,
                                Some(message_receiver.timestamp()),
                                message_receiver.source_guid_prefix(),
                                message_receiver.reception_timestamp(),
                            )
                            .ok();
                    }
                }
                ReliabilityQosPolicyKind::Reliable => {
                    if sequence_number == expected_seq_num {
                        writer_proxy.received_change_set(data_submessage.writer_sn.value);

                        self.reader
                            .add_change(
                                data_submessage,
                                Some(message_receiver.timestamp()),
                                message_receiver.source_guid_prefix(),
                                message_receiver.reception_timestamp(),
                            )
                            .ok();
                    }
                }
            }
        }
    }
=======
}
>>>>>>> b7d22618

    pub fn on_heartbeat_submessage_received(
        &mut self,
        heartbeat_submessage: &HeartbeatSubmessage,
        source_guid_prefix: GuidPrefix,
    ) {
        if self.reader.get_qos().reliability.kind == ReliabilityQosPolicyKind::Reliable {
            let writer_guid = Guid::new(source_guid_prefix, heartbeat_submessage.writer_id.value);

            if let Some(writer_proxy) = self
                .matched_writers
                .iter_mut()
                .find(|x| x.remote_writer_guid() == writer_guid)
            {
                if writer_proxy.last_received_heartbeat_count != heartbeat_submessage.count.value {
                    writer_proxy.last_received_heartbeat_count = heartbeat_submessage.count.value;

                    writer_proxy.set_must_send_acknacks(
                        !heartbeat_submessage.final_flag
                            || (!heartbeat_submessage.liveliness_flag
                                && !writer_proxy.missing_changes().is_empty()),
                    );

                    if !heartbeat_submessage.final_flag {
                        writer_proxy.set_must_send_acknacks(true);
                    }
                    writer_proxy.missing_changes_update(heartbeat_submessage.last_sn.value);
                    writer_proxy.lost_changes_update(heartbeat_submessage.first_sn.value);
                }
            }
        }
    }

    pub fn send_message(&mut self, transport: &mut impl TransportWrite) {
        for writer_proxy in self.matched_writers.iter_mut() {
            if writer_proxy.must_send_acknacks() || !writer_proxy.missing_changes().is_empty() {
                writer_proxy.acknack_count = writer_proxy.acknack_count.wrapping_add(1);

<<<<<<< HEAD
                let info_dst_submessage = InfoDestinationSubmessage {
                    endianness_flag: true,
                    guid_prefix: GuidPrefixSubmessageElement {
                        value: writer_proxy.remote_writer_guid().prefix(),
                    },
                };

                let acknack_submessage = AckNackSubmessage {
                    endianness_flag: true,
                    final_flag: true,
                    reader_id: EntityIdSubmessageElement {
                        value: self.reader.guid().entity_id(),
                    },
                    writer_id: EntityIdSubmessageElement {
                        value: writer_proxy.remote_writer_guid().entity_id(),
                    },
                    reader_sn_state: SequenceNumberSetSubmessageElement {
                        base: writer_proxy.available_changes_max() + 1,
                        set: writer_proxy.missing_changes(),
                    },
                    count: CountSubmessageElement {
                        value: writer_proxy.acknack_count,
                    },
                };

                let header = RtpsMessageHeader {
                    protocol: ProtocolId::PROTOCOL_RTPS,
                    version: ProtocolVersionSubmessageElement {
                        value: PROTOCOLVERSION,
                    },
                    vendor_id: VendorIdSubmessageElement {
                        value: VENDOR_ID_S2E,
                    },
                    guid_prefix: GuidPrefixSubmessageElement {
                        value: self.reader.guid().prefix(),
                    },
                };

                let message = RtpsMessage {
                    header,
                    submessages: vec![
                        RtpsSubmessageKind::InfoDestination(info_dst_submessage),
                        RtpsSubmessageKind::AckNack(acknack_submessage),
                    ],
                };

                for locator in writer_proxy.unicast_locator_list() {
                    transport.write(&message, *locator);
=======
                writer_proxy.reliable_send_ack_nack(
                    entity_id,
                    writer_proxy.acknack_count,
                    |wp, acknack| send_acknack(wp, acknack),
                );
                writer_proxy.must_send_acknacks = false;
            }
        }
    }

    pub fn send_message(&mut self, transport: &mut impl TransportWrite) {
        let mut acknacks = Vec::new();
        self.send_submessages(|wp, acknack| {
            acknacks.push((
                wp.unicast_locator_list().to_vec(),
                vec![RtpsSubmessageKind::AckNack(acknack)],
            ))
        });

        for (locator_list, acknacks) in acknacks {
            let header = RtpsMessageHeader {
                protocol: ProtocolId::PROTOCOL_RTPS,
                version: ProtocolVersionSubmessageElement {
                    value: PROTOCOLVERSION,
                },
                vendor_id: VendorIdSubmessageElement {
                    value: VENDOR_ID_S2E,
                },
                guid_prefix: GuidPrefixSubmessageElement {
                    value: self.reader().guid().prefix(),
                },
            };

            let message = RtpsMessage {
                header,
                submessages: acknacks,
            };

            for &locator in &locator_list {
                transport.write(&message, locator);
            }
        }
    }

    pub fn on_data_submessage_received(
        &mut self,
        data_submessage: &DataSubmessage<'_>,
        message_receiver: &MessageReceiver,
    ) -> StatefulReaderDataReceivedResult {
        let sequence_number = data_submessage.writer_sn.value;
        let writer_guid = Guid::new(
            message_receiver.source_guid_prefix(),
            data_submessage.writer_id.value,
        );

        if let Some(writer_proxy) = self
            .matched_writers
            .iter_mut()
            .find(|w| w.remote_writer_guid() == writer_guid)
        {
            if data_submessage.writer_sn.value < writer_proxy.first_available_seq_num
                || data_submessage.writer_sn.value > writer_proxy.last_available_seq_num
                || writer_proxy
                    .missing_changes()
                    .contains(&data_submessage.writer_sn.value)
            {
                match &self.reader.get_qos().reliability.kind {
                    ReliabilityQosPolicyKind::BestEffort => {
                        let expected_seq_num = writer_proxy.available_changes_max() + 1;
                        if sequence_number >= expected_seq_num {
                            let add_change_result = self.reader.add_change(
                                data_submessage,
                                Some(message_receiver.timestamp()),
                                message_receiver.source_guid_prefix(),
                                message_receiver.reception_timestamp(),
                            );

                            match add_change_result {
                                Ok(instance_handle) => {
                                    writer_proxy.received_change_set(sequence_number);
                                    if sequence_number > expected_seq_num {
                                        writer_proxy.lost_changes_update(sequence_number);
                                        StatefulReaderDataReceivedResult::NewSampleAddedAndSamplesLost(instance_handle)
                                    } else {
                                        StatefulReaderDataReceivedResult::NewSampleAdded(
                                            instance_handle,
                                        )
                                    }
                                }
                                Err(err) => err.into(),
                            }
                        } else {
                            StatefulReaderDataReceivedResult::UnexpectedDataSequenceNumber
                        }
                    }
                    ReliabilityQosPolicyKind::Reliable => {
                        let add_change_result = self.reader.add_change(
                            data_submessage,
                            Some(message_receiver.timestamp()),
                            message_receiver.source_guid_prefix(),
                            message_receiver.reception_timestamp(),
                        );

                        match add_change_result {
                            Ok(instance_handle) => {
                                writer_proxy.received_change_set(data_submessage.writer_sn.value);
                                StatefulReaderDataReceivedResult::NewSampleAdded(instance_handle)
                            }
                            Err(err) => err.into(),
                        }
                    }
>>>>>>> b7d22618
                }
            } else {
                StatefulReaderDataReceivedResult::UnexpectedDataSequenceNumber
            }
        } else {
            StatefulReaderDataReceivedResult::NoMatchedWriterProxy
        }
    }
}<|MERGE_RESOLUTION|>--- conflicted
+++ resolved
@@ -98,194 +98,6 @@
         self.matched_writers
             .retain(|x| x.remote_writer_guid() != a_writer_guid)
     }
-<<<<<<< HEAD
-
-    pub fn on_data_submessage_received(
-        &mut self,
-        data_submessage: &DataSubmessage<'_>,
-        message_receiver: &MessageReceiver,
-    ) {
-        let sequence_number = data_submessage.writer_sn.value;
-        let writer_guid = Guid::new(
-            message_receiver.source_guid_prefix(),
-            data_submessage.writer_id.value,
-        );
-
-        if let Some(writer_proxy) = self
-            .matched_writers
-            .iter_mut()
-            .find(|wp| wp.remote_writer_guid() == writer_guid)
-        {
-            let expected_seq_num = writer_proxy.available_changes_max() + 1;
-            match self.reader.get_qos().reliability.kind {
-                ReliabilityQosPolicyKind::BestEffort => {
-                    if sequence_number >= expected_seq_num {
-                        writer_proxy.received_change_set(sequence_number);
-                        if sequence_number > expected_seq_num {
-                            writer_proxy.lost_changes_update(sequence_number);
-                        }
-
-                        self.reader
-                            .add_change(
-                                data_submessage,
-                                Some(message_receiver.timestamp()),
-                                message_receiver.source_guid_prefix(),
-                                message_receiver.reception_timestamp(),
-                            )
-                            .ok();
-                    }
-                }
-                ReliabilityQosPolicyKind::Reliable => {
-                    if sequence_number == expected_seq_num {
-                        writer_proxy.received_change_set(data_submessage.writer_sn.value);
-
-                        self.reader
-                            .add_change(
-                                data_submessage,
-                                Some(message_receiver.timestamp()),
-                                message_receiver.source_guid_prefix(),
-                                message_receiver.reception_timestamp(),
-                            )
-                            .ok();
-                    }
-                }
-            }
-        }
-    }
-=======
-}
->>>>>>> b7d22618
-
-    pub fn on_heartbeat_submessage_received(
-        &mut self,
-        heartbeat_submessage: &HeartbeatSubmessage,
-        source_guid_prefix: GuidPrefix,
-    ) {
-        if self.reader.get_qos().reliability.kind == ReliabilityQosPolicyKind::Reliable {
-            let writer_guid = Guid::new(source_guid_prefix, heartbeat_submessage.writer_id.value);
-
-            if let Some(writer_proxy) = self
-                .matched_writers
-                .iter_mut()
-                .find(|x| x.remote_writer_guid() == writer_guid)
-            {
-                if writer_proxy.last_received_heartbeat_count != heartbeat_submessage.count.value {
-                    writer_proxy.last_received_heartbeat_count = heartbeat_submessage.count.value;
-
-                    writer_proxy.set_must_send_acknacks(
-                        !heartbeat_submessage.final_flag
-                            || (!heartbeat_submessage.liveliness_flag
-                                && !writer_proxy.missing_changes().is_empty()),
-                    );
-
-                    if !heartbeat_submessage.final_flag {
-                        writer_proxy.set_must_send_acknacks(true);
-                    }
-                    writer_proxy.missing_changes_update(heartbeat_submessage.last_sn.value);
-                    writer_proxy.lost_changes_update(heartbeat_submessage.first_sn.value);
-                }
-            }
-        }
-    }
-
-    pub fn send_message(&mut self, transport: &mut impl TransportWrite) {
-        for writer_proxy in self.matched_writers.iter_mut() {
-            if writer_proxy.must_send_acknacks() || !writer_proxy.missing_changes().is_empty() {
-                writer_proxy.acknack_count = writer_proxy.acknack_count.wrapping_add(1);
-
-<<<<<<< HEAD
-                let info_dst_submessage = InfoDestinationSubmessage {
-                    endianness_flag: true,
-                    guid_prefix: GuidPrefixSubmessageElement {
-                        value: writer_proxy.remote_writer_guid().prefix(),
-                    },
-                };
-
-                let acknack_submessage = AckNackSubmessage {
-                    endianness_flag: true,
-                    final_flag: true,
-                    reader_id: EntityIdSubmessageElement {
-                        value: self.reader.guid().entity_id(),
-                    },
-                    writer_id: EntityIdSubmessageElement {
-                        value: writer_proxy.remote_writer_guid().entity_id(),
-                    },
-                    reader_sn_state: SequenceNumberSetSubmessageElement {
-                        base: writer_proxy.available_changes_max() + 1,
-                        set: writer_proxy.missing_changes(),
-                    },
-                    count: CountSubmessageElement {
-                        value: writer_proxy.acknack_count,
-                    },
-                };
-
-                let header = RtpsMessageHeader {
-                    protocol: ProtocolId::PROTOCOL_RTPS,
-                    version: ProtocolVersionSubmessageElement {
-                        value: PROTOCOLVERSION,
-                    },
-                    vendor_id: VendorIdSubmessageElement {
-                        value: VENDOR_ID_S2E,
-                    },
-                    guid_prefix: GuidPrefixSubmessageElement {
-                        value: self.reader.guid().prefix(),
-                    },
-                };
-
-                let message = RtpsMessage {
-                    header,
-                    submessages: vec![
-                        RtpsSubmessageKind::InfoDestination(info_dst_submessage),
-                        RtpsSubmessageKind::AckNack(acknack_submessage),
-                    ],
-                };
-
-                for locator in writer_proxy.unicast_locator_list() {
-                    transport.write(&message, *locator);
-=======
-                writer_proxy.reliable_send_ack_nack(
-                    entity_id,
-                    writer_proxy.acknack_count,
-                    |wp, acknack| send_acknack(wp, acknack),
-                );
-                writer_proxy.must_send_acknacks = false;
-            }
-        }
-    }
-
-    pub fn send_message(&mut self, transport: &mut impl TransportWrite) {
-        let mut acknacks = Vec::new();
-        self.send_submessages(|wp, acknack| {
-            acknacks.push((
-                wp.unicast_locator_list().to_vec(),
-                vec![RtpsSubmessageKind::AckNack(acknack)],
-            ))
-        });
-
-        for (locator_list, acknacks) in acknacks {
-            let header = RtpsMessageHeader {
-                protocol: ProtocolId::PROTOCOL_RTPS,
-                version: ProtocolVersionSubmessageElement {
-                    value: PROTOCOLVERSION,
-                },
-                vendor_id: VendorIdSubmessageElement {
-                    value: VENDOR_ID_S2E,
-                },
-                guid_prefix: GuidPrefixSubmessageElement {
-                    value: self.reader().guid().prefix(),
-                },
-            };
-
-            let message = RtpsMessage {
-                header,
-                submessages: acknacks,
-            };
-
-            for &locator in &locator_list {
-                transport.write(&message, locator);
-            }
-        }
-    }
 
     pub fn on_data_submessage_received(
         &mut self,
@@ -301,44 +113,41 @@
         if let Some(writer_proxy) = self
             .matched_writers
             .iter_mut()
-            .find(|w| w.remote_writer_guid() == writer_guid)
+            .find(|wp| wp.remote_writer_guid() == writer_guid)
         {
-            if data_submessage.writer_sn.value < writer_proxy.first_available_seq_num
-                || data_submessage.writer_sn.value > writer_proxy.last_available_seq_num
-                || writer_proxy
-                    .missing_changes()
-                    .contains(&data_submessage.writer_sn.value)
-            {
-                match &self.reader.get_qos().reliability.kind {
-                    ReliabilityQosPolicyKind::BestEffort => {
-                        let expected_seq_num = writer_proxy.available_changes_max() + 1;
-                        if sequence_number >= expected_seq_num {
-                            let add_change_result = self.reader.add_change(
-                                data_submessage,
-                                Some(message_receiver.timestamp()),
-                                message_receiver.source_guid_prefix(),
-                                message_receiver.reception_timestamp(),
-                            );
-
-                            match add_change_result {
-                                Ok(instance_handle) => {
-                                    writer_proxy.received_change_set(sequence_number);
-                                    if sequence_number > expected_seq_num {
-                                        writer_proxy.lost_changes_update(sequence_number);
-                                        StatefulReaderDataReceivedResult::NewSampleAddedAndSamplesLost(instance_handle)
-                                    } else {
-                                        StatefulReaderDataReceivedResult::NewSampleAdded(
-                                            instance_handle,
-                                        )
-                                    }
+            let expected_seq_num = writer_proxy.available_changes_max() + 1;
+            match self.reader.get_qos().reliability.kind {
+                ReliabilityQosPolicyKind::BestEffort => {
+                    if sequence_number >= expected_seq_num {
+                        let add_change_result = self.reader.add_change(
+                            data_submessage,
+                            Some(message_receiver.timestamp()),
+                            message_receiver.source_guid_prefix(),
+                            message_receiver.reception_timestamp(),
+                        );
+
+                        match add_change_result {
+                            Ok(instance_handle) => {
+                                writer_proxy.received_change_set(sequence_number);
+                                if sequence_number > expected_seq_num {
+                                    writer_proxy.lost_changes_update(sequence_number);
+                                    StatefulReaderDataReceivedResult::NewSampleAddedAndSamplesLost(
+                                        instance_handle,
+                                    )
+                                } else {
+                                    StatefulReaderDataReceivedResult::NewSampleAdded(
+                                        instance_handle,
+                                    )
                                 }
-                                Err(err) => err.into(),
                             }
-                        } else {
-                            StatefulReaderDataReceivedResult::UnexpectedDataSequenceNumber
+                            Err(err) => err.into(),
                         }
+                    } else {
+                        StatefulReaderDataReceivedResult::UnexpectedDataSequenceNumber
                     }
-                    ReliabilityQosPolicyKind::Reliable => {
+                }
+                ReliabilityQosPolicyKind::Reliable => {
+                    if sequence_number == expected_seq_num {
                         let add_change_result = self.reader.add_change(
                             data_submessage,
                             Some(message_receiver.timestamp()),
@@ -353,14 +162,103 @@
                             }
                             Err(err) => err.into(),
                         }
+                    } else {
+                        StatefulReaderDataReceivedResult::UnexpectedDataSequenceNumber
                     }
->>>>>>> b7d22618
-                }
-            } else {
-                StatefulReaderDataReceivedResult::UnexpectedDataSequenceNumber
+                }
             }
         } else {
             StatefulReaderDataReceivedResult::NoMatchedWriterProxy
         }
     }
+
+    pub fn on_heartbeat_submessage_received(
+        &mut self,
+        heartbeat_submessage: &HeartbeatSubmessage,
+        source_guid_prefix: GuidPrefix,
+    ) {
+        if self.reader.get_qos().reliability.kind == ReliabilityQosPolicyKind::Reliable {
+            let writer_guid = Guid::new(source_guid_prefix, heartbeat_submessage.writer_id.value);
+
+            if let Some(writer_proxy) = self
+                .matched_writers
+                .iter_mut()
+                .find(|x| x.remote_writer_guid() == writer_guid)
+            {
+                if writer_proxy.last_received_heartbeat_count != heartbeat_submessage.count.value {
+                    writer_proxy.last_received_heartbeat_count = heartbeat_submessage.count.value;
+
+                    writer_proxy.set_must_send_acknacks(
+                        !heartbeat_submessage.final_flag
+                            || (!heartbeat_submessage.liveliness_flag
+                                && !writer_proxy.missing_changes().is_empty()),
+                    );
+
+                    if !heartbeat_submessage.final_flag {
+                        writer_proxy.set_must_send_acknacks(true);
+                    }
+                    writer_proxy.missing_changes_update(heartbeat_submessage.last_sn.value);
+                    writer_proxy.lost_changes_update(heartbeat_submessage.first_sn.value);
+                }
+            }
+        }
+    }
+
+    pub fn send_message(&mut self, transport: &mut impl TransportWrite) {
+        for writer_proxy in self.matched_writers.iter_mut() {
+            if writer_proxy.must_send_acknacks() || !writer_proxy.missing_changes().is_empty() {
+                writer_proxy.acknack_count = writer_proxy.acknack_count.wrapping_add(1);
+
+                let info_dst_submessage = InfoDestinationSubmessage {
+                    endianness_flag: true,
+                    guid_prefix: GuidPrefixSubmessageElement {
+                        value: writer_proxy.remote_writer_guid().prefix(),
+                    },
+                };
+
+                let acknack_submessage = AckNackSubmessage {
+                    endianness_flag: true,
+                    final_flag: true,
+                    reader_id: EntityIdSubmessageElement {
+                        value: self.reader.guid().entity_id(),
+                    },
+                    writer_id: EntityIdSubmessageElement {
+                        value: writer_proxy.remote_writer_guid().entity_id(),
+                    },
+                    reader_sn_state: SequenceNumberSetSubmessageElement {
+                        base: writer_proxy.available_changes_max() + 1,
+                        set: writer_proxy.missing_changes(),
+                    },
+                    count: CountSubmessageElement {
+                        value: writer_proxy.acknack_count,
+                    },
+                };
+
+                let header = RtpsMessageHeader {
+                    protocol: ProtocolId::PROTOCOL_RTPS,
+                    version: ProtocolVersionSubmessageElement {
+                        value: PROTOCOLVERSION,
+                    },
+                    vendor_id: VendorIdSubmessageElement {
+                        value: VENDOR_ID_S2E,
+                    },
+                    guid_prefix: GuidPrefixSubmessageElement {
+                        value: self.reader.guid().prefix(),
+                    },
+                };
+
+                let message = RtpsMessage {
+                    header,
+                    submessages: vec![
+                        RtpsSubmessageKind::InfoDestination(info_dst_submessage),
+                        RtpsSubmessageKind::AckNack(acknack_submessage),
+                    ],
+                };
+
+                for locator in writer_proxy.unicast_locator_list() {
+                    transport.write(&message, *locator);
+                }
+            }
+        }
+    }
 }