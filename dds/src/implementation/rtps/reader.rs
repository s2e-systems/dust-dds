--- conflicted
+++ resolved
@@ -1,1505 +1,1500 @@
-use std::collections::{HashMap, HashSet};
-
-use crate::{
-    implementation::{
-        data_representation_inline_qos::{
-            parameter_id_values::PID_STATUS_INFO,
-            types::{StatusInfo, STATUS_INFO_DISPOSED_FLAG, STATUS_INFO_UNREGISTERED_FLAG},
-        },
-        dds_impl::status_condition_impl::StatusConditionImpl,
-    },
-    infrastructure::{
-        error::{DdsError, DdsResult},
-        instance::InstanceHandle,
-        qos::DataReaderQos,
-        qos_policy::{DestinationOrderQosPolicyKind, HistoryQosPolicyKind, LENGTH_UNLIMITED},
-        status::StatusKind,
-        time::{Duration, Time},
-    },
-    subscription::{
-        data_reader::Sample,
-        sample_info::{InstanceStateKind, SampleInfo, SampleStateKind, ViewStateKind},
-    },
-    topic_definition::type_support::{DdsDeserialize, DdsSerializedKey, DdsType},
-};
-
-use super::{
-    endpoint::RtpsEndpoint,
-    history_cache::RtpsParameter,
-    messages::{submessages::DataSubmessage, types::ParameterId},
-    types::{ChangeKind, Guid, GuidPrefix},
-};
-
-pub struct RtpsReaderCacheChange {
-    kind: ChangeKind,
-    writer_guid: Guid,
-    data: Vec<u8>,
-    source_timestamp: Option<Time>,
-    sample_state: SampleStateKind,
-    disposed_generation_count: i32,
-    no_writers_generation_count: i32,
-    reception_timestamp: Time,
-}
-
-struct InstanceHandleBuilder(fn(&mut &[u8]) -> DdsResult<DdsSerializedKey>);
-
-impl InstanceHandleBuilder {
-    fn new<Foo>() -> Self
-    where
-        Foo: for<'de> DdsDeserialize<'de> + DdsType,
-    {
-        fn deserialize_data_to_key<Foo>(data: &mut &[u8]) -> DdsResult<DdsSerializedKey>
-        where
-            Foo: for<'de> DdsDeserialize<'de> + DdsType,
-        {
-            Ok(Foo::deserialize(data)?.get_serialized_key())
-        }
-
-        Self(deserialize_data_to_key::<Foo>)
-    }
-
-    fn build_instance_handle(
-        &self,
-        change_kind: ChangeKind,
-        mut data: &[u8],
-    ) -> DdsResult<InstanceHandle> {
-        Ok(match change_kind {
-<<<<<<< HEAD
-            ChangeKind::Alive | ChangeKind::AliveFiltered => (self.0)(data)?.as_slice().into(),
-            ChangeKind::NotAliveDisposed | ChangeKind::NotAliveUnregistered => data[4..].into(), // Ignore the first 4 bytes which are the header
-=======
-            ChangeKind::Alive | ChangeKind::AliveFiltered => (self.0)(&mut data)?.into(),
-            ChangeKind::NotAliveDisposed | ChangeKind::NotAliveUnregistered => {
-                DdsSerializedKey::deserialize(&mut data)?.into()
-            }
->>>>>>> 79195db5
-        })
-    }
-}
-
-struct Instance {
-    view_state: ViewStateKind,
-    instance_state: InstanceStateKind,
-    most_recent_disposed_generation_count: i32,
-    most_recent_no_writers_generation_count: i32,
-}
-
-impl Instance {
-    fn new() -> Self {
-        Self {
-            view_state: ViewStateKind::New,
-            instance_state: InstanceStateKind::Alive,
-            most_recent_disposed_generation_count: 0,
-            most_recent_no_writers_generation_count: 0,
-        }
-    }
-
-    fn update_state(&mut self, change_kind: ChangeKind) {
-        match self.instance_state {
-            InstanceStateKind::Alive => {
-                if change_kind == ChangeKind::NotAliveDisposed {
-                    self.instance_state = InstanceStateKind::NotAliveDisposed;
-                } else if change_kind == ChangeKind::NotAliveUnregistered {
-                    self.instance_state = InstanceStateKind::NotAliveNoWriters;
-                }
-            }
-            InstanceStateKind::NotAliveDisposed => {
-                if change_kind == ChangeKind::Alive {
-                    self.instance_state = InstanceStateKind::Alive;
-                    self.most_recent_disposed_generation_count += 1;
-                }
-            }
-            InstanceStateKind::NotAliveNoWriters => {
-                if change_kind == ChangeKind::Alive {
-                    self.instance_state = InstanceStateKind::Alive;
-                    self.most_recent_no_writers_generation_count += 1;
-                }
-            }
-        }
-
-        match self.view_state {
-            ViewStateKind::New => (),
-            ViewStateKind::NotNew => {
-                if change_kind == ChangeKind::NotAliveDisposed
-                    || change_kind == ChangeKind::NotAliveUnregistered
-                {
-                    self.view_state = ViewStateKind::New;
-                }
-            }
-        }
-    }
-
-    fn mark_viewed(&mut self) {
-        self.view_state = ViewStateKind::NotNew;
-    }
-}
-
-pub struct RtpsReader {
-    endpoint: RtpsEndpoint,
-    _heartbeat_response_delay: Duration,
-    _heartbeat_suppression_duration: Duration,
-    changes: Vec<RtpsReaderCacheChange>,
-    _expects_inline_qos: bool,
-    qos: DataReaderQos,
-    status_condition: StatusConditionImpl,
-    instance_handle_builder: InstanceHandleBuilder,
-    instances: HashMap<InstanceHandle, Instance>,
-    instance_reception_time: HashMap<InstanceHandle, Time>,
-    data_available: bool,
-}
-
-impl RtpsReader {
-    pub fn new<Foo>(
-        endpoint: RtpsEndpoint,
-        heartbeat_response_delay: Duration,
-        heartbeat_suppression_duration: Duration,
-        expects_inline_qos: bool,
-        qos: DataReaderQos,
-    ) -> Self
-    where
-        Foo: DdsType + for<'de> DdsDeserialize<'de>,
-    {
-        let instance_handle_builder = InstanceHandleBuilder::new::<Foo>();
-        Self {
-            endpoint,
-            _heartbeat_response_delay: heartbeat_response_delay,
-            _heartbeat_suppression_duration: heartbeat_suppression_duration,
-            changes: Vec::new(),
-            _expects_inline_qos: expects_inline_qos,
-            qos,
-            status_condition: StatusConditionImpl::default(),
-            instance_handle_builder,
-            instances: HashMap::new(),
-            instance_reception_time: HashMap::new(),
-            data_available: false,
-        }
-    }
-
-    pub fn guid(&self) -> Guid {
-        self.endpoint.guid()
-    }
-
-    pub fn add_change(
-        &mut self,
-        data_submessage: &DataSubmessage,
-        source_timestamp: Option<Time>,
-        source_guid_prefix: GuidPrefix,
-        reception_timestamp: Time,
-    ) -> DdsResult<()> {
-        let writer_guid = Guid::new(source_guid_prefix, data_submessage.writer_id.value.into());
-
-        let data = data_submessage.serialized_payload.value.to_vec();
-
-        let inline_qos: Vec<RtpsParameter> = data_submessage
-            .inline_qos
-            .parameter
-            .iter()
-            .map(|p| RtpsParameter::new(ParameterId(p.parameter_id), p.value.to_vec()))
-            .collect();
-
-        let change_kind = match (data_submessage.data_flag, data_submessage.key_flag) {
-            (true, false) => Ok(ChangeKind::Alive),
-            (false, true) => {
-                if let Some(p) = inline_qos
-                    .iter()
-                    .find(|&x| x.parameter_id() == ParameterId(PID_STATUS_INFO))
-                {
-                    let mut deserializer =
-                        cdr::Deserializer::<_, _, cdr::LittleEndian>::new(p.value(), cdr::Infinite);
-                    let status_info: StatusInfo =
-                        serde::Deserialize::deserialize(&mut deserializer).unwrap();
-                    match status_info {
-                        STATUS_INFO_DISPOSED_FLAG => Ok(ChangeKind::NotAliveDisposed),
-                        STATUS_INFO_UNREGISTERED_FLAG => Ok(ChangeKind::NotAliveUnregistered),
-                        _ => Err(DdsError::PreconditionNotMet(
-                            "Unknown status info value".to_string(),
-                        )),
-                    }
-                } else {
-                    Err(DdsError::PreconditionNotMet(
-                        "Missing mandatory StatusInfo parameter".to_string(),
-                    ))
-                }
-            }
-            _ => Err(DdsError::PreconditionNotMet(
-                "Invalid data submessage data and key flag combination".to_string(),
-            )),
-        }?;
-        let change_instance_handle = self
-            .instance_handle_builder
-            .build_instance_handle(change_kind, data.as_slice())?;
-
-        if self.qos.history.kind == HistoryQosPolicyKind::KeepLast
-            && change_kind == ChangeKind::Alive
-        {
-            let num_instance_samples = self
-                .changes
-                .iter()
-                .filter(|cc| {
-                    self.instance_handle_builder
-                        .build_instance_handle(change_kind, cc.data.as_slice())
-                        .unwrap()
-                        == change_instance_handle
-                        && cc.kind == ChangeKind::Alive
-                })
-                .count() as i32;
-
-            if num_instance_samples >= self.qos.history.depth {
-                // Remove the lowest sequence number for the instance handle of the cache change
-                // Only one sample is to be removed since cache changes come one by one
-                let oldest_sample_index = self
-                    .changes
-                    .iter()
-                    .position(|cc| {
-                        self.instance_handle_builder
-                            .build_instance_handle(change_kind, cc.data.as_slice())
-                            .unwrap()
-                            == change_instance_handle
-                            && cc.kind == ChangeKind::Alive
-                    })
-                    .expect("If there are samples there must be a min sequence number");
-                self.changes.remove(oldest_sample_index);
-            }
-        }
-
-        let instance_handle_list: HashSet<_> = self
-            .changes
-            .iter()
-            .map(|cc| {
-                self.instance_handle_builder
-                    .build_instance_handle(cc.kind, cc.data.as_slice())
-                    .unwrap()
-            })
-            .collect();
-
-        let max_samples_limit_not_reached = self.qos.resource_limits.max_samples
-            == LENGTH_UNLIMITED
-            || (self.changes.len() as i32) < self.qos.resource_limits.max_samples;
-
-        let max_instances_limit_not_reached = instance_handle_list
-            .contains(&change_instance_handle)
-            || self.qos.resource_limits.max_instances == LENGTH_UNLIMITED
-            || (instance_handle_list.len() as i32) < self.qos.resource_limits.max_instances;
-
-        let max_samples_per_instance_limit_not_reached =
-            self.qos.resource_limits.max_samples_per_instance == LENGTH_UNLIMITED
-                || (self
-                    .changes
-                    .as_slice()
-                    .iter()
-                    .filter(|cc| {
-                        self.instance_handle_builder
-                            .build_instance_handle(change_kind, cc.data.as_slice())
-                            .unwrap()
-                            == change_instance_handle
-                    })
-                    .count() as i32)
-                    < self.qos.resource_limits.max_samples_per_instance;
-
-        if max_samples_limit_not_reached
-            && max_instances_limit_not_reached
-            && max_samples_per_instance_limit_not_reached
-        {
-            let instance_entry = self
-                .instances
-                .entry(change_instance_handle)
-                .or_insert_with(Instance::new);
-
-            instance_entry.update_state(change_kind);
-
-            let change = RtpsReaderCacheChange {
-                kind: change_kind,
-                writer_guid,
-                data,
-                source_timestamp,
-                sample_state: SampleStateKind::NotRead,
-                disposed_generation_count: instance_entry.most_recent_disposed_generation_count,
-                no_writers_generation_count: instance_entry.most_recent_no_writers_generation_count,
-                reception_timestamp,
-            };
-
-            self.changes.push(change);
-
-            self.instance_reception_time
-                .insert(change_instance_handle, reception_timestamp);
-
-            match self.qos.destination_order.kind {
-                DestinationOrderQosPolicyKind::BySourceTimestamp => {
-                    self.changes.sort_by(|a, b| {
-                        a.source_timestamp
-                            .as_ref()
-                            .expect("Missing source timestamp")
-                            .cmp(
-                                b.source_timestamp
-                                    .as_ref()
-                                    .expect("Missing source timestamp"),
-                            )
-                    });
-                }
-                DestinationOrderQosPolicyKind::ByReceptionTimestamp => self
-                    .changes
-                    .sort_by(|a, b| a.reception_timestamp.cmp(&b.reception_timestamp)),
-            }
-
-            self.data_available = true;
-
-            Ok(())
-        } else {
-            Err(DdsError::OutOfResources)
-        }
-    }
-
-    pub fn get_qos(&self) -> &DataReaderQos {
-        &self.qos
-    }
-
-    pub fn set_qos(&mut self, qos: DataReaderQos) -> DdsResult<()> {
-        qos.is_consistent()?;
-        self.qos = qos;
-        Ok(())
-    }
-
-    fn create_indexed_sample_collection<Foo>(
-        &mut self,
-        max_samples: i32,
-        sample_states: &[SampleStateKind],
-        view_states: &[ViewStateKind],
-        instance_states: &[InstanceStateKind],
-    ) -> DdsResult<Vec<(usize, Sample<Foo>)>>
-    where
-        Foo: for<'de> DdsDeserialize<'de>,
-    {
-        let mut indexed_samples = Vec::new();
-
-        let instance_handle_build = &self.instance_handle_builder;
-        let instances = &self.instances;
-        let mut instances_in_collection = HashMap::new();
-        for (index, cache_change) in self
-            .changes
-            .iter_mut()
-            .filter(|cc| {
-                let sample_instance_handle = instance_handle_build
-                    .build_instance_handle(cc.kind, cc.data.as_slice())
-                    .unwrap();
-
-                sample_states.contains(&cc.sample_state)
-                    && view_states.contains(&instances[&sample_instance_handle].view_state)
-                    && instance_states.contains(&instances[&sample_instance_handle].instance_state)
-            })
-            .enumerate()
-            .take(max_samples as usize)
-        {
-            let sample_instance_handle = self
-                .instance_handle_builder
-                .build_instance_handle(cache_change.kind, cache_change.data.as_slice())
-                .unwrap();
-            instances_in_collection
-                .entry(sample_instance_handle)
-                .or_insert_with(Instance::new);
-
-            instances_in_collection
-                .get_mut(&sample_instance_handle)
-                .unwrap()
-                .update_state(cache_change.kind);
-            let sample_state = cache_change.sample_state;
-            let view_state = self.instances[&sample_instance_handle].view_state;
-            let instance_state = self.instances[&sample_instance_handle].instance_state;
-
-            let absolute_generation_rank = (self.instances[&sample_instance_handle]
-                .most_recent_disposed_generation_count
-                + self.instances[&sample_instance_handle].most_recent_no_writers_generation_count)
-                - (instances_in_collection[&sample_instance_handle]
-                    .most_recent_disposed_generation_count
-                    + instances_in_collection[&sample_instance_handle]
-                        .most_recent_no_writers_generation_count);
-
-            let (data, valid_data) = match cache_change.kind {
-                ChangeKind::Alive | ChangeKind::AliveFiltered => (
-                    Some(DdsDeserialize::deserialize(
-                        &mut cache_change.data.as_slice(),
-                    )?),
-                    true,
-                ),
-                ChangeKind::NotAliveDisposed | ChangeKind::NotAliveUnregistered => (None, false),
-            };
-
-            let sample_info = SampleInfo {
-                sample_state,
-                view_state,
-                instance_state,
-                disposed_generation_count: cache_change.disposed_generation_count,
-                no_writers_generation_count: cache_change.no_writers_generation_count,
-                sample_rank: 0,     // To be filled up after collection is created
-                generation_rank: 0, // To be filled up after collection is created
-                absolute_generation_rank,
-                source_timestamp: cache_change.source_timestamp,
-                instance_handle: sample_instance_handle,
-                publication_handle: cache_change.writer_guid.into(),
-                valid_data,
-            };
-
-            let sample = Sample { data, sample_info };
-
-            indexed_samples.push((index, sample))
-        }
-
-        // After the collection is created, update the relative generation rank values and mark the read instances as viewed
-        for handle in instances_in_collection.into_keys() {
-            let most_recent_sample_absolute_generation_rank = indexed_samples
-                .iter()
-                .filter(|(_, s)| s.sample_info.instance_handle == handle)
-                .map(|(_, s)| s.sample_info.absolute_generation_rank)
-                .last()
-                .expect("Instance handle must exist on collection");
-
-            let mut total_instance_samples_in_collection = indexed_samples
-                .iter()
-                .filter(|(_, s)| s.sample_info.instance_handle == handle)
-                .count();
-
-            for (_, sample) in indexed_samples
-                .iter_mut()
-                .filter(|(_, s)| s.sample_info.instance_handle == handle)
-            {
-                sample.sample_info.generation_rank = sample.sample_info.absolute_generation_rank
-                    - most_recent_sample_absolute_generation_rank;
-
-                total_instance_samples_in_collection -= 1;
-                sample.sample_info.sample_rank = total_instance_samples_in_collection as i32;
-            }
-
-            self.instances
-                .get_mut(&handle)
-                .expect("Sample must exist on hash map")
-                .mark_viewed()
-        }
-
-        self.data_available = false;
-
-        if indexed_samples.is_empty() {
-            Err(DdsError::NoData)
-        } else {
-            Ok(indexed_samples)
-        }
-    }
-
-    pub fn read<Foo>(
-        &mut self,
-        max_samples: i32,
-        sample_states: &[SampleStateKind],
-        view_states: &[ViewStateKind],
-        instance_states: &[InstanceStateKind],
-    ) -> DdsResult<Vec<Sample<Foo>>>
-    where
-        Foo: for<'de> DdsDeserialize<'de>,
-    {
-        self.status_condition
-            .remove_communication_state(StatusKind::DataAvailable);
-
-        let indexed_sample_list = self.create_indexed_sample_collection::<Foo>(
-            max_samples,
-            sample_states,
-            view_states,
-            instance_states,
-        )?;
-
-        let change_index_list: Vec<usize>;
-        let samples;
-
-        (change_index_list, samples) = indexed_sample_list.into_iter().map(|(i, s)| (i, s)).unzip();
-
-        for index in change_index_list {
-            self.changes[index].sample_state = SampleStateKind::Read;
-        }
-
-        Ok(samples)
-    }
-
-    pub fn take<Foo>(
-        &mut self,
-        max_samples: i32,
-        sample_states: &[SampleStateKind],
-        view_states: &[ViewStateKind],
-        instance_states: &[InstanceStateKind],
-    ) -> DdsResult<Vec<Sample<Foo>>>
-    where
-        Foo: for<'de> DdsDeserialize<'de>,
-    {
-        self.status_condition
-            .remove_communication_state(StatusKind::DataAvailable);
-
-        let indexed_sample_list = self.create_indexed_sample_collection::<Foo>(
-            max_samples,
-            sample_states,
-            view_states,
-            instance_states,
-        )?;
-
-        let mut change_index_list: Vec<usize>;
-        let samples;
-
-        (change_index_list, samples) = indexed_sample_list.into_iter().map(|(i, s)| (i, s)).unzip();
-
-        while let Some(index) = change_index_list.pop() {
-            self.changes.remove(index);
-        }
-
-        Ok(samples)
-    }
-
-    pub fn take_data_available(&mut self) -> bool {
-        let data_available = self.data_available;
-        self.data_available = false;
-        data_available
-    }
-
-    pub fn get_deadline_missed_instances(&mut self, now: Time) -> Vec<InstanceHandle> {
-        let (missed_deadline_instances, instance_reception_time) = self
-            .instance_reception_time
-            .iter()
-            .partition(|&(_, received_time)| now - *received_time > self.qos.deadline.period);
-
-        self.instance_reception_time = instance_reception_time;
-
-        missed_deadline_instances.iter().map(|(i, _)| *i).collect()
-    }
-}
-
-#[cfg(test)]
-mod tests {
-    use crate::{
-        implementation::rtps::{
-            messages::submessage_elements::{
-                EntityIdSubmessageElement, Parameter, ParameterListSubmessageElement,
-                SequenceNumberSubmessageElement, SerializedDataSubmessageElement,
-            },
-            types::{
-                SequenceNumber, TopicKind, ENTITYID_UNKNOWN, GUIDPREFIX_UNKNOWN, GUID_UNKNOWN,
-            },
-        },
-        infrastructure::{
-            error::DdsError,
-            qos_policy::{HistoryQosPolicy, ResourceLimitsQosPolicy},
-            time::{DURATION_ZERO, TIME_INVALID},
-        },
-        subscription::sample_info::{ANY_INSTANCE_STATE, ANY_SAMPLE_STATE, ANY_VIEW_STATE},
-        topic_definition::type_support::{
-            DdsSerde, DdsSerialize, DdsSerializedKey, DdsType, LittleEndian,
-        },
-    };
-
-    use super::*;
-
-    fn to_bytes_le<S: DdsSerialize>(value: &S) -> Vec<u8> {
-        let mut writer = Vec::<u8>::new();
-        value.serialize::<_, LittleEndian>(&mut writer).unwrap();
-        writer
-    }
-
-    fn create_data_submessage_for_alive_change(
-        data: &[u8],
-        sequence_number: SequenceNumber,
-    ) -> DataSubmessage {
-        DataSubmessage {
-            endianness_flag: false,
-            inline_qos_flag: false,
-            data_flag: true,
-            key_flag: false,
-            non_standard_payload_flag: false,
-            reader_id: EntityIdSubmessageElement {
-                value: ENTITYID_UNKNOWN.into(),
-            },
-            writer_id: EntityIdSubmessageElement {
-                value: ENTITYID_UNKNOWN.into(),
-            },
-            writer_sn: SequenceNumberSubmessageElement {
-                value: sequence_number,
-            },
-            inline_qos: ParameterListSubmessageElement { parameter: vec![] },
-            serialized_payload: SerializedDataSubmessageElement { value: data },
-        }
-    }
-
-    fn create_data_submessage_for_disposed_change(
-        data: &[u8],
-        sequence_number: SequenceNumber,
-    ) -> DataSubmessage {
-        DataSubmessage {
-            endianness_flag: false,
-            inline_qos_flag: false,
-            data_flag: false,
-            key_flag: true,
-            non_standard_payload_flag: false,
-            reader_id: EntityIdSubmessageElement {
-                value: ENTITYID_UNKNOWN.into(),
-            },
-            writer_id: EntityIdSubmessageElement {
-                value: ENTITYID_UNKNOWN.into(),
-            },
-            writer_sn: SequenceNumberSubmessageElement {
-                value: sequence_number,
-            },
-            inline_qos: ParameterListSubmessageElement {
-                parameter: vec![Parameter {
-                    parameter_id: 0x71,
-                    length: 4,
-                    value: &[0, 0, 0, 1],
-                }],
-            },
-            serialized_payload: SerializedDataSubmessageElement { value: data },
-        }
-    }
-
-    #[derive(serde::Serialize, serde::Deserialize, Debug, PartialEq)]
-    struct KeyedType {
-        key: u8,
-        data: [u8; 5],
-    }
-
-    impl DdsType for KeyedType {
-        fn type_name() -> &'static str {
-            "KeyedType"
-        }
-
-        fn has_key() -> bool {
-            true
-        }
-
-        fn get_serialized_key(&self) -> DdsSerializedKey {
-            vec![self.key].into()
-        }
-
-        fn set_key_fields_from_serialized_key(&mut self, key: &DdsSerializedKey) -> DdsResult<()> {
-            self.key = key.as_ref()[0];
-            Ok(())
-        }
-    }
-
-    impl DdsSerde for KeyedType {}
-
-    #[derive(serde::Serialize, serde::Deserialize, Debug, PartialEq)]
-    struct UnkeyedType {
-        data: [u8; 5],
-    }
-
-    impl DdsType for UnkeyedType {
-        fn type_name() -> &'static str {
-            "UnkeyedType"
-        }
-    }
-
-    impl DdsSerde for UnkeyedType {}
-
-    #[test]
-    fn reader_no_key_add_change_keep_last_1() {
-        let qos = DataReaderQos {
-            history: HistoryQosPolicy {
-                kind: HistoryQosPolicyKind::KeepLast,
-                depth: 1,
-            },
-            ..Default::default()
-        };
-        let endpoint = RtpsEndpoint::new(GUID_UNKNOWN, TopicKind::NoKey, &[], &[]);
-        let mut reader =
-            RtpsReader::new::<UnkeyedType>(endpoint, DURATION_ZERO, DURATION_ZERO, false, qos);
-        let data1 = UnkeyedType { data: [1; 5] };
-        let data2 = UnkeyedType { data: [2; 5] };
-
-        reader
-            .add_change(
-                &create_data_submessage_for_alive_change(&to_bytes_le(&data1), 1),
-                None,
-                GUIDPREFIX_UNKNOWN,
-                TIME_INVALID,
-            )
-            .unwrap();
-        reader
-            .add_change(
-                &create_data_submessage_for_alive_change(&to_bytes_le(&data2), 2),
-                None,
-                GUIDPREFIX_UNKNOWN,
-                TIME_INVALID,
-            )
-            .unwrap();
-
-        let samples = reader
-            .read::<UnkeyedType>(10, ANY_SAMPLE_STATE, ANY_VIEW_STATE, ANY_INSTANCE_STATE)
-            .unwrap();
-        assert_eq!(samples.len(), 1);
-        assert_eq!(samples[0].data.as_ref(), Some(&data2));
-    }
-
-    #[test]
-    fn reader_with_key_add_change_keep_last_1() {
-        let qos = DataReaderQos {
-            history: HistoryQosPolicy {
-                kind: HistoryQosPolicyKind::KeepLast,
-                depth: 1,
-            },
-            ..Default::default()
-        };
-        let endpoint = RtpsEndpoint::new(GUID_UNKNOWN, TopicKind::WithKey, &[], &[]);
-        let mut reader =
-            RtpsReader::new::<KeyedType>(endpoint, DURATION_ZERO, DURATION_ZERO, false, qos);
-
-        let data1_instance1 = KeyedType {
-            key: 1,
-            data: [1; 5],
-        };
-        let data2_instance1 = KeyedType {
-            key: 1,
-            data: [2; 5],
-        };
-
-        let data1_instance2 = KeyedType {
-            key: 2,
-            data: [1; 5],
-        };
-
-        let data2_instance2 = KeyedType {
-            key: 2,
-            data: [2; 5],
-        };
-
-        reader
-            .add_change(
-                &create_data_submessage_for_alive_change(&to_bytes_le(&data1_instance1), 1),
-                Some(Time { sec: 1, nanosec: 0 }),
-                GUIDPREFIX_UNKNOWN,
-                TIME_INVALID,
-            )
-            .unwrap();
-        reader
-            .add_change(
-                &create_data_submessage_for_alive_change(&to_bytes_le(&data2_instance1), 2),
-                Some(Time { sec: 1, nanosec: 0 }),
-                GUIDPREFIX_UNKNOWN,
-                TIME_INVALID,
-            )
-            .unwrap();
-
-        reader
-            .add_change(
-                &create_data_submessage_for_alive_change(&to_bytes_le(&data1_instance2), 3),
-                Some(Time { sec: 1, nanosec: 0 }),
-                GUIDPREFIX_UNKNOWN,
-                TIME_INVALID,
-            )
-            .unwrap();
-        reader
-            .add_change(
-                &create_data_submessage_for_alive_change(&to_bytes_le(&data2_instance2), 4),
-                Some(Time { sec: 1, nanosec: 0 }),
-                GUIDPREFIX_UNKNOWN,
-                TIME_INVALID,
-            )
-            .unwrap();
-
-        let samples = reader
-            .read::<KeyedType>(10, ANY_SAMPLE_STATE, ANY_VIEW_STATE, ANY_INSTANCE_STATE)
-            .unwrap();
-
-        assert_eq!(samples.len(), 2);
-
-        // Last sample of each instance exists
-        assert!(samples
-            .iter()
-            .any(|s| s.data.as_ref() == Some(&data2_instance1)));
-        assert!(samples
-            .iter()
-            .any(|s| s.data.as_ref() == Some(&data2_instance2)));
-
-        // First sample of each instance does not exist
-        assert!(!samples
-            .iter()
-            .any(|s| s.data.as_ref() == Some(&data1_instance1)));
-        assert!(!samples
-            .iter()
-            .any(|s| s.data.as_ref() == Some(&data1_instance2)));
-    }
-
-    #[test]
-    fn reader_no_key_add_change_keep_last_3() {
-        let qos = DataReaderQos {
-            history: HistoryQosPolicy {
-                kind: HistoryQosPolicyKind::KeepLast,
-                depth: 3,
-            },
-            ..Default::default()
-        };
-        let endpoint = RtpsEndpoint::new(GUID_UNKNOWN, TopicKind::NoKey, &[], &[]);
-        let mut reader =
-            RtpsReader::new::<UnkeyedType>(endpoint, DURATION_ZERO, DURATION_ZERO, false, qos);
-
-        let data1 = UnkeyedType { data: [1; 5] };
-        let data2 = UnkeyedType { data: [2; 5] };
-        let data3 = UnkeyedType { data: [3; 5] };
-        let data4 = UnkeyedType { data: [4; 5] };
-
-        reader
-            .add_change(
-                &create_data_submessage_for_alive_change(&to_bytes_le(&data1), 1),
-                None,
-                GUIDPREFIX_UNKNOWN,
-                TIME_INVALID,
-            )
-            .unwrap();
-        reader
-            .add_change(
-                &create_data_submessage_for_alive_change(&to_bytes_le(&data2), 2),
-                None,
-                GUIDPREFIX_UNKNOWN,
-                TIME_INVALID,
-            )
-            .unwrap();
-        reader
-            .add_change(
-                &create_data_submessage_for_alive_change(&to_bytes_le(&data3), 3),
-                None,
-                GUIDPREFIX_UNKNOWN,
-                TIME_INVALID,
-            )
-            .unwrap();
-        reader
-            .add_change(
-                &create_data_submessage_for_alive_change(&to_bytes_le(&data4), 4),
-                None,
-                GUIDPREFIX_UNKNOWN,
-                TIME_INVALID,
-            )
-            .unwrap();
-
-        let samples = reader
-            .read::<UnkeyedType>(10, ANY_SAMPLE_STATE, ANY_VIEW_STATE, ANY_INSTANCE_STATE)
-            .unwrap();
-
-        assert_eq!(samples.len(), 3);
-
-        assert!(samples.iter().any(|s| s.data.as_ref() == Some(&data2)));
-        assert!(samples.iter().any(|s| s.data.as_ref() == Some(&data3)));
-        assert!(samples.iter().any(|s| s.data.as_ref() == Some(&data4)));
-    }
-
-    #[test]
-    fn reader_with_key_add_change_keep_last_3() {
-        let qos = DataReaderQos {
-            history: HistoryQosPolicy {
-                kind: HistoryQosPolicyKind::KeepLast,
-                depth: 3,
-            },
-            ..Default::default()
-        };
-        let endpoint = RtpsEndpoint::new(GUID_UNKNOWN, TopicKind::WithKey, &[], &[]);
-        let mut reader =
-            RtpsReader::new::<KeyedType>(endpoint, DURATION_ZERO, DURATION_ZERO, false, qos);
-
-        let data1_instance1 = KeyedType {
-            key: 1,
-            data: [1; 5],
-        };
-        let data2_instance1 = KeyedType {
-            key: 1,
-            data: [2; 5],
-        };
-        let data3_instance1 = KeyedType {
-            key: 1,
-            data: [3; 5],
-        };
-        let data4_instance1 = KeyedType {
-            key: 1,
-            data: [4; 5],
-        };
-
-        reader
-            .add_change(
-                &create_data_submessage_for_alive_change(&to_bytes_le(&data1_instance1), 1),
-                None,
-                GUIDPREFIX_UNKNOWN,
-                TIME_INVALID,
-            )
-            .unwrap();
-        reader
-            .add_change(
-                &create_data_submessage_for_alive_change(&to_bytes_le(&data2_instance1), 1),
-                None,
-                GUIDPREFIX_UNKNOWN,
-                TIME_INVALID,
-            )
-            .unwrap();
-        reader
-            .add_change(
-                &create_data_submessage_for_alive_change(&to_bytes_le(&data3_instance1), 1),
-                None,
-                GUIDPREFIX_UNKNOWN,
-                TIME_INVALID,
-            )
-            .unwrap();
-        reader
-            .add_change(
-                &create_data_submessage_for_alive_change(&to_bytes_le(&data4_instance1), 1),
-                None,
-                GUIDPREFIX_UNKNOWN,
-                TIME_INVALID,
-            )
-            .unwrap();
-
-        let data1_instance2 = KeyedType {
-            key: 2,
-            data: [1; 5],
-        };
-        let data2_instance2 = KeyedType {
-            key: 2,
-            data: [2; 5],
-        };
-        let data3_instance2 = KeyedType {
-            key: 2,
-            data: [3; 5],
-        };
-        let data4_instance2 = KeyedType {
-            key: 2,
-            data: [4; 5],
-        };
-
-        reader
-            .add_change(
-                &create_data_submessage_for_alive_change(&to_bytes_le(&data1_instance2), 1),
-                None,
-                GUIDPREFIX_UNKNOWN,
-                TIME_INVALID,
-            )
-            .unwrap();
-        reader
-            .add_change(
-                &create_data_submessage_for_alive_change(&to_bytes_le(&data2_instance2), 1),
-                None,
-                GUIDPREFIX_UNKNOWN,
-                TIME_INVALID,
-            )
-            .unwrap();
-        reader
-            .add_change(
-                &create_data_submessage_for_alive_change(&to_bytes_le(&data3_instance2), 1),
-                None,
-                GUIDPREFIX_UNKNOWN,
-                TIME_INVALID,
-            )
-            .unwrap();
-        reader
-            .add_change(
-                &create_data_submessage_for_alive_change(&to_bytes_le(&data4_instance2), 1),
-                None,
-                GUIDPREFIX_UNKNOWN,
-                TIME_INVALID,
-            )
-            .unwrap();
-
-        let samples = reader
-            .read::<KeyedType>(10, ANY_SAMPLE_STATE, ANY_VIEW_STATE, ANY_INSTANCE_STATE)
-            .unwrap();
-
-        assert_eq!(samples.len(), 6);
-        assert!(samples
-            .iter()
-            .any(|s| s.data.as_ref() == Some(&data2_instance1)));
-        assert!(samples
-            .iter()
-            .any(|s| s.data.as_ref() == Some(&data3_instance1)));
-        assert!(samples
-            .iter()
-            .any(|s| s.data.as_ref() == Some(&data4_instance1)));
-        assert!(samples
-            .iter()
-            .any(|s| s.data.as_ref() == Some(&data2_instance2)));
-        assert!(samples
-            .iter()
-            .any(|s| s.data.as_ref() == Some(&data3_instance2)));
-        assert!(samples
-            .iter()
-            .any(|s| s.data.as_ref() == Some(&data4_instance2)));
-    }
-
-    #[test]
-    fn reader_max_samples() {
-        let qos = DataReaderQos {
-            history: HistoryQosPolicy {
-                kind: HistoryQosPolicyKind::KeepAll,
-                depth: LENGTH_UNLIMITED,
-            },
-            resource_limits: ResourceLimitsQosPolicy {
-                max_samples: 1,
-                max_instances: LENGTH_UNLIMITED,
-                max_samples_per_instance: LENGTH_UNLIMITED,
-            },
-            ..Default::default()
-        };
-        let endpoint = RtpsEndpoint::new(GUID_UNKNOWN, TopicKind::NoKey, &[], &[]);
-        let mut reader =
-            RtpsReader::new::<UnkeyedType>(endpoint, DURATION_ZERO, DURATION_ZERO, false, qos);
-
-        reader
-            .add_change(
-                &create_data_submessage_for_alive_change(
-                    &to_bytes_le(&UnkeyedType { data: [1; 5] }),
-                    1,
-                ),
-                None,
-                GUIDPREFIX_UNKNOWN,
-                TIME_INVALID,
-            )
-            .unwrap();
-
-        assert_eq!(
-            reader.add_change(
-                &create_data_submessage_for_alive_change(
-                    &to_bytes_le(&UnkeyedType { data: [1; 5] }),
-                    1,
-                ),
-                None,
-                GUIDPREFIX_UNKNOWN,
-                TIME_INVALID,
-            ),
-            Err(DdsError::OutOfResources)
-        );
-    }
-
-    #[test]
-    fn reader_max_instances() {
-        let qos = DataReaderQos {
-            history: HistoryQosPolicy {
-                kind: HistoryQosPolicyKind::KeepAll,
-                depth: LENGTH_UNLIMITED,
-            },
-            resource_limits: ResourceLimitsQosPolicy {
-                max_samples: LENGTH_UNLIMITED,
-                max_instances: 1,
-                max_samples_per_instance: LENGTH_UNLIMITED,
-            },
-            ..Default::default()
-        };
-        let endpoint = RtpsEndpoint::new(GUID_UNKNOWN, TopicKind::NoKey, &[], &[]);
-        let mut reader =
-            RtpsReader::new::<KeyedType>(endpoint, DURATION_ZERO, DURATION_ZERO, false, qos);
-
-        reader
-            .add_change(
-                &create_data_submessage_for_alive_change(
-                    &to_bytes_le(&KeyedType {
-                        key: 1,
-                        data: [1; 5],
-                    }),
-                    1,
-                ),
-                None,
-                GUIDPREFIX_UNKNOWN,
-                TIME_INVALID,
-            )
-            .unwrap();
-
-        assert_eq!(
-            reader.add_change(
-                &create_data_submessage_for_alive_change(
-                    &to_bytes_le(&KeyedType {
-                        key: 2,
-                        data: [1; 5],
-                    }),
-                    1
-                ),
-                None,
-                GUIDPREFIX_UNKNOWN,
-                TIME_INVALID,
-            ),
-            Err(DdsError::OutOfResources)
-        );
-    }
-
-    #[test]
-    fn reader_max_samples_per_instance() {
-        let qos = DataReaderQos {
-            history: HistoryQosPolicy {
-                kind: HistoryQosPolicyKind::KeepAll,
-                depth: LENGTH_UNLIMITED,
-            },
-            resource_limits: ResourceLimitsQosPolicy {
-                max_samples: LENGTH_UNLIMITED,
-                max_instances: LENGTH_UNLIMITED,
-                max_samples_per_instance: 1,
-            },
-            ..Default::default()
-        };
-        let endpoint = RtpsEndpoint::new(GUID_UNKNOWN, TopicKind::NoKey, &[], &[]);
-        let mut reader =
-            RtpsReader::new::<KeyedType>(endpoint, DURATION_ZERO, DURATION_ZERO, false, qos);
-
-        reader
-            .add_change(
-                &create_data_submessage_for_alive_change(
-                    &to_bytes_le(&KeyedType {
-                        key: 1,
-                        data: [1; 5],
-                    }),
-                    1,
-                ),
-                None,
-                GUIDPREFIX_UNKNOWN,
-                TIME_INVALID,
-            )
-            .unwrap();
-        reader
-            .add_change(
-                &create_data_submessage_for_alive_change(
-                    &to_bytes_le(&KeyedType {
-                        key: 2,
-                        data: [1; 5],
-                    }),
-                    1,
-                ),
-                None,
-                GUIDPREFIX_UNKNOWN,
-                TIME_INVALID,
-            )
-            .unwrap();
-
-        assert_eq!(
-            reader.add_change(
-                &create_data_submessage_for_alive_change(
-                    &to_bytes_le(&KeyedType {
-                        key: 2,
-                        data: [2; 5],
-                    }),
-                    1
-                ),
-                None,
-                GUIDPREFIX_UNKNOWN,
-                TIME_INVALID,
-            ),
-            Err(DdsError::OutOfResources)
-        );
-    }
-
-    #[test]
-    fn reader_sample_info_absolute_generation_rank() {
-        let qos = DataReaderQos {
-            history: HistoryQosPolicy {
-                kind: HistoryQosPolicyKind::KeepAll,
-                depth: LENGTH_UNLIMITED,
-            },
-            ..Default::default()
-        };
-        let endpoint = RtpsEndpoint::new(GUID_UNKNOWN, TopicKind::WithKey, &[], &[]);
-        let mut reader =
-            RtpsReader::new::<KeyedType>(endpoint, DURATION_ZERO, DURATION_ZERO, false, qos);
-
-        reader
-            .add_change(
-                &create_data_submessage_for_alive_change(
-                    &to_bytes_le(&KeyedType {
-                        key: 1,
-                        data: [1; 5],
-                    }),
-                    1,
-                ),
-                None,
-                GUIDPREFIX_UNKNOWN,
-                TIME_INVALID,
-            )
-            .unwrap();
-        reader
-            .add_change(
-                &create_data_submessage_for_alive_change(
-                    &to_bytes_le(&KeyedType {
-                        key: 1,
-                        data: [2; 5],
-                    }),
-                    2,
-                ),
-                None,
-                GUIDPREFIX_UNKNOWN,
-                TIME_INVALID,
-            )
-            .unwrap();
-        reader
-            .add_change(
-                &create_data_submessage_for_disposed_change(
-                    &to_bytes_le(
-                        &KeyedType {
-                            key: 1,
-                            data: [0; 5],
-                        }
-                        .get_serialized_key(),
-                    ),
-                    3,
-                ),
-                None,
-                GUIDPREFIX_UNKNOWN,
-                TIME_INVALID,
-            )
-            .unwrap();
-        reader
-            .add_change(
-                &create_data_submessage_for_alive_change(
-                    &to_bytes_le(&KeyedType {
-                        key: 1,
-                        data: [4; 5],
-                    }),
-                    4,
-                ),
-                None,
-                GUIDPREFIX_UNKNOWN,
-                TIME_INVALID,
-            )
-            .unwrap();
-        reader
-            .add_change(
-                &create_data_submessage_for_disposed_change(
-                    &to_bytes_le(
-                        &KeyedType {
-                            key: 1,
-                            data: [0; 5],
-                        }
-                        .get_serialized_key(),
-                    ),
-                    5,
-                ),
-                None,
-                GUIDPREFIX_UNKNOWN,
-                TIME_INVALID,
-            )
-            .unwrap();
-        reader
-            .add_change(
-                &create_data_submessage_for_alive_change(
-                    &to_bytes_le(&KeyedType {
-                        key: 1,
-                        data: [6; 5],
-                    }),
-                    6,
-                ),
-                None,
-                GUIDPREFIX_UNKNOWN,
-                TIME_INVALID,
-            )
-            .unwrap();
-
-        let samples = reader
-            .read::<KeyedType>(10, ANY_SAMPLE_STATE, ANY_VIEW_STATE, ANY_INSTANCE_STATE)
-            .unwrap();
-
-        assert_eq!(samples.len(), 6);
-        assert_eq!(samples[0].sample_info.absolute_generation_rank, 2);
-        assert_eq!(samples[1].sample_info.absolute_generation_rank, 2);
-        assert_eq!(samples[2].sample_info.absolute_generation_rank, 2);
-        assert_eq!(samples[3].sample_info.absolute_generation_rank, 1);
-        assert_eq!(samples[4].sample_info.absolute_generation_rank, 1);
-        assert_eq!(samples[5].sample_info.absolute_generation_rank, 0);
-    }
-
-    #[test]
-    fn reader_sample_info_generation_rank_and_count() {
-        let qos = DataReaderQos {
-            history: HistoryQosPolicy {
-                kind: HistoryQosPolicyKind::KeepAll,
-                depth: LENGTH_UNLIMITED,
-            },
-            ..Default::default()
-        };
-        let endpoint = RtpsEndpoint::new(GUID_UNKNOWN, TopicKind::WithKey, &[], &[]);
-        let mut reader =
-            RtpsReader::new::<KeyedType>(endpoint, DURATION_ZERO, DURATION_ZERO, false, qos);
-
-        reader
-            .add_change(
-                &create_data_submessage_for_alive_change(
-                    &to_bytes_le(&KeyedType {
-                        key: 1,
-                        data: [1; 5],
-                    }),
-                    1,
-                ),
-                None,
-                GUIDPREFIX_UNKNOWN,
-                TIME_INVALID,
-            )
-            .unwrap();
-        reader
-            .add_change(
-                &create_data_submessage_for_alive_change(
-                    &to_bytes_le(&KeyedType {
-                        key: 1,
-                        data: [2; 5],
-                    }),
-                    2,
-                ),
-                None,
-                GUIDPREFIX_UNKNOWN,
-                TIME_INVALID,
-            )
-            .unwrap();
-        reader
-            .add_change(
-                &create_data_submessage_for_disposed_change(
-                    &to_bytes_le(
-                        &KeyedType {
-                            key: 1,
-                            data: [0; 5],
-                        }
-                        .get_serialized_key(),
-                    ),
-                    2,
-                ),
-                None,
-                GUIDPREFIX_UNKNOWN,
-                TIME_INVALID,
-            )
-            .unwrap();
-        reader
-            .add_change(
-                &create_data_submessage_for_alive_change(
-                    &to_bytes_le(&KeyedType {
-                        key: 1,
-                        data: [4; 5],
-                    }),
-                    2,
-                ),
-                None,
-                GUIDPREFIX_UNKNOWN,
-                TIME_INVALID,
-            )
-            .unwrap();
-        reader
-            .add_change(
-                &create_data_submessage_for_disposed_change(
-                    &to_bytes_le(
-                        &KeyedType {
-                            key: 1,
-                            data: [0; 5],
-                        }
-                        .get_serialized_key(),
-                    ),
-                    2,
-                ),
-                None,
-                GUIDPREFIX_UNKNOWN,
-                TIME_INVALID,
-            )
-            .unwrap();
-        reader
-            .add_change(
-                &create_data_submessage_for_alive_change(
-                    &to_bytes_le(&KeyedType {
-                        key: 1,
-                        data: [6; 5],
-                    }),
-                    2,
-                ),
-                None,
-                GUIDPREFIX_UNKNOWN,
-                TIME_INVALID,
-            )
-            .unwrap();
-
-        let samples = reader
-            .read::<KeyedType>(4, ANY_SAMPLE_STATE, ANY_VIEW_STATE, ANY_INSTANCE_STATE)
-            .unwrap();
-
-        assert_eq!(samples.len(), 4);
-        assert_eq!(samples[0].sample_info.absolute_generation_rank, 2);
-        assert_eq!(samples[0].sample_info.generation_rank, 1);
-        assert_eq!(samples[0].sample_info.disposed_generation_count, 0);
-        assert_eq!(samples[0].sample_info.no_writers_generation_count, 0);
-
-        assert_eq!(samples[1].sample_info.absolute_generation_rank, 2);
-        assert_eq!(samples[1].sample_info.generation_rank, 1);
-        assert_eq!(samples[1].sample_info.disposed_generation_count, 0);
-        assert_eq!(samples[1].sample_info.no_writers_generation_count, 0);
-
-        assert_eq!(samples[2].sample_info.absolute_generation_rank, 2);
-        assert_eq!(samples[2].sample_info.generation_rank, 1);
-        assert_eq!(samples[2].sample_info.disposed_generation_count, 0);
-        assert_eq!(samples[2].sample_info.no_writers_generation_count, 0);
-
-        assert_eq!(samples[3].sample_info.absolute_generation_rank, 1);
-        assert_eq!(samples[3].sample_info.generation_rank, 0);
-        assert_eq!(samples[3].sample_info.disposed_generation_count, 1);
-        assert_eq!(samples[3].sample_info.no_writers_generation_count, 0);
-    }
-
-    #[test]
-    fn reader_sample_info_sample_rank() {
-        let qos = DataReaderQos {
-            history: HistoryQosPolicy {
-                kind: HistoryQosPolicyKind::KeepAll,
-                depth: LENGTH_UNLIMITED,
-            },
-            ..Default::default()
-        };
-        let endpoint = RtpsEndpoint::new(GUID_UNKNOWN, TopicKind::WithKey, &[], &[]);
-        let mut reader =
-            RtpsReader::new::<KeyedType>(endpoint, DURATION_ZERO, DURATION_ZERO, false, qos);
-
-        reader
-            .add_change(
-                &create_data_submessage_for_alive_change(
-                    &to_bytes_le(&KeyedType {
-                        key: 1,
-                        data: [1; 5],
-                    }),
-                    1,
-                ),
-                None,
-                GUIDPREFIX_UNKNOWN,
-                TIME_INVALID,
-            )
-            .unwrap();
-        reader
-            .add_change(
-                &create_data_submessage_for_alive_change(
-                    &to_bytes_le(&KeyedType {
-                        key: 1,
-                        data: [2; 5],
-                    }),
-                    2,
-                ),
-                None,
-                GUIDPREFIX_UNKNOWN,
-                TIME_INVALID,
-            )
-            .unwrap();
-        reader
-            .add_change(
-                &create_data_submessage_for_alive_change(
-                    &to_bytes_le(&KeyedType {
-                        key: 1,
-                        data: [3; 5],
-                    }),
-                    2,
-                ),
-                None,
-                GUIDPREFIX_UNKNOWN,
-                TIME_INVALID,
-            )
-            .unwrap();
-        reader
-            .add_change(
-                &create_data_submessage_for_alive_change(
-                    &to_bytes_le(&KeyedType {
-                        key: 1,
-                        data: [4; 5],
-                    }),
-                    2,
-                ),
-                None,
-                GUIDPREFIX_UNKNOWN,
-                TIME_INVALID,
-            )
-            .unwrap();
-
-        let samples = reader
-            .read::<KeyedType>(3, ANY_SAMPLE_STATE, ANY_VIEW_STATE, ANY_INSTANCE_STATE)
-            .unwrap();
-
-        assert_eq!(samples.len(), 3);
-        assert_eq!(samples[0].sample_info.sample_rank, 2);
-        assert_eq!(samples[1].sample_info.sample_rank, 1);
-        assert_eq!(samples[2].sample_info.sample_rank, 0);
-    }
-}
+use std::collections::{HashMap, HashSet};
+
+use crate::{
+    implementation::{
+        data_representation_inline_qos::{
+            parameter_id_values::PID_STATUS_INFO,
+            types::{StatusInfo, STATUS_INFO_DISPOSED_FLAG, STATUS_INFO_UNREGISTERED_FLAG},
+        },
+        dds_impl::status_condition_impl::StatusConditionImpl,
+    },
+    infrastructure::{
+        error::{DdsError, DdsResult},
+        instance::InstanceHandle,
+        qos::DataReaderQos,
+        qos_policy::{DestinationOrderQosPolicyKind, HistoryQosPolicyKind, LENGTH_UNLIMITED},
+        status::StatusKind,
+        time::{Duration, Time},
+    },
+    subscription::{
+        data_reader::Sample,
+        sample_info::{InstanceStateKind, SampleInfo, SampleStateKind, ViewStateKind},
+    },
+    topic_definition::type_support::{DdsDeserialize, DdsSerializedKey, DdsType},
+};
+
+use super::{
+    endpoint::RtpsEndpoint,
+    history_cache::RtpsParameter,
+    messages::{submessages::DataSubmessage, types::ParameterId},
+    types::{ChangeKind, Guid, GuidPrefix},
+};
+
+pub struct RtpsReaderCacheChange {
+    kind: ChangeKind,
+    writer_guid: Guid,
+    data: Vec<u8>,
+    source_timestamp: Option<Time>,
+    sample_state: SampleStateKind,
+    disposed_generation_count: i32,
+    no_writers_generation_count: i32,
+    reception_timestamp: Time,
+}
+
+struct InstanceHandleBuilder(fn(&mut &[u8]) -> DdsResult<DdsSerializedKey>);
+
+impl InstanceHandleBuilder {
+    fn new<Foo>() -> Self
+    where
+        Foo: for<'de> DdsDeserialize<'de> + DdsType,
+    {
+        fn deserialize_data_to_key<Foo>(data: &mut &[u8]) -> DdsResult<DdsSerializedKey>
+        where
+            Foo: for<'de> DdsDeserialize<'de> + DdsType,
+        {
+            Ok(Foo::deserialize(data)?.get_serialized_key())
+        }
+
+        Self(deserialize_data_to_key::<Foo>)
+    }
+
+    fn build_instance_handle(
+        &self,
+        change_kind: ChangeKind,
+        mut data: &[u8],
+    ) -> DdsResult<InstanceHandle> {
+        Ok(match change_kind {
+            ChangeKind::Alive | ChangeKind::AliveFiltered => (self.0)(&mut data)?.into(),
+            ChangeKind::NotAliveDisposed | ChangeKind::NotAliveUnregistered => {
+                DdsSerializedKey::deserialize(&mut data)?.into()
+            }
+        })
+    }
+}
+
+struct Instance {
+    view_state: ViewStateKind,
+    instance_state: InstanceStateKind,
+    most_recent_disposed_generation_count: i32,
+    most_recent_no_writers_generation_count: i32,
+}
+
+impl Instance {
+    fn new() -> Self {
+        Self {
+            view_state: ViewStateKind::New,
+            instance_state: InstanceStateKind::Alive,
+            most_recent_disposed_generation_count: 0,
+            most_recent_no_writers_generation_count: 0,
+        }
+    }
+
+    fn update_state(&mut self, change_kind: ChangeKind) {
+        match self.instance_state {
+            InstanceStateKind::Alive => {
+                if change_kind == ChangeKind::NotAliveDisposed {
+                    self.instance_state = InstanceStateKind::NotAliveDisposed;
+                } else if change_kind == ChangeKind::NotAliveUnregistered {
+                    self.instance_state = InstanceStateKind::NotAliveNoWriters;
+                }
+            }
+            InstanceStateKind::NotAliveDisposed => {
+                if change_kind == ChangeKind::Alive {
+                    self.instance_state = InstanceStateKind::Alive;
+                    self.most_recent_disposed_generation_count += 1;
+                }
+            }
+            InstanceStateKind::NotAliveNoWriters => {
+                if change_kind == ChangeKind::Alive {
+                    self.instance_state = InstanceStateKind::Alive;
+                    self.most_recent_no_writers_generation_count += 1;
+                }
+            }
+        }
+
+        match self.view_state {
+            ViewStateKind::New => (),
+            ViewStateKind::NotNew => {
+                if change_kind == ChangeKind::NotAliveDisposed
+                    || change_kind == ChangeKind::NotAliveUnregistered
+                {
+                    self.view_state = ViewStateKind::New;
+                }
+            }
+        }
+    }
+
+    fn mark_viewed(&mut self) {
+        self.view_state = ViewStateKind::NotNew;
+    }
+}
+
+pub struct RtpsReader {
+    endpoint: RtpsEndpoint,
+    _heartbeat_response_delay: Duration,
+    _heartbeat_suppression_duration: Duration,
+    changes: Vec<RtpsReaderCacheChange>,
+    _expects_inline_qos: bool,
+    qos: DataReaderQos,
+    status_condition: StatusConditionImpl,
+    instance_handle_builder: InstanceHandleBuilder,
+    instances: HashMap<InstanceHandle, Instance>,
+    instance_reception_time: HashMap<InstanceHandle, Time>,
+    data_available: bool,
+}
+
+impl RtpsReader {
+    pub fn new<Foo>(
+        endpoint: RtpsEndpoint,
+        heartbeat_response_delay: Duration,
+        heartbeat_suppression_duration: Duration,
+        expects_inline_qos: bool,
+        qos: DataReaderQos,
+    ) -> Self
+    where
+        Foo: DdsType + for<'de> DdsDeserialize<'de>,
+    {
+        let instance_handle_builder = InstanceHandleBuilder::new::<Foo>();
+        Self {
+            endpoint,
+            _heartbeat_response_delay: heartbeat_response_delay,
+            _heartbeat_suppression_duration: heartbeat_suppression_duration,
+            changes: Vec::new(),
+            _expects_inline_qos: expects_inline_qos,
+            qos,
+            status_condition: StatusConditionImpl::default(),
+            instance_handle_builder,
+            instances: HashMap::new(),
+            instance_reception_time: HashMap::new(),
+            data_available: false,
+        }
+    }
+
+    pub fn guid(&self) -> Guid {
+        self.endpoint.guid()
+    }
+
+    pub fn add_change(
+        &mut self,
+        data_submessage: &DataSubmessage,
+        source_timestamp: Option<Time>,
+        source_guid_prefix: GuidPrefix,
+        reception_timestamp: Time,
+    ) -> DdsResult<()> {
+        let writer_guid = Guid::new(source_guid_prefix, data_submessage.writer_id.value.into());
+
+        let data = data_submessage.serialized_payload.value.to_vec();
+
+        let inline_qos: Vec<RtpsParameter> = data_submessage
+            .inline_qos
+            .parameter
+            .iter()
+            .map(|p| RtpsParameter::new(ParameterId(p.parameter_id), p.value.to_vec()))
+            .collect();
+
+        let change_kind = match (data_submessage.data_flag, data_submessage.key_flag) {
+            (true, false) => Ok(ChangeKind::Alive),
+            (false, true) => {
+                if let Some(p) = inline_qos
+                    .iter()
+                    .find(|&x| x.parameter_id() == ParameterId(PID_STATUS_INFO))
+                {
+                    let mut deserializer =
+                        cdr::Deserializer::<_, _, cdr::LittleEndian>::new(p.value(), cdr::Infinite);
+                    let status_info: StatusInfo =
+                        serde::Deserialize::deserialize(&mut deserializer).unwrap();
+                    match status_info {
+                        STATUS_INFO_DISPOSED_FLAG => Ok(ChangeKind::NotAliveDisposed),
+                        STATUS_INFO_UNREGISTERED_FLAG => Ok(ChangeKind::NotAliveUnregistered),
+                        _ => Err(DdsError::PreconditionNotMet(
+                            "Unknown status info value".to_string(),
+                        )),
+                    }
+                } else {
+                    Err(DdsError::PreconditionNotMet(
+                        "Missing mandatory StatusInfo parameter".to_string(),
+                    ))
+                }
+            }
+            _ => Err(DdsError::PreconditionNotMet(
+                "Invalid data submessage data and key flag combination".to_string(),
+            )),
+        }?;
+        let change_instance_handle = self
+            .instance_handle_builder
+            .build_instance_handle(change_kind, data.as_slice())?;
+
+        if self.qos.history.kind == HistoryQosPolicyKind::KeepLast
+            && change_kind == ChangeKind::Alive
+        {
+            let num_instance_samples = self
+                .changes
+                .iter()
+                .filter(|cc| {
+                    self.instance_handle_builder
+                        .build_instance_handle(change_kind, cc.data.as_slice())
+                        .unwrap()
+                        == change_instance_handle
+                        && cc.kind == ChangeKind::Alive
+                })
+                .count() as i32;
+
+            if num_instance_samples >= self.qos.history.depth {
+                // Remove the lowest sequence number for the instance handle of the cache change
+                // Only one sample is to be removed since cache changes come one by one
+                let oldest_sample_index = self
+                    .changes
+                    .iter()
+                    .position(|cc| {
+                        self.instance_handle_builder
+                            .build_instance_handle(change_kind, cc.data.as_slice())
+                            .unwrap()
+                            == change_instance_handle
+                            && cc.kind == ChangeKind::Alive
+                    })
+                    .expect("If there are samples there must be a min sequence number");
+                self.changes.remove(oldest_sample_index);
+            }
+        }
+
+        let instance_handle_list: HashSet<_> = self
+            .changes
+            .iter()
+            .map(|cc| {
+                self.instance_handle_builder
+                    .build_instance_handle(cc.kind, cc.data.as_slice())
+                    .unwrap()
+            })
+            .collect();
+
+        let max_samples_limit_not_reached = self.qos.resource_limits.max_samples
+            == LENGTH_UNLIMITED
+            || (self.changes.len() as i32) < self.qos.resource_limits.max_samples;
+
+        let max_instances_limit_not_reached = instance_handle_list
+            .contains(&change_instance_handle)
+            || self.qos.resource_limits.max_instances == LENGTH_UNLIMITED
+            || (instance_handle_list.len() as i32) < self.qos.resource_limits.max_instances;
+
+        let max_samples_per_instance_limit_not_reached =
+            self.qos.resource_limits.max_samples_per_instance == LENGTH_UNLIMITED
+                || (self
+                    .changes
+                    .as_slice()
+                    .iter()
+                    .filter(|cc| {
+                        self.instance_handle_builder
+                            .build_instance_handle(change_kind, cc.data.as_slice())
+                            .unwrap()
+                            == change_instance_handle
+                    })
+                    .count() as i32)
+                    < self.qos.resource_limits.max_samples_per_instance;
+
+        if max_samples_limit_not_reached
+            && max_instances_limit_not_reached
+            && max_samples_per_instance_limit_not_reached
+        {
+            let instance_entry = self
+                .instances
+                .entry(change_instance_handle)
+                .or_insert_with(Instance::new);
+
+            instance_entry.update_state(change_kind);
+
+            let change = RtpsReaderCacheChange {
+                kind: change_kind,
+                writer_guid,
+                data,
+                source_timestamp,
+                sample_state: SampleStateKind::NotRead,
+                disposed_generation_count: instance_entry.most_recent_disposed_generation_count,
+                no_writers_generation_count: instance_entry.most_recent_no_writers_generation_count,
+                reception_timestamp,
+            };
+
+            self.changes.push(change);
+
+            self.instance_reception_time
+                .insert(change_instance_handle, reception_timestamp);
+
+            match self.qos.destination_order.kind {
+                DestinationOrderQosPolicyKind::BySourceTimestamp => {
+                    self.changes.sort_by(|a, b| {
+                        a.source_timestamp
+                            .as_ref()
+                            .expect("Missing source timestamp")
+                            .cmp(
+                                b.source_timestamp
+                                    .as_ref()
+                                    .expect("Missing source timestamp"),
+                            )
+                    });
+                }
+                DestinationOrderQosPolicyKind::ByReceptionTimestamp => self
+                    .changes
+                    .sort_by(|a, b| a.reception_timestamp.cmp(&b.reception_timestamp)),
+            }
+
+            self.data_available = true;
+
+            Ok(())
+        } else {
+            Err(DdsError::OutOfResources)
+        }
+    }
+
+    pub fn get_qos(&self) -> &DataReaderQos {
+        &self.qos
+    }
+
+    pub fn set_qos(&mut self, qos: DataReaderQos) -> DdsResult<()> {
+        qos.is_consistent()?;
+        self.qos = qos;
+        Ok(())
+    }
+
+    fn create_indexed_sample_collection<Foo>(
+        &mut self,
+        max_samples: i32,
+        sample_states: &[SampleStateKind],
+        view_states: &[ViewStateKind],
+        instance_states: &[InstanceStateKind],
+    ) -> DdsResult<Vec<(usize, Sample<Foo>)>>
+    where
+        Foo: for<'de> DdsDeserialize<'de>,
+    {
+        let mut indexed_samples = Vec::new();
+
+        let instance_handle_build = &self.instance_handle_builder;
+        let instances = &self.instances;
+        let mut instances_in_collection = HashMap::new();
+        for (index, cache_change) in self
+            .changes
+            .iter_mut()
+            .filter(|cc| {
+                let sample_instance_handle = instance_handle_build
+                    .build_instance_handle(cc.kind, cc.data.as_slice())
+                    .unwrap();
+
+                sample_states.contains(&cc.sample_state)
+                    && view_states.contains(&instances[&sample_instance_handle].view_state)
+                    && instance_states.contains(&instances[&sample_instance_handle].instance_state)
+            })
+            .enumerate()
+            .take(max_samples as usize)
+        {
+            let sample_instance_handle = self
+                .instance_handle_builder
+                .build_instance_handle(cache_change.kind, cache_change.data.as_slice())
+                .unwrap();
+            instances_in_collection
+                .entry(sample_instance_handle)
+                .or_insert_with(Instance::new);
+
+            instances_in_collection
+                .get_mut(&sample_instance_handle)
+                .unwrap()
+                .update_state(cache_change.kind);
+            let sample_state = cache_change.sample_state;
+            let view_state = self.instances[&sample_instance_handle].view_state;
+            let instance_state = self.instances[&sample_instance_handle].instance_state;
+
+            let absolute_generation_rank = (self.instances[&sample_instance_handle]
+                .most_recent_disposed_generation_count
+                + self.instances[&sample_instance_handle].most_recent_no_writers_generation_count)
+                - (instances_in_collection[&sample_instance_handle]
+                    .most_recent_disposed_generation_count
+                    + instances_in_collection[&sample_instance_handle]
+                        .most_recent_no_writers_generation_count);
+
+            let (data, valid_data) = match cache_change.kind {
+                ChangeKind::Alive | ChangeKind::AliveFiltered => (
+                    Some(DdsDeserialize::deserialize(
+                        &mut cache_change.data.as_slice(),
+                    )?),
+                    true,
+                ),
+                ChangeKind::NotAliveDisposed | ChangeKind::NotAliveUnregistered => (None, false),
+            };
+
+            let sample_info = SampleInfo {
+                sample_state,
+                view_state,
+                instance_state,
+                disposed_generation_count: cache_change.disposed_generation_count,
+                no_writers_generation_count: cache_change.no_writers_generation_count,
+                sample_rank: 0,     // To be filled up after collection is created
+                generation_rank: 0, // To be filled up after collection is created
+                absolute_generation_rank,
+                source_timestamp: cache_change.source_timestamp,
+                instance_handle: sample_instance_handle,
+                publication_handle: cache_change.writer_guid.into(),
+                valid_data,
+            };
+
+            let sample = Sample { data, sample_info };
+
+            indexed_samples.push((index, sample))
+        }
+
+        // After the collection is created, update the relative generation rank values and mark the read instances as viewed
+        for handle in instances_in_collection.into_keys() {
+            let most_recent_sample_absolute_generation_rank = indexed_samples
+                .iter()
+                .filter(|(_, s)| s.sample_info.instance_handle == handle)
+                .map(|(_, s)| s.sample_info.absolute_generation_rank)
+                .last()
+                .expect("Instance handle must exist on collection");
+
+            let mut total_instance_samples_in_collection = indexed_samples
+                .iter()
+                .filter(|(_, s)| s.sample_info.instance_handle == handle)
+                .count();
+
+            for (_, sample) in indexed_samples
+                .iter_mut()
+                .filter(|(_, s)| s.sample_info.instance_handle == handle)
+            {
+                sample.sample_info.generation_rank = sample.sample_info.absolute_generation_rank
+                    - most_recent_sample_absolute_generation_rank;
+
+                total_instance_samples_in_collection -= 1;
+                sample.sample_info.sample_rank = total_instance_samples_in_collection as i32;
+            }
+
+            self.instances
+                .get_mut(&handle)
+                .expect("Sample must exist on hash map")
+                .mark_viewed()
+        }
+
+        self.data_available = false;
+
+        if indexed_samples.is_empty() {
+            Err(DdsError::NoData)
+        } else {
+            Ok(indexed_samples)
+        }
+    }
+
+    pub fn read<Foo>(
+        &mut self,
+        max_samples: i32,
+        sample_states: &[SampleStateKind],
+        view_states: &[ViewStateKind],
+        instance_states: &[InstanceStateKind],
+    ) -> DdsResult<Vec<Sample<Foo>>>
+    where
+        Foo: for<'de> DdsDeserialize<'de>,
+    {
+        self.status_condition
+            .remove_communication_state(StatusKind::DataAvailable);
+
+        let indexed_sample_list = self.create_indexed_sample_collection::<Foo>(
+            max_samples,
+            sample_states,
+            view_states,
+            instance_states,
+        )?;
+
+        let change_index_list: Vec<usize>;
+        let samples;
+
+        (change_index_list, samples) = indexed_sample_list.into_iter().map(|(i, s)| (i, s)).unzip();
+
+        for index in change_index_list {
+            self.changes[index].sample_state = SampleStateKind::Read;
+        }
+
+        Ok(samples)
+    }
+
+    pub fn take<Foo>(
+        &mut self,
+        max_samples: i32,
+        sample_states: &[SampleStateKind],
+        view_states: &[ViewStateKind],
+        instance_states: &[InstanceStateKind],
+    ) -> DdsResult<Vec<Sample<Foo>>>
+    where
+        Foo: for<'de> DdsDeserialize<'de>,
+    {
+        self.status_condition
+            .remove_communication_state(StatusKind::DataAvailable);
+
+        let indexed_sample_list = self.create_indexed_sample_collection::<Foo>(
+            max_samples,
+            sample_states,
+            view_states,
+            instance_states,
+        )?;
+
+        let mut change_index_list: Vec<usize>;
+        let samples;
+
+        (change_index_list, samples) = indexed_sample_list.into_iter().map(|(i, s)| (i, s)).unzip();
+
+        while let Some(index) = change_index_list.pop() {
+            self.changes.remove(index);
+        }
+
+        Ok(samples)
+    }
+
+    pub fn take_data_available(&mut self) -> bool {
+        let data_available = self.data_available;
+        self.data_available = false;
+        data_available
+    }
+
+    pub fn get_deadline_missed_instances(&mut self, now: Time) -> Vec<InstanceHandle> {
+        let (missed_deadline_instances, instance_reception_time) = self
+            .instance_reception_time
+            .iter()
+            .partition(|&(_, received_time)| now - *received_time > self.qos.deadline.period);
+
+        self.instance_reception_time = instance_reception_time;
+
+        missed_deadline_instances.iter().map(|(i, _)| *i).collect()
+    }
+}
+
+#[cfg(test)]
+mod tests {
+    use crate::{
+        implementation::rtps::{
+            messages::submessage_elements::{
+                EntityIdSubmessageElement, Parameter, ParameterListSubmessageElement,
+                SequenceNumberSubmessageElement, SerializedDataSubmessageElement,
+            },
+            types::{
+                SequenceNumber, TopicKind, ENTITYID_UNKNOWN, GUIDPREFIX_UNKNOWN, GUID_UNKNOWN,
+            },
+        },
+        infrastructure::{
+            error::DdsError,
+            qos_policy::{HistoryQosPolicy, ResourceLimitsQosPolicy},
+            time::{DURATION_ZERO, TIME_INVALID},
+        },
+        subscription::sample_info::{ANY_INSTANCE_STATE, ANY_SAMPLE_STATE, ANY_VIEW_STATE},
+        topic_definition::type_support::{
+            DdsSerde, DdsSerialize, DdsSerializedKey, DdsType, LittleEndian,
+        },
+    };
+
+    use super::*;
+
+    fn to_bytes_le<S: DdsSerialize>(value: &S) -> Vec<u8> {
+        let mut writer = Vec::<u8>::new();
+        value.serialize::<_, LittleEndian>(&mut writer).unwrap();
+        writer
+    }
+
+    fn create_data_submessage_for_alive_change(
+        data: &[u8],
+        sequence_number: SequenceNumber,
+    ) -> DataSubmessage {
+        DataSubmessage {
+            endianness_flag: false,
+            inline_qos_flag: false,
+            data_flag: true,
+            key_flag: false,
+            non_standard_payload_flag: false,
+            reader_id: EntityIdSubmessageElement {
+                value: ENTITYID_UNKNOWN.into(),
+            },
+            writer_id: EntityIdSubmessageElement {
+                value: ENTITYID_UNKNOWN.into(),
+            },
+            writer_sn: SequenceNumberSubmessageElement {
+                value: sequence_number,
+            },
+            inline_qos: ParameterListSubmessageElement { parameter: vec![] },
+            serialized_payload: SerializedDataSubmessageElement { value: data },
+        }
+    }
+
+    fn create_data_submessage_for_disposed_change(
+        data: &[u8],
+        sequence_number: SequenceNumber,
+    ) -> DataSubmessage {
+        DataSubmessage {
+            endianness_flag: false,
+            inline_qos_flag: false,
+            data_flag: false,
+            key_flag: true,
+            non_standard_payload_flag: false,
+            reader_id: EntityIdSubmessageElement {
+                value: ENTITYID_UNKNOWN.into(),
+            },
+            writer_id: EntityIdSubmessageElement {
+                value: ENTITYID_UNKNOWN.into(),
+            },
+            writer_sn: SequenceNumberSubmessageElement {
+                value: sequence_number,
+            },
+            inline_qos: ParameterListSubmessageElement {
+                parameter: vec![Parameter {
+                    parameter_id: 0x71,
+                    length: 4,
+                    value: &[0, 0, 0, 1],
+                }],
+            },
+            serialized_payload: SerializedDataSubmessageElement { value: data },
+        }
+    }
+
+    #[derive(serde::Serialize, serde::Deserialize, Debug, PartialEq)]
+    struct KeyedType {
+        key: u8,
+        data: [u8; 5],
+    }
+
+    impl DdsType for KeyedType {
+        fn type_name() -> &'static str {
+            "KeyedType"
+        }
+
+        fn has_key() -> bool {
+            true
+        }
+
+        fn get_serialized_key(&self) -> DdsSerializedKey {
+            vec![self.key].into()
+        }
+
+        fn set_key_fields_from_serialized_key(&mut self, key: &DdsSerializedKey) -> DdsResult<()> {
+            self.key = key.as_ref()[0];
+            Ok(())
+        }
+    }
+
+    impl DdsSerde for KeyedType {}
+
+    #[derive(serde::Serialize, serde::Deserialize, Debug, PartialEq)]
+    struct UnkeyedType {
+        data: [u8; 5],
+    }
+
+    impl DdsType for UnkeyedType {
+        fn type_name() -> &'static str {
+            "UnkeyedType"
+        }
+    }
+
+    impl DdsSerde for UnkeyedType {}
+
+    #[test]
+    fn reader_no_key_add_change_keep_last_1() {
+        let qos = DataReaderQos {
+            history: HistoryQosPolicy {
+                kind: HistoryQosPolicyKind::KeepLast,
+                depth: 1,
+            },
+            ..Default::default()
+        };
+        let endpoint = RtpsEndpoint::new(GUID_UNKNOWN, TopicKind::NoKey, &[], &[]);
+        let mut reader =
+            RtpsReader::new::<UnkeyedType>(endpoint, DURATION_ZERO, DURATION_ZERO, false, qos);
+        let data1 = UnkeyedType { data: [1; 5] };
+        let data2 = UnkeyedType { data: [2; 5] };
+
+        reader
+            .add_change(
+                &create_data_submessage_for_alive_change(&to_bytes_le(&data1), 1),
+                None,
+                GUIDPREFIX_UNKNOWN,
+                TIME_INVALID,
+            )
+            .unwrap();
+        reader
+            .add_change(
+                &create_data_submessage_for_alive_change(&to_bytes_le(&data2), 2),
+                None,
+                GUIDPREFIX_UNKNOWN,
+                TIME_INVALID,
+            )
+            .unwrap();
+
+        let samples = reader
+            .read::<UnkeyedType>(10, ANY_SAMPLE_STATE, ANY_VIEW_STATE, ANY_INSTANCE_STATE)
+            .unwrap();
+        assert_eq!(samples.len(), 1);
+        assert_eq!(samples[0].data.as_ref(), Some(&data2));
+    }
+
+    #[test]
+    fn reader_with_key_add_change_keep_last_1() {
+        let qos = DataReaderQos {
+            history: HistoryQosPolicy {
+                kind: HistoryQosPolicyKind::KeepLast,
+                depth: 1,
+            },
+            ..Default::default()
+        };
+        let endpoint = RtpsEndpoint::new(GUID_UNKNOWN, TopicKind::WithKey, &[], &[]);
+        let mut reader =
+            RtpsReader::new::<KeyedType>(endpoint, DURATION_ZERO, DURATION_ZERO, false, qos);
+
+        let data1_instance1 = KeyedType {
+            key: 1,
+            data: [1; 5],
+        };
+        let data2_instance1 = KeyedType {
+            key: 1,
+            data: [2; 5],
+        };
+
+        let data1_instance2 = KeyedType {
+            key: 2,
+            data: [1; 5],
+        };
+
+        let data2_instance2 = KeyedType {
+            key: 2,
+            data: [2; 5],
+        };
+
+        reader
+            .add_change(
+                &create_data_submessage_for_alive_change(&to_bytes_le(&data1_instance1), 1),
+                Some(Time { sec: 1, nanosec: 0 }),
+                GUIDPREFIX_UNKNOWN,
+                TIME_INVALID,
+            )
+            .unwrap();
+        reader
+            .add_change(
+                &create_data_submessage_for_alive_change(&to_bytes_le(&data2_instance1), 2),
+                Some(Time { sec: 1, nanosec: 0 }),
+                GUIDPREFIX_UNKNOWN,
+                TIME_INVALID,
+            )
+            .unwrap();
+
+        reader
+            .add_change(
+                &create_data_submessage_for_alive_change(&to_bytes_le(&data1_instance2), 3),
+                Some(Time { sec: 1, nanosec: 0 }),
+                GUIDPREFIX_UNKNOWN,
+                TIME_INVALID,
+            )
+            .unwrap();
+        reader
+            .add_change(
+                &create_data_submessage_for_alive_change(&to_bytes_le(&data2_instance2), 4),
+                Some(Time { sec: 1, nanosec: 0 }),
+                GUIDPREFIX_UNKNOWN,
+                TIME_INVALID,
+            )
+            .unwrap();
+
+        let samples = reader
+            .read::<KeyedType>(10, ANY_SAMPLE_STATE, ANY_VIEW_STATE, ANY_INSTANCE_STATE)
+            .unwrap();
+
+        assert_eq!(samples.len(), 2);
+
+        // Last sample of each instance exists
+        assert!(samples
+            .iter()
+            .any(|s| s.data.as_ref() == Some(&data2_instance1)));
+        assert!(samples
+            .iter()
+            .any(|s| s.data.as_ref() == Some(&data2_instance2)));
+
+        // First sample of each instance does not exist
+        assert!(!samples
+            .iter()
+            .any(|s| s.data.as_ref() == Some(&data1_instance1)));
+        assert!(!samples
+            .iter()
+            .any(|s| s.data.as_ref() == Some(&data1_instance2)));
+    }
+
+    #[test]
+    fn reader_no_key_add_change_keep_last_3() {
+        let qos = DataReaderQos {
+            history: HistoryQosPolicy {
+                kind: HistoryQosPolicyKind::KeepLast,
+                depth: 3,
+            },
+            ..Default::default()
+        };
+        let endpoint = RtpsEndpoint::new(GUID_UNKNOWN, TopicKind::NoKey, &[], &[]);
+        let mut reader =
+            RtpsReader::new::<UnkeyedType>(endpoint, DURATION_ZERO, DURATION_ZERO, false, qos);
+
+        let data1 = UnkeyedType { data: [1; 5] };
+        let data2 = UnkeyedType { data: [2; 5] };
+        let data3 = UnkeyedType { data: [3; 5] };
+        let data4 = UnkeyedType { data: [4; 5] };
+
+        reader
+            .add_change(
+                &create_data_submessage_for_alive_change(&to_bytes_le(&data1), 1),
+                None,
+                GUIDPREFIX_UNKNOWN,
+                TIME_INVALID,
+            )
+            .unwrap();
+        reader
+            .add_change(
+                &create_data_submessage_for_alive_change(&to_bytes_le(&data2), 2),
+                None,
+                GUIDPREFIX_UNKNOWN,
+                TIME_INVALID,
+            )
+            .unwrap();
+        reader
+            .add_change(
+                &create_data_submessage_for_alive_change(&to_bytes_le(&data3), 3),
+                None,
+                GUIDPREFIX_UNKNOWN,
+                TIME_INVALID,
+            )
+            .unwrap();
+        reader
+            .add_change(
+                &create_data_submessage_for_alive_change(&to_bytes_le(&data4), 4),
+                None,
+                GUIDPREFIX_UNKNOWN,
+                TIME_INVALID,
+            )
+            .unwrap();
+
+        let samples = reader
+            .read::<UnkeyedType>(10, ANY_SAMPLE_STATE, ANY_VIEW_STATE, ANY_INSTANCE_STATE)
+            .unwrap();
+
+        assert_eq!(samples.len(), 3);
+
+        assert!(samples.iter().any(|s| s.data.as_ref() == Some(&data2)));
+        assert!(samples.iter().any(|s| s.data.as_ref() == Some(&data3)));
+        assert!(samples.iter().any(|s| s.data.as_ref() == Some(&data4)));
+    }
+
+    #[test]
+    fn reader_with_key_add_change_keep_last_3() {
+        let qos = DataReaderQos {
+            history: HistoryQosPolicy {
+                kind: HistoryQosPolicyKind::KeepLast,
+                depth: 3,
+            },
+            ..Default::default()
+        };
+        let endpoint = RtpsEndpoint::new(GUID_UNKNOWN, TopicKind::WithKey, &[], &[]);
+        let mut reader =
+            RtpsReader::new::<KeyedType>(endpoint, DURATION_ZERO, DURATION_ZERO, false, qos);
+
+        let data1_instance1 = KeyedType {
+            key: 1,
+            data: [1; 5],
+        };
+        let data2_instance1 = KeyedType {
+            key: 1,
+            data: [2; 5],
+        };
+        let data3_instance1 = KeyedType {
+            key: 1,
+            data: [3; 5],
+        };
+        let data4_instance1 = KeyedType {
+            key: 1,
+            data: [4; 5],
+        };
+
+        reader
+            .add_change(
+                &create_data_submessage_for_alive_change(&to_bytes_le(&data1_instance1), 1),
+                None,
+                GUIDPREFIX_UNKNOWN,
+                TIME_INVALID,
+            )
+            .unwrap();
+        reader
+            .add_change(
+                &create_data_submessage_for_alive_change(&to_bytes_le(&data2_instance1), 1),
+                None,
+                GUIDPREFIX_UNKNOWN,
+                TIME_INVALID,
+            )
+            .unwrap();
+        reader
+            .add_change(
+                &create_data_submessage_for_alive_change(&to_bytes_le(&data3_instance1), 1),
+                None,
+                GUIDPREFIX_UNKNOWN,
+                TIME_INVALID,
+            )
+            .unwrap();
+        reader
+            .add_change(
+                &create_data_submessage_for_alive_change(&to_bytes_le(&data4_instance1), 1),
+                None,
+                GUIDPREFIX_UNKNOWN,
+                TIME_INVALID,
+            )
+            .unwrap();
+
+        let data1_instance2 = KeyedType {
+            key: 2,
+            data: [1; 5],
+        };
+        let data2_instance2 = KeyedType {
+            key: 2,
+            data: [2; 5],
+        };
+        let data3_instance2 = KeyedType {
+            key: 2,
+            data: [3; 5],
+        };
+        let data4_instance2 = KeyedType {
+            key: 2,
+            data: [4; 5],
+        };
+
+        reader
+            .add_change(
+                &create_data_submessage_for_alive_change(&to_bytes_le(&data1_instance2), 1),
+                None,
+                GUIDPREFIX_UNKNOWN,
+                TIME_INVALID,
+            )
+            .unwrap();
+        reader
+            .add_change(
+                &create_data_submessage_for_alive_change(&to_bytes_le(&data2_instance2), 1),
+                None,
+                GUIDPREFIX_UNKNOWN,
+                TIME_INVALID,
+            )
+            .unwrap();
+        reader
+            .add_change(
+                &create_data_submessage_for_alive_change(&to_bytes_le(&data3_instance2), 1),
+                None,
+                GUIDPREFIX_UNKNOWN,
+                TIME_INVALID,
+            )
+            .unwrap();
+        reader
+            .add_change(
+                &create_data_submessage_for_alive_change(&to_bytes_le(&data4_instance2), 1),
+                None,
+                GUIDPREFIX_UNKNOWN,
+                TIME_INVALID,
+            )
+            .unwrap();
+
+        let samples = reader
+            .read::<KeyedType>(10, ANY_SAMPLE_STATE, ANY_VIEW_STATE, ANY_INSTANCE_STATE)
+            .unwrap();
+
+        assert_eq!(samples.len(), 6);
+        assert!(samples
+            .iter()
+            .any(|s| s.data.as_ref() == Some(&data2_instance1)));
+        assert!(samples
+            .iter()
+            .any(|s| s.data.as_ref() == Some(&data3_instance1)));
+        assert!(samples
+            .iter()
+            .any(|s| s.data.as_ref() == Some(&data4_instance1)));
+        assert!(samples
+            .iter()
+            .any(|s| s.data.as_ref() == Some(&data2_instance2)));
+        assert!(samples
+            .iter()
+            .any(|s| s.data.as_ref() == Some(&data3_instance2)));
+        assert!(samples
+            .iter()
+            .any(|s| s.data.as_ref() == Some(&data4_instance2)));
+    }
+
+    #[test]
+    fn reader_max_samples() {
+        let qos = DataReaderQos {
+            history: HistoryQosPolicy {
+                kind: HistoryQosPolicyKind::KeepAll,
+                depth: LENGTH_UNLIMITED,
+            },
+            resource_limits: ResourceLimitsQosPolicy {
+                max_samples: 1,
+                max_instances: LENGTH_UNLIMITED,
+                max_samples_per_instance: LENGTH_UNLIMITED,
+            },
+            ..Default::default()
+        };
+        let endpoint = RtpsEndpoint::new(GUID_UNKNOWN, TopicKind::NoKey, &[], &[]);
+        let mut reader =
+            RtpsReader::new::<UnkeyedType>(endpoint, DURATION_ZERO, DURATION_ZERO, false, qos);
+
+        reader
+            .add_change(
+                &create_data_submessage_for_alive_change(
+                    &to_bytes_le(&UnkeyedType { data: [1; 5] }),
+                    1,
+                ),
+                None,
+                GUIDPREFIX_UNKNOWN,
+                TIME_INVALID,
+            )
+            .unwrap();
+
+        assert_eq!(
+            reader.add_change(
+                &create_data_submessage_for_alive_change(
+                    &to_bytes_le(&UnkeyedType { data: [1; 5] }),
+                    1,
+                ),
+                None,
+                GUIDPREFIX_UNKNOWN,
+                TIME_INVALID,
+            ),
+            Err(DdsError::OutOfResources)
+        );
+    }
+
+    #[test]
+    fn reader_max_instances() {
+        let qos = DataReaderQos {
+            history: HistoryQosPolicy {
+                kind: HistoryQosPolicyKind::KeepAll,
+                depth: LENGTH_UNLIMITED,
+            },
+            resource_limits: ResourceLimitsQosPolicy {
+                max_samples: LENGTH_UNLIMITED,
+                max_instances: 1,
+                max_samples_per_instance: LENGTH_UNLIMITED,
+            },
+            ..Default::default()
+        };
+        let endpoint = RtpsEndpoint::new(GUID_UNKNOWN, TopicKind::NoKey, &[], &[]);
+        let mut reader =
+            RtpsReader::new::<KeyedType>(endpoint, DURATION_ZERO, DURATION_ZERO, false, qos);
+
+        reader
+            .add_change(
+                &create_data_submessage_for_alive_change(
+                    &to_bytes_le(&KeyedType {
+                        key: 1,
+                        data: [1; 5],
+                    }),
+                    1,
+                ),
+                None,
+                GUIDPREFIX_UNKNOWN,
+                TIME_INVALID,
+            )
+            .unwrap();
+
+        assert_eq!(
+            reader.add_change(
+                &create_data_submessage_for_alive_change(
+                    &to_bytes_le(&KeyedType {
+                        key: 2,
+                        data: [1; 5],
+                    }),
+                    1
+                ),
+                None,
+                GUIDPREFIX_UNKNOWN,
+                TIME_INVALID,
+            ),
+            Err(DdsError::OutOfResources)
+        );
+    }
+
+    #[test]
+    fn reader_max_samples_per_instance() {
+        let qos = DataReaderQos {
+            history: HistoryQosPolicy {
+                kind: HistoryQosPolicyKind::KeepAll,
+                depth: LENGTH_UNLIMITED,
+            },
+            resource_limits: ResourceLimitsQosPolicy {
+                max_samples: LENGTH_UNLIMITED,
+                max_instances: LENGTH_UNLIMITED,
+                max_samples_per_instance: 1,
+            },
+            ..Default::default()
+        };
+        let endpoint = RtpsEndpoint::new(GUID_UNKNOWN, TopicKind::NoKey, &[], &[]);
+        let mut reader =
+            RtpsReader::new::<KeyedType>(endpoint, DURATION_ZERO, DURATION_ZERO, false, qos);
+
+        reader
+            .add_change(
+                &create_data_submessage_for_alive_change(
+                    &to_bytes_le(&KeyedType {
+                        key: 1,
+                        data: [1; 5],
+                    }),
+                    1,
+                ),
+                None,
+                GUIDPREFIX_UNKNOWN,
+                TIME_INVALID,
+            )
+            .unwrap();
+        reader
+            .add_change(
+                &create_data_submessage_for_alive_change(
+                    &to_bytes_le(&KeyedType {
+                        key: 2,
+                        data: [1; 5],
+                    }),
+                    1,
+                ),
+                None,
+                GUIDPREFIX_UNKNOWN,
+                TIME_INVALID,
+            )
+            .unwrap();
+
+        assert_eq!(
+            reader.add_change(
+                &create_data_submessage_for_alive_change(
+                    &to_bytes_le(&KeyedType {
+                        key: 2,
+                        data: [2; 5],
+                    }),
+                    1
+                ),
+                None,
+                GUIDPREFIX_UNKNOWN,
+                TIME_INVALID,
+            ),
+            Err(DdsError::OutOfResources)
+        );
+    }
+
+    #[test]
+    fn reader_sample_info_absolute_generation_rank() {
+        let qos = DataReaderQos {
+            history: HistoryQosPolicy {
+                kind: HistoryQosPolicyKind::KeepAll,
+                depth: LENGTH_UNLIMITED,
+            },
+            ..Default::default()
+        };
+        let endpoint = RtpsEndpoint::new(GUID_UNKNOWN, TopicKind::WithKey, &[], &[]);
+        let mut reader =
+            RtpsReader::new::<KeyedType>(endpoint, DURATION_ZERO, DURATION_ZERO, false, qos);
+
+        reader
+            .add_change(
+                &create_data_submessage_for_alive_change(
+                    &to_bytes_le(&KeyedType {
+                        key: 1,
+                        data: [1; 5],
+                    }),
+                    1,
+                ),
+                None,
+                GUIDPREFIX_UNKNOWN,
+                TIME_INVALID,
+            )
+            .unwrap();
+        reader
+            .add_change(
+                &create_data_submessage_for_alive_change(
+                    &to_bytes_le(&KeyedType {
+                        key: 1,
+                        data: [2; 5],
+                    }),
+                    2,
+                ),
+                None,
+                GUIDPREFIX_UNKNOWN,
+                TIME_INVALID,
+            )
+            .unwrap();
+        reader
+            .add_change(
+                &create_data_submessage_for_disposed_change(
+                    &to_bytes_le(
+                        &KeyedType {
+                            key: 1,
+                            data: [0; 5],
+                        }
+                        .get_serialized_key(),
+                    ),
+                    3,
+                ),
+                None,
+                GUIDPREFIX_UNKNOWN,
+                TIME_INVALID,
+            )
+            .unwrap();
+        reader
+            .add_change(
+                &create_data_submessage_for_alive_change(
+                    &to_bytes_le(&KeyedType {
+                        key: 1,
+                        data: [4; 5],
+                    }),
+                    4,
+                ),
+                None,
+                GUIDPREFIX_UNKNOWN,
+                TIME_INVALID,
+            )
+            .unwrap();
+        reader
+            .add_change(
+                &create_data_submessage_for_disposed_change(
+                    &to_bytes_le(
+                        &KeyedType {
+                            key: 1,
+                            data: [0; 5],
+                        }
+                        .get_serialized_key(),
+                    ),
+                    5,
+                ),
+                None,
+                GUIDPREFIX_UNKNOWN,
+                TIME_INVALID,
+            )
+            .unwrap();
+        reader
+            .add_change(
+                &create_data_submessage_for_alive_change(
+                    &to_bytes_le(&KeyedType {
+                        key: 1,
+                        data: [6; 5],
+                    }),
+                    6,
+                ),
+                None,
+                GUIDPREFIX_UNKNOWN,
+                TIME_INVALID,
+            )
+            .unwrap();
+
+        let samples = reader
+            .read::<KeyedType>(10, ANY_SAMPLE_STATE, ANY_VIEW_STATE, ANY_INSTANCE_STATE)
+            .unwrap();
+
+        assert_eq!(samples.len(), 6);
+        assert_eq!(samples[0].sample_info.absolute_generation_rank, 2);
+        assert_eq!(samples[1].sample_info.absolute_generation_rank, 2);
+        assert_eq!(samples[2].sample_info.absolute_generation_rank, 2);
+        assert_eq!(samples[3].sample_info.absolute_generation_rank, 1);
+        assert_eq!(samples[4].sample_info.absolute_generation_rank, 1);
+        assert_eq!(samples[5].sample_info.absolute_generation_rank, 0);
+    }
+
+    #[test]
+    fn reader_sample_info_generation_rank_and_count() {
+        let qos = DataReaderQos {
+            history: HistoryQosPolicy {
+                kind: HistoryQosPolicyKind::KeepAll,
+                depth: LENGTH_UNLIMITED,
+            },
+            ..Default::default()
+        };
+        let endpoint = RtpsEndpoint::new(GUID_UNKNOWN, TopicKind::WithKey, &[], &[]);
+        let mut reader =
+            RtpsReader::new::<KeyedType>(endpoint, DURATION_ZERO, DURATION_ZERO, false, qos);
+
+        reader
+            .add_change(
+                &create_data_submessage_for_alive_change(
+                    &to_bytes_le(&KeyedType {
+                        key: 1,
+                        data: [1; 5],
+                    }),
+                    1,
+                ),
+                None,
+                GUIDPREFIX_UNKNOWN,
+                TIME_INVALID,
+            )
+            .unwrap();
+        reader
+            .add_change(
+                &create_data_submessage_for_alive_change(
+                    &to_bytes_le(&KeyedType {
+                        key: 1,
+                        data: [2; 5],
+                    }),
+                    2,
+                ),
+                None,
+                GUIDPREFIX_UNKNOWN,
+                TIME_INVALID,
+            )
+            .unwrap();
+        reader
+            .add_change(
+                &create_data_submessage_for_disposed_change(
+                    &to_bytes_le(
+                        &KeyedType {
+                            key: 1,
+                            data: [0; 5],
+                        }
+                        .get_serialized_key(),
+                    ),
+                    2,
+                ),
+                None,
+                GUIDPREFIX_UNKNOWN,
+                TIME_INVALID,
+            )
+            .unwrap();
+        reader
+            .add_change(
+                &create_data_submessage_for_alive_change(
+                    &to_bytes_le(&KeyedType {
+                        key: 1,
+                        data: [4; 5],
+                    }),
+                    2,
+                ),
+                None,
+                GUIDPREFIX_UNKNOWN,
+                TIME_INVALID,
+            )
+            .unwrap();
+        reader
+            .add_change(
+                &create_data_submessage_for_disposed_change(
+                    &to_bytes_le(
+                        &KeyedType {
+                            key: 1,
+                            data: [0; 5],
+                        }
+                        .get_serialized_key(),
+                    ),
+                    2,
+                ),
+                None,
+                GUIDPREFIX_UNKNOWN,
+                TIME_INVALID,
+            )
+            .unwrap();
+        reader
+            .add_change(
+                &create_data_submessage_for_alive_change(
+                    &to_bytes_le(&KeyedType {
+                        key: 1,
+                        data: [6; 5],
+                    }),
+                    2,
+                ),
+                None,
+                GUIDPREFIX_UNKNOWN,
+                TIME_INVALID,
+            )
+            .unwrap();
+
+        let samples = reader
+            .read::<KeyedType>(4, ANY_SAMPLE_STATE, ANY_VIEW_STATE, ANY_INSTANCE_STATE)
+            .unwrap();
+
+        assert_eq!(samples.len(), 4);
+        assert_eq!(samples[0].sample_info.absolute_generation_rank, 2);
+        assert_eq!(samples[0].sample_info.generation_rank, 1);
+        assert_eq!(samples[0].sample_info.disposed_generation_count, 0);
+        assert_eq!(samples[0].sample_info.no_writers_generation_count, 0);
+
+        assert_eq!(samples[1].sample_info.absolute_generation_rank, 2);
+        assert_eq!(samples[1].sample_info.generation_rank, 1);
+        assert_eq!(samples[1].sample_info.disposed_generation_count, 0);
+        assert_eq!(samples[1].sample_info.no_writers_generation_count, 0);
+
+        assert_eq!(samples[2].sample_info.absolute_generation_rank, 2);
+        assert_eq!(samples[2].sample_info.generation_rank, 1);
+        assert_eq!(samples[2].sample_info.disposed_generation_count, 0);
+        assert_eq!(samples[2].sample_info.no_writers_generation_count, 0);
+
+        assert_eq!(samples[3].sample_info.absolute_generation_rank, 1);
+        assert_eq!(samples[3].sample_info.generation_rank, 0);
+        assert_eq!(samples[3].sample_info.disposed_generation_count, 1);
+        assert_eq!(samples[3].sample_info.no_writers_generation_count, 0);
+    }
+
+    #[test]
+    fn reader_sample_info_sample_rank() {
+        let qos = DataReaderQos {
+            history: HistoryQosPolicy {
+                kind: HistoryQosPolicyKind::KeepAll,
+                depth: LENGTH_UNLIMITED,
+            },
+            ..Default::default()
+        };
+        let endpoint = RtpsEndpoint::new(GUID_UNKNOWN, TopicKind::WithKey, &[], &[]);
+        let mut reader =
+            RtpsReader::new::<KeyedType>(endpoint, DURATION_ZERO, DURATION_ZERO, false, qos);
+
+        reader
+            .add_change(
+                &create_data_submessage_for_alive_change(
+                    &to_bytes_le(&KeyedType {
+                        key: 1,
+                        data: [1; 5],
+                    }),
+                    1,
+                ),
+                None,
+                GUIDPREFIX_UNKNOWN,
+                TIME_INVALID,
+            )
+            .unwrap();
+        reader
+            .add_change(
+                &create_data_submessage_for_alive_change(
+                    &to_bytes_le(&KeyedType {
+                        key: 1,
+                        data: [2; 5],
+                    }),
+                    2,
+                ),
+                None,
+                GUIDPREFIX_UNKNOWN,
+                TIME_INVALID,
+            )
+            .unwrap();
+        reader
+            .add_change(
+                &create_data_submessage_for_alive_change(
+                    &to_bytes_le(&KeyedType {
+                        key: 1,
+                        data: [3; 5],
+                    }),
+                    2,
+                ),
+                None,
+                GUIDPREFIX_UNKNOWN,
+                TIME_INVALID,
+            )
+            .unwrap();
+        reader
+            .add_change(
+                &create_data_submessage_for_alive_change(
+                    &to_bytes_le(&KeyedType {
+                        key: 1,
+                        data: [4; 5],
+                    }),
+                    2,
+                ),
+                None,
+                GUIDPREFIX_UNKNOWN,
+                TIME_INVALID,
+            )
+            .unwrap();
+
+        let samples = reader
+            .read::<KeyedType>(3, ANY_SAMPLE_STATE, ANY_VIEW_STATE, ANY_INSTANCE_STATE)
+            .unwrap();
+
+        assert_eq!(samples.len(), 3);
+        assert_eq!(samples[0].sample_info.sample_rank, 2);
+        assert_eq!(samples[1].sample_info.sample_rank, 1);
+        assert_eq!(samples[2].sample_info.sample_rank, 0);
+    }
+}