use crate::implementation::rtps::{
    messages::overall_structure::{RtpsMessageRead, RtpsSubmessageReadKind},
    types::{GuidPrefix, Locator, ProtocolVersion, VendorId, GUIDPREFIX_UNKNOWN},
};

<<<<<<< HEAD
pub struct MessageReceiver {
=======
use super::messages::{self, types::TIME_INVALID};

pub struct MessageReceiver<'a> {
>>>>>>> e347da47
    source_version: ProtocolVersion,
    source_vendor_id: VendorId,
    source_guid_prefix: GuidPrefix,
    dest_guid_prefix: GuidPrefix,
    _unicast_reply_locator_list: Vec<Locator>,
    _multicast_reply_locator_list: Vec<Locator>,
    have_timestamp: bool,
<<<<<<< HEAD
    timestamp: Time,
    submessages: std::vec::IntoIter<RtpsSubmessageReadKind>,
=======
    timestamp: messages::types::Time,
    submessages: std::vec::IntoIter<RtpsSubmessageReadKind<'a>>,
>>>>>>> e347da47
}

impl Iterator for MessageReceiver {
    type Item = RtpsSubmessageReadKind;

    fn next(&mut self) -> Option<Self::Item> {
        for submessage in self.submessages.by_ref() {
            match &submessage {
                RtpsSubmessageReadKind::AckNack(_)
                | RtpsSubmessageReadKind::Data(_)
                | RtpsSubmessageReadKind::DataFrag(_)
                | RtpsSubmessageReadKind::Gap(_)
                | RtpsSubmessageReadKind::Heartbeat(_)
                | RtpsSubmessageReadKind::HeartbeatFrag(_)
                | RtpsSubmessageReadKind::NackFrag(_) => return Some(submessage),

                RtpsSubmessageReadKind::InfoDestination(m) => {
                    self.dest_guid_prefix = m.guid_prefix();
                }
                RtpsSubmessageReadKind::InfoReply(_) => todo!(),
                RtpsSubmessageReadKind::InfoSource(m) => {
                    self.source_vendor_id = m.vendor_id();
                    self.source_version = m.protocol_version();
                    self.source_guid_prefix = m.guid_prefix();
                }
                RtpsSubmessageReadKind::InfoTimestamp(m) => {
                    if !m.invalidate_flag() {
                        self.have_timestamp = true;
                        self.timestamp = m.timestamp();
                    } else {
                        self.have_timestamp = false;
                        self.timestamp = TIME_INVALID;
                    }
                }
                RtpsSubmessageReadKind::Pad(_) => (),
            }
        }
        None
    }
}

impl MessageReceiver {
    pub fn new(message: &RtpsMessageRead) -> Self {
        Self {
            source_version: message.header().version(),
            source_vendor_id: message.header().vendor_id(),
            source_guid_prefix: message.header().guid_prefix(),
            dest_guid_prefix: GUIDPREFIX_UNKNOWN,
            _unicast_reply_locator_list: Vec::new(),
            _multicast_reply_locator_list: Vec::new(),
            have_timestamp: false,
            timestamp: TIME_INVALID,
            submessages: message.submessages().into_iter(),
        }
    }

    pub fn _source_version(&self) -> ProtocolVersion {
        self.source_version
    }

    pub fn _source_vendor_id(&self) -> VendorId {
        self.source_vendor_id
    }

    pub fn source_guid_prefix(&self) -> GuidPrefix {
        self.source_guid_prefix
    }

    pub fn _dest_guid_prefix(&self) -> GuidPrefix {
        self.dest_guid_prefix
    }

    pub fn _unicast_reply_locator_list(&self) -> &[Locator] {
        self._unicast_reply_locator_list.as_ref()
    }

    pub fn _multicast_reply_locator_list(&self) -> &[Locator] {
        self._multicast_reply_locator_list.as_ref()
    }

    pub fn source_timestamp(&self) -> Option<messages::types::Time> {
        if self.have_timestamp {
            Some(self.timestamp)
        } else {
            None
        }
    }
}
<|MERGE_RESOLUTION|>--- conflicted
+++ resolved
@@ -1,114 +1,105 @@
-use crate::implementation::rtps::{
-    messages::overall_structure::{RtpsMessageRead, RtpsSubmessageReadKind},
-    types::{GuidPrefix, Locator, ProtocolVersion, VendorId, GUIDPREFIX_UNKNOWN},
-};
-
-<<<<<<< HEAD
-pub struct MessageReceiver {
-=======
-use super::messages::{self, types::TIME_INVALID};
-
-pub struct MessageReceiver<'a> {
->>>>>>> e347da47
-    source_version: ProtocolVersion,
-    source_vendor_id: VendorId,
-    source_guid_prefix: GuidPrefix,
-    dest_guid_prefix: GuidPrefix,
-    _unicast_reply_locator_list: Vec<Locator>,
-    _multicast_reply_locator_list: Vec<Locator>,
-    have_timestamp: bool,
-<<<<<<< HEAD
-    timestamp: Time,
-    submessages: std::vec::IntoIter<RtpsSubmessageReadKind>,
-=======
-    timestamp: messages::types::Time,
-    submessages: std::vec::IntoIter<RtpsSubmessageReadKind<'a>>,
->>>>>>> e347da47
-}
-
-impl Iterator for MessageReceiver {
-    type Item = RtpsSubmessageReadKind;
-
-    fn next(&mut self) -> Option<Self::Item> {
-        for submessage in self.submessages.by_ref() {
-            match &submessage {
-                RtpsSubmessageReadKind::AckNack(_)
-                | RtpsSubmessageReadKind::Data(_)
-                | RtpsSubmessageReadKind::DataFrag(_)
-                | RtpsSubmessageReadKind::Gap(_)
-                | RtpsSubmessageReadKind::Heartbeat(_)
-                | RtpsSubmessageReadKind::HeartbeatFrag(_)
-                | RtpsSubmessageReadKind::NackFrag(_) => return Some(submessage),
-
-                RtpsSubmessageReadKind::InfoDestination(m) => {
-                    self.dest_guid_prefix = m.guid_prefix();
-                }
-                RtpsSubmessageReadKind::InfoReply(_) => todo!(),
-                RtpsSubmessageReadKind::InfoSource(m) => {
-                    self.source_vendor_id = m.vendor_id();
-                    self.source_version = m.protocol_version();
-                    self.source_guid_prefix = m.guid_prefix();
-                }
-                RtpsSubmessageReadKind::InfoTimestamp(m) => {
-                    if !m.invalidate_flag() {
-                        self.have_timestamp = true;
-                        self.timestamp = m.timestamp();
-                    } else {
-                        self.have_timestamp = false;
-                        self.timestamp = TIME_INVALID;
-                    }
-                }
-                RtpsSubmessageReadKind::Pad(_) => (),
-            }
-        }
-        None
-    }
-}
-
-impl MessageReceiver {
-    pub fn new(message: &RtpsMessageRead) -> Self {
-        Self {
-            source_version: message.header().version(),
-            source_vendor_id: message.header().vendor_id(),
-            source_guid_prefix: message.header().guid_prefix(),
-            dest_guid_prefix: GUIDPREFIX_UNKNOWN,
-            _unicast_reply_locator_list: Vec::new(),
-            _multicast_reply_locator_list: Vec::new(),
-            have_timestamp: false,
-            timestamp: TIME_INVALID,
-            submessages: message.submessages().into_iter(),
-        }
-    }
-
-    pub fn _source_version(&self) -> ProtocolVersion {
-        self.source_version
-    }
-
-    pub fn _source_vendor_id(&self) -> VendorId {
-        self.source_vendor_id
-    }
-
-    pub fn source_guid_prefix(&self) -> GuidPrefix {
-        self.source_guid_prefix
-    }
-
-    pub fn _dest_guid_prefix(&self) -> GuidPrefix {
-        self.dest_guid_prefix
-    }
-
-    pub fn _unicast_reply_locator_list(&self) -> &[Locator] {
-        self._unicast_reply_locator_list.as_ref()
-    }
-
-    pub fn _multicast_reply_locator_list(&self) -> &[Locator] {
-        self._multicast_reply_locator_list.as_ref()
-    }
-
-    pub fn source_timestamp(&self) -> Option<messages::types::Time> {
-        if self.have_timestamp {
-            Some(self.timestamp)
-        } else {
-            None
-        }
-    }
-}
+use crate::implementation::rtps::{
+    messages::overall_structure::{RtpsMessageRead, RtpsSubmessageReadKind},
+    types::{GuidPrefix, Locator, ProtocolVersion, VendorId, GUIDPREFIX_UNKNOWN},
+};
+
+use super::messages::{self, types::TIME_INVALID};
+
+pub struct MessageReceiver {
+    source_version: ProtocolVersion,
+    source_vendor_id: VendorId,
+    source_guid_prefix: GuidPrefix,
+    dest_guid_prefix: GuidPrefix,
+    _unicast_reply_locator_list: Vec<Locator>,
+    _multicast_reply_locator_list: Vec<Locator>,
+    have_timestamp: bool,
+    timestamp: messages::types::Time,
+    submessages: std::vec::IntoIter<RtpsSubmessageReadKind>,
+}
+
+impl Iterator for MessageReceiver {
+    type Item = RtpsSubmessageReadKind;
+
+    fn next(&mut self) -> Option<Self::Item> {
+        for submessage in self.submessages.by_ref() {
+            match &submessage {
+                RtpsSubmessageReadKind::AckNack(_)
+                | RtpsSubmessageReadKind::Data(_)
+                | RtpsSubmessageReadKind::DataFrag(_)
+                | RtpsSubmessageReadKind::Gap(_)
+                | RtpsSubmessageReadKind::Heartbeat(_)
+                | RtpsSubmessageReadKind::HeartbeatFrag(_)
+                | RtpsSubmessageReadKind::NackFrag(_) => return Some(submessage),
+
+                RtpsSubmessageReadKind::InfoDestination(m) => {
+                    self.dest_guid_prefix = m.guid_prefix();
+                }
+                RtpsSubmessageReadKind::InfoReply(_) => todo!(),
+                RtpsSubmessageReadKind::InfoSource(m) => {
+                    self.source_vendor_id = m.vendor_id();
+                    self.source_version = m.protocol_version();
+                    self.source_guid_prefix = m.guid_prefix();
+                }
+                RtpsSubmessageReadKind::InfoTimestamp(m) => {
+                    if !m.invalidate_flag() {
+                        self.have_timestamp = true;
+                        self.timestamp = m.timestamp();
+                    } else {
+                        self.have_timestamp = false;
+                        self.timestamp = TIME_INVALID;
+                    }
+                }
+                RtpsSubmessageReadKind::Pad(_) => (),
+            }
+        }
+        None
+    }
+}
+
+impl MessageReceiver {
+    pub fn new(message: &RtpsMessageRead) -> Self {
+        Self {
+            source_version: message.header().version(),
+            source_vendor_id: message.header().vendor_id(),
+            source_guid_prefix: message.header().guid_prefix(),
+            dest_guid_prefix: GUIDPREFIX_UNKNOWN,
+            _unicast_reply_locator_list: Vec::new(),
+            _multicast_reply_locator_list: Vec::new(),
+            have_timestamp: false,
+            timestamp: TIME_INVALID,
+            submessages: message.submessages().into_iter(),
+        }
+    }
+
+    pub fn _source_version(&self) -> ProtocolVersion {
+        self.source_version
+    }
+
+    pub fn _source_vendor_id(&self) -> VendorId {
+        self.source_vendor_id
+    }
+
+    pub fn source_guid_prefix(&self) -> GuidPrefix {
+        self.source_guid_prefix
+    }
+
+    pub fn _dest_guid_prefix(&self) -> GuidPrefix {
+        self.dest_guid_prefix
+    }
+
+    pub fn _unicast_reply_locator_list(&self) -> &[Locator] {
+        self._unicast_reply_locator_list.as_ref()
+    }
+
+    pub fn _multicast_reply_locator_list(&self) -> &[Locator] {
+        self._multicast_reply_locator_list.as_ref()
+    }
+
+    pub fn source_timestamp(&self) -> Option<messages::types::Time> {
+        if self.have_timestamp {
+            Some(self.timestamp)
+        } else {
+            None
+        }
+    }
+}