--- conflicted
+++ resolved
@@ -1,302 +1,285 @@
-use crate::{
-    builtin_topics::{ParticipantBuiltinTopicData, TopicBuiltinTopicData},
-    domain::{
-        domain_participant_factory::DomainId,
-        domain_participant_listener::DomainParticipantListener,
-    },
-    implementation::{rtps::types::Guid, utils::node::ChildNode},
-    infrastructure::{
-        condition::StatusCondition,
-        error::{DdsError, DdsResult},
-        instance::InstanceHandle,
-        qos::{DomainParticipantQos, PublisherQos, QosKind, SubscriberQos, TopicQos},
-        status::StatusKind,
-        time::{Duration, Time},
-    },
-    publication::publisher_listener::PublisherListener,
-    subscription::subscriber_listener::SubscriberListener,
-};
-
-use super::{
-    any_topic_listener::AnyTopicListener, dds_domain_participant::DdsDomainParticipant,
-    dds_domain_participant_factory::THE_DDS_DOMAIN_PARTICIPANT_FACTORY,
-    node_builtin_subscriber::BuiltinSubscriberNode,
-    node_user_defined_publisher::UserDefinedPublisherNode,
-    node_user_defined_subscriber::UserDefinedSubscriberNode,
-    node_user_defined_topic::UserDefinedTopicNode,
-};
-
-#[derive(PartialEq, Eq, Debug)]
-pub struct DomainParticipantNode(pub(crate) Guid);
-
-impl DomainParticipantNode {
-    pub fn new(node: Guid) -> Self {
-        Self(node)
-    }
-
-    pub fn create_publisher(
-        &self,
-        qos: QosKind<PublisherQos>,
-        a_listener: Option<Box<dyn PublisherListener + Send + Sync>>,
-        mask: &[StatusKind],
-    ) -> DdsResult<UserDefinedPublisherNode> {
-        self.call_participant_method(move |dp| {
-            dp.create_publisher(qos, a_listener, mask)
-                .map(|x| UserDefinedPublisherNode::new(ChildNode::new(x.downgrade(), self.0)))
-        })
-    }
-
-    pub fn delete_publisher(&self, publisher_handle: InstanceHandle) -> DdsResult<()> {
-        self.call_participant_method(|dp| dp.delete_publisher(publisher_handle))
-    }
-
-    pub fn create_subscriber(
-        &self,
-        qos: QosKind<SubscriberQos>,
-        a_listener: Option<Box<dyn SubscriberListener + Send + Sync>>,
-        mask: &[StatusKind],
-    ) -> DdsResult<UserDefinedSubscriberNode> {
-        self.call_participant_method(|dp| {
-            dp.create_subscriber(qos, a_listener, mask)
-                .map(|x| UserDefinedSubscriberNode::new(ChildNode::new(x.downgrade(), self.0)))
-        })
-    }
-
-    pub fn delete_subscriber(&self, subscriber_handle: InstanceHandle) -> DdsResult<()> {
-        self.call_participant_method(|dp| dp.delete_subscriber(subscriber_handle))
-    }
-
-    pub fn create_topic(
-        &self,
-        topic_name: &str,
-        type_name: &'static str,
-        qos: QosKind<TopicQos>,
-        a_listener: Option<Box<dyn AnyTopicListener + Send + Sync>>,
-        mask: &[StatusKind],
-    ) -> DdsResult<UserDefinedTopicNode> {
-        self.call_participant_method(|dp| {
-            dp.create_topic(topic_name, type_name, qos, a_listener, mask)
-                .map(|x| UserDefinedTopicNode::new(ChildNode::new(x.downgrade(), self.0)))
-        })
-    }
-
-    pub fn delete_topic(&self, topic_handle: InstanceHandle) -> DdsResult<()> {
-        self.call_participant_method(|dp| dp.delete_topic(topic_handle))
-    }
-
-    pub fn find_topic(
-        &self,
-        topic_name: &str,
-        type_name: &'static str,
-        timeout: Duration,
-    ) -> DdsResult<UserDefinedTopicNode> {
-        self.call_participant_method(|dp| {
-            dp.find_topic(topic_name, type_name, timeout)
-                .map(|x| UserDefinedTopicNode::new(ChildNode::new(x.downgrade(), self.0)))
-        })
-    }
-
-    pub fn lookup_topicdescription(
-        &self,
-        topic_name: &str,
-        type_name: &str,
-    ) -> DdsResult<Option<UserDefinedTopicNode>> {
-        self.call_participant_method(|dp| {
-            Ok(dp
-                .topic_list()
-                .into_iter()
-                .find(|topic| topic.get_name() == topic_name && topic.get_type_name() == type_name)
-                .map(|x| UserDefinedTopicNode::new(ChildNode::new(x.downgrade(), self.0))))
-        })
-    }
-
-    pub fn get_builtin_subscriber(&self) -> DdsResult<BuiltinSubscriberNode> {
-        let builtin_subcriber =
-            self.call_participant_method_if_enabled(|dp| Ok(dp.get_builtin_subscriber()))?;
-
-        Ok(BuiltinSubscriberNode::new(ChildNode::new(
-            builtin_subcriber.downgrade(),
-            self.0,
-        )))
-    }
-
-    pub fn ignore_participant(&self, handle: InstanceHandle) -> DdsResult<()> {
-        self.call_participant_method_if_enabled(|dp| {
-            dp.ignore_participant(handle);
-            Ok(())
-        })
-    }
-
-    pub fn ignore_topic(&self, handle: InstanceHandle) -> DdsResult<()> {
-        self.call_participant_method_if_enabled(|dp| {
-            dp.ignore_topic(handle);
-            Ok(())
-        })
-    }
-
-    pub fn ignore_publication(&self, handle: InstanceHandle) -> DdsResult<()> {
-        self.call_participant_method_if_enabled(|dp| {
-            dp.ignore_publication(handle);
-            Ok(())
-        })
-    }
-
-    pub fn ignore_subscription(&self, handle: InstanceHandle) -> DdsResult<()> {
-        self.call_participant_method_if_enabled(|dp| {
-            dp.ignore_subscription(handle);
-            Ok(())
-        })
-    }
-
-    pub fn get_domain_id(&self) -> DdsResult<DomainId> {
-        self.call_participant_method(|dp| Ok(dp.get_domain_id()))
-    }
-
-    pub fn delete_contained_entities(&self) -> DdsResult<()> {
-        self.call_participant_method(|dp| dp.delete_contained_entities())
-    }
-
-    pub fn assert_liveliness(&self) -> DdsResult<()> {
-        self.call_participant_method_if_enabled(|dp| dp.assert_liveliness())
-    }
-
-    pub fn set_default_publisher_qos(&self, qos: QosKind<PublisherQos>) -> DdsResult<()> {
-        self.call_participant_method(|dp| dp.set_default_publisher_qos(qos))
-    }
-
-    pub fn get_default_publisher_qos(&self) -> DdsResult<PublisherQos> {
-        self.call_participant_method(|dp| Ok(dp.get_default_publisher_qos()))
-    }
-
-    pub fn set_default_subscriber_qos(&self, qos: QosKind<SubscriberQos>) -> DdsResult<()> {
-        self.call_participant_method(|dp| dp.set_default_subscriber_qos(qos))
-    }
-
-    pub fn get_default_subscriber_qos(&self) -> DdsResult<SubscriberQos> {
-        self.call_participant_method(|dp| Ok(dp.get_default_subscriber_qos()))
-    }
-
-    pub fn set_default_topic_qos(&self, qos: QosKind<TopicQos>) -> DdsResult<()> {
-        self.call_participant_method(|dp| dp.set_default_topic_qos(qos))
-    }
-
-    pub fn get_default_topic_qos(&self) -> DdsResult<TopicQos> {
-        self.call_participant_method(|dp| Ok(dp.get_default_topic_qos()))
-    }
-
-    pub fn get_discovered_participants(&self) -> DdsResult<Vec<InstanceHandle>> {
-        self.call_participant_method_if_enabled(|dp| {
-            Ok(dp
-                .discovered_participant_list()
-                .into_iter()
-                .map(|(&key, _)| key)
-                .collect())
-        })
-    }
-
-    pub fn get_discovered_participant_data(
-        &self,
-        participant_handle: InstanceHandle,
-    ) -> DdsResult<ParticipantBuiltinTopicData> {
-<<<<<<< HEAD
-        self.call_participant_method_if_enabled(|dp| {
-            Ok(dp
-                .discovered_participant_list()
-                .into_iter()
-                .find(|&(handle, _)| handle == &participant_handle)
-                .ok_or(DdsError::BadParameter)?
-                .1
-                .dds_participant_data
-                .clone())
-        })
-=======
-        if !self.0.get()?.is_enabled() {
-            return Err(DdsError::NotEnabled);
-        }
-
-        Ok(self
-            .0
-            .get()?
-            .discovered_participant_list()
-            .into_iter()
-            .find(|&(handle, _)| handle == &participant_handle)
-            .ok_or(DdsError::BadParameter)?
-            .1
-            .dds_participant_data()
-            .clone())
->>>>>>> 22497891
-    }
-
-    pub fn get_discovered_topics(&self) -> DdsResult<Vec<InstanceHandle>> {
-        self.call_participant_method_if_enabled(|dp| dp.get_discovered_topics())
-    }
-
-    pub fn get_discovered_topic_data(
-        &self,
-        topic_handle: InstanceHandle,
-    ) -> DdsResult<TopicBuiltinTopicData> {
-        self.call_participant_method_if_enabled(|dp| dp.get_discovered_topic_data(topic_handle))
-    }
-
-    pub fn contains_entity(&self, a_handle: InstanceHandle) -> DdsResult<bool> {
-        self.call_participant_method_if_enabled(|dp| dp.contains_entity(a_handle))
-    }
-
-    pub fn get_current_time(&self) -> DdsResult<Time> {
-        self.call_participant_method_if_enabled(|dp| Ok(dp.get_current_time()))
-    }
-
-    pub fn set_qos(&self, qos: QosKind<DomainParticipantQos>) -> DdsResult<()> {
-        self.call_participant_method(|dp| dp.set_qos(qos))
-    }
-
-    pub fn get_qos(&self) -> DdsResult<DomainParticipantQos> {
-        self.call_participant_method(|dp| Ok(dp.get_qos()))
-    }
-
-    pub fn set_listener(
-        &self,
-        _a_listener: Option<Box<dyn DomainParticipantListener + Send + Sync>>,
-        _mask: &[StatusKind],
-    ) -> DdsResult<()> {
-        todo!()
-    }
-
-    pub fn get_statuscondition(&self) -> DdsResult<StatusCondition> {
-        self.call_participant_method(|dp| Ok(StatusCondition::new(dp.get_statuscondition())))
-    }
-
-    pub fn get_status_changes(&self) -> DdsResult<Vec<StatusKind>> {
-        self.call_participant_method(|dp| Ok(dp.get_status_changes()))
-    }
-
-    pub fn enable(&self) -> DdsResult<()> {
-        self.call_participant_method(|dp| dp.enable())
-    }
-
-    pub fn get_instance_handle(&self) -> DdsResult<InstanceHandle> {
-        Ok(self.0.into())
-    }
-
-    fn call_participant_method<F, O>(&self, f: F) -> DdsResult<O>
-    where
-        F: FnOnce(&DdsDomainParticipant) -> DdsResult<O>,
-    {
-        THE_DDS_DOMAIN_PARTICIPANT_FACTORY
-            .get_participant(&self.0, |dp| f(dp.ok_or(DdsError::AlreadyDeleted)?))
-    }
-
-    fn call_participant_method_if_enabled<F, O>(&self, f: F) -> DdsResult<O>
-    where
-        F: FnOnce(&DdsDomainParticipant) -> DdsResult<O>,
-    {
-        THE_DDS_DOMAIN_PARTICIPANT_FACTORY.get_participant(&self.0, |dp| {
-            let dp = dp.ok_or(DdsError::AlreadyDeleted)?;
-            if dp.is_enabled() {
-                f(dp)
-            } else {
-                Err(DdsError::NotEnabled)
-            }
-        })
-    }
-}
+use crate::{
+    builtin_topics::{ParticipantBuiltinTopicData, TopicBuiltinTopicData},
+    domain::{
+        domain_participant_factory::DomainId,
+        domain_participant_listener::DomainParticipantListener,
+    },
+    implementation::{rtps::types::Guid, utils::node::ChildNode},
+    infrastructure::{
+        condition::StatusCondition,
+        error::{DdsError, DdsResult},
+        instance::InstanceHandle,
+        qos::{DomainParticipantQos, PublisherQos, QosKind, SubscriberQos, TopicQos},
+        status::StatusKind,
+        time::{Duration, Time},
+    },
+    publication::publisher_listener::PublisherListener,
+    subscription::subscriber_listener::SubscriberListener,
+};
+
+use super::{
+    any_topic_listener::AnyTopicListener, dds_domain_participant::DdsDomainParticipant,
+    dds_domain_participant_factory::THE_DDS_DOMAIN_PARTICIPANT_FACTORY,
+    node_builtin_subscriber::BuiltinSubscriberNode,
+    node_user_defined_publisher::UserDefinedPublisherNode,
+    node_user_defined_subscriber::UserDefinedSubscriberNode,
+    node_user_defined_topic::UserDefinedTopicNode,
+};
+
+#[derive(PartialEq, Eq, Debug)]
+pub struct DomainParticipantNode(pub(crate) Guid);
+
+impl DomainParticipantNode {
+    pub fn new(node: Guid) -> Self {
+        Self(node)
+    }
+
+    pub fn create_publisher(
+        &self,
+        qos: QosKind<PublisherQos>,
+        a_listener: Option<Box<dyn PublisherListener + Send + Sync>>,
+        mask: &[StatusKind],
+    ) -> DdsResult<UserDefinedPublisherNode> {
+        self.call_participant_method(move |dp| {
+            dp.create_publisher(qos, a_listener, mask)
+                .map(|x| UserDefinedPublisherNode::new(ChildNode::new(x.downgrade(), self.0)))
+        })
+    }
+
+    pub fn delete_publisher(&self, publisher_handle: InstanceHandle) -> DdsResult<()> {
+        self.call_participant_method(|dp| dp.delete_publisher(publisher_handle))
+    }
+
+    pub fn create_subscriber(
+        &self,
+        qos: QosKind<SubscriberQos>,
+        a_listener: Option<Box<dyn SubscriberListener + Send + Sync>>,
+        mask: &[StatusKind],
+    ) -> DdsResult<UserDefinedSubscriberNode> {
+        self.call_participant_method(|dp| {
+            dp.create_subscriber(qos, a_listener, mask)
+                .map(|x| UserDefinedSubscriberNode::new(ChildNode::new(x.downgrade(), self.0)))
+        })
+    }
+
+    pub fn delete_subscriber(&self, subscriber_handle: InstanceHandle) -> DdsResult<()> {
+        self.call_participant_method(|dp| dp.delete_subscriber(subscriber_handle))
+    }
+
+    pub fn create_topic(
+        &self,
+        topic_name: &str,
+        type_name: &'static str,
+        qos: QosKind<TopicQos>,
+        a_listener: Option<Box<dyn AnyTopicListener + Send + Sync>>,
+        mask: &[StatusKind],
+    ) -> DdsResult<UserDefinedTopicNode> {
+        self.call_participant_method(|dp| {
+            dp.create_topic(topic_name, type_name, qos, a_listener, mask)
+                .map(|x| UserDefinedTopicNode::new(ChildNode::new(x.downgrade(), self.0)))
+        })
+    }
+
+    pub fn delete_topic(&self, topic_handle: InstanceHandle) -> DdsResult<()> {
+        self.call_participant_method(|dp| dp.delete_topic(topic_handle))
+    }
+
+    pub fn find_topic(
+        &self,
+        topic_name: &str,
+        type_name: &'static str,
+        timeout: Duration,
+    ) -> DdsResult<UserDefinedTopicNode> {
+        self.call_participant_method(|dp| {
+            dp.find_topic(topic_name, type_name, timeout)
+                .map(|x| UserDefinedTopicNode::new(ChildNode::new(x.downgrade(), self.0)))
+        })
+    }
+
+    pub fn lookup_topicdescription(
+        &self,
+        topic_name: &str,
+        type_name: &str,
+    ) -> DdsResult<Option<UserDefinedTopicNode>> {
+        self.call_participant_method(|dp| {
+            Ok(dp
+                .topic_list()
+                .into_iter()
+                .find(|topic| topic.get_name() == topic_name && topic.get_type_name() == type_name)
+                .map(|x| UserDefinedTopicNode::new(ChildNode::new(x.downgrade(), self.0))))
+        })
+    }
+
+    pub fn get_builtin_subscriber(&self) -> DdsResult<BuiltinSubscriberNode> {
+        let builtin_subcriber =
+            self.call_participant_method_if_enabled(|dp| Ok(dp.get_builtin_subscriber()))?;
+
+        Ok(BuiltinSubscriberNode::new(ChildNode::new(
+            builtin_subcriber.downgrade(),
+            self.0,
+        )))
+    }
+
+    pub fn ignore_participant(&self, handle: InstanceHandle) -> DdsResult<()> {
+        self.call_participant_method_if_enabled(|dp| {
+            dp.ignore_participant(handle);
+            Ok(())
+        })
+    }
+
+    pub fn ignore_topic(&self, handle: InstanceHandle) -> DdsResult<()> {
+        self.call_participant_method_if_enabled(|dp| {
+            dp.ignore_topic(handle);
+            Ok(())
+        })
+    }
+
+    pub fn ignore_publication(&self, handle: InstanceHandle) -> DdsResult<()> {
+        self.call_participant_method_if_enabled(|dp| {
+            dp.ignore_publication(handle);
+            Ok(())
+        })
+    }
+
+    pub fn ignore_subscription(&self, handle: InstanceHandle) -> DdsResult<()> {
+        self.call_participant_method_if_enabled(|dp| {
+            dp.ignore_subscription(handle);
+            Ok(())
+        })
+    }
+
+    pub fn get_domain_id(&self) -> DdsResult<DomainId> {
+        self.call_participant_method(|dp| Ok(dp.get_domain_id()))
+    }
+
+    pub fn delete_contained_entities(&self) -> DdsResult<()> {
+        self.call_participant_method(|dp| dp.delete_contained_entities())
+    }
+
+    pub fn assert_liveliness(&self) -> DdsResult<()> {
+        self.call_participant_method_if_enabled(|dp| dp.assert_liveliness())
+    }
+
+    pub fn set_default_publisher_qos(&self, qos: QosKind<PublisherQos>) -> DdsResult<()> {
+        self.call_participant_method(|dp| dp.set_default_publisher_qos(qos))
+    }
+
+    pub fn get_default_publisher_qos(&self) -> DdsResult<PublisherQos> {
+        self.call_participant_method(|dp| Ok(dp.get_default_publisher_qos()))
+    }
+
+    pub fn set_default_subscriber_qos(&self, qos: QosKind<SubscriberQos>) -> DdsResult<()> {
+        self.call_participant_method(|dp| dp.set_default_subscriber_qos(qos))
+    }
+
+    pub fn get_default_subscriber_qos(&self) -> DdsResult<SubscriberQos> {
+        self.call_participant_method(|dp| Ok(dp.get_default_subscriber_qos()))
+    }
+
+    pub fn set_default_topic_qos(&self, qos: QosKind<TopicQos>) -> DdsResult<()> {
+        self.call_participant_method(|dp| dp.set_default_topic_qos(qos))
+    }
+
+    pub fn get_default_topic_qos(&self) -> DdsResult<TopicQos> {
+        self.call_participant_method(|dp| Ok(dp.get_default_topic_qos()))
+    }
+
+    pub fn get_discovered_participants(&self) -> DdsResult<Vec<InstanceHandle>> {
+        self.call_participant_method_if_enabled(|dp| {
+            Ok(dp
+                .discovered_participant_list()
+                .into_iter()
+                .map(|(&key, _)| key)
+                .collect())
+        })
+    }
+
+    pub fn get_discovered_participant_data(
+        &self,
+        participant_handle: InstanceHandle,
+    ) -> DdsResult<ParticipantBuiltinTopicData> {
+        self.call_participant_method_if_enabled(|dp| {
+            Ok(dp
+                .discovered_participant_list()
+                .into_iter()
+                .find(|&(handle, _)| handle == &participant_handle)
+                .ok_or(DdsError::BadParameter)?
+                .1
+                .dds_participant_data()
+                .clone())
+        })
+    }
+
+    pub fn get_discovered_topics(&self) -> DdsResult<Vec<InstanceHandle>> {
+        self.call_participant_method_if_enabled(|dp| dp.get_discovered_topics())
+    }
+
+    pub fn get_discovered_topic_data(
+        &self,
+        topic_handle: InstanceHandle,
+    ) -> DdsResult<TopicBuiltinTopicData> {
+        self.call_participant_method_if_enabled(|dp| dp.get_discovered_topic_data(topic_handle))
+    }
+
+    pub fn contains_entity(&self, a_handle: InstanceHandle) -> DdsResult<bool> {
+        self.call_participant_method_if_enabled(|dp| dp.contains_entity(a_handle))
+    }
+
+    pub fn get_current_time(&self) -> DdsResult<Time> {
+        self.call_participant_method_if_enabled(|dp| Ok(dp.get_current_time()))
+    }
+
+    pub fn set_qos(&self, qos: QosKind<DomainParticipantQos>) -> DdsResult<()> {
+        self.call_participant_method(|dp| dp.set_qos(qos))
+    }
+
+    pub fn get_qos(&self) -> DdsResult<DomainParticipantQos> {
+        self.call_participant_method(|dp| Ok(dp.get_qos()))
+    }
+
+    pub fn set_listener(
+        &self,
+        _a_listener: Option<Box<dyn DomainParticipantListener + Send + Sync>>,
+        _mask: &[StatusKind],
+    ) -> DdsResult<()> {
+        todo!()
+    }
+
+    pub fn get_statuscondition(&self) -> DdsResult<StatusCondition> {
+        self.call_participant_method(|dp| Ok(StatusCondition::new(dp.get_statuscondition())))
+    }
+
+    pub fn get_status_changes(&self) -> DdsResult<Vec<StatusKind>> {
+        self.call_participant_method(|dp| Ok(dp.get_status_changes()))
+    }
+
+    pub fn enable(&self) -> DdsResult<()> {
+        self.call_participant_method(|dp| dp.enable())
+    }
+
+    pub fn get_instance_handle(&self) -> DdsResult<InstanceHandle> {
+        Ok(self.0.into())
+    }
+
+    fn call_participant_method<F, O>(&self, f: F) -> DdsResult<O>
+    where
+        F: FnOnce(&DdsDomainParticipant) -> DdsResult<O>,
+    {
+        THE_DDS_DOMAIN_PARTICIPANT_FACTORY
+            .get_participant(&self.0, |dp| f(dp.ok_or(DdsError::AlreadyDeleted)?))
+    }
+
+    fn call_participant_method_if_enabled<F, O>(&self, f: F) -> DdsResult<O>
+    where
+        F: FnOnce(&DdsDomainParticipant) -> DdsResult<O>,
+    {
+        THE_DDS_DOMAIN_PARTICIPANT_FACTORY.get_participant(&self.0, |dp| {
+            let dp = dp.ok_or(DdsError::AlreadyDeleted)?;
+            if dp.is_enabled() {
+                f(dp)
+            } else {
+                Err(DdsError::NotEnabled)
+            }
+        })
+    }
+}