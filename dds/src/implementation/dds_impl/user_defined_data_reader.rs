use std::{
    collections::HashMap,
    convert::{TryFrom, TryInto},
};

use crate::{
    builtin_topics::BuiltInTopicKey,
    implementation::{
        data_representation_builtin_endpoints::{
            discovered_reader_data::{DiscoveredReaderData, ReaderProxy},
            discovered_writer_data::DiscoveredWriterData,
        },
        rtps::{
            messages::submessages::{DataSubmessage, HeartbeatSubmessage},
            stateful_reader::RtpsStatefulReader,
            transport::TransportWrite,
            types::{Guid, GuidPrefix},
            writer_proxy::RtpsWriterProxy,
        },
        utils::{
            condvar::DdsCondvar,
            shared_object::{DdsRwLock, DdsShared, DdsWeak},
        },
    },
    infrastructure::{
        error::{DdsError, DdsResult},
        instance::{InstanceHandle, HANDLE_NIL},
        qos::QosKind,
        status::{
            LivelinessChangedStatus, QosPolicyCount, RequestedDeadlineMissedStatus,
            RequestedIncompatibleQosStatus, SampleLostStatus, SampleRejectedStatus,
            SampleRejectedStatusKind, StatusKind, SubscriptionMatchedStatus,
        },
        time::Duration,
    },
    subscription::sample_info::{InstanceStateKind, SampleStateKind, ViewStateKind},
    topic_definition::type_support::{DdsDeserialize, DdsType},
};
use crate::{
    subscription::{
        data_reader::{DataReader, Sample},
        data_reader_listener::DataReaderListener,
    },
    {
        builtin_topics::{PublicationBuiltinTopicData, SubscriptionBuiltinTopicData},
        infrastructure::{
            qos::DataReaderQos,
            qos_policy::{
                DEADLINE_QOS_POLICY_ID, DESTINATIONORDER_QOS_POLICY_ID, DURABILITY_QOS_POLICY_ID,
                LATENCYBUDGET_QOS_POLICY_ID, LIVELINESS_QOS_POLICY_ID, PRESENTATION_QOS_POLICY_ID,
                RELIABILITY_QOS_POLICY_ID,
            },
        },
    },
};

use super::{
    domain_participant_impl::DomainParticipantImpl, message_receiver::MessageReceiver,
    status_condition_impl::StatusConditionImpl, topic_impl::TopicImpl,
    user_defined_subscriber::UserDefinedSubscriber,
};

pub trait AnyDataReaderListener {
    fn trigger_on_data_available(&mut self, reader: &DdsShared<UserDefinedDataReader>);
    fn trigger_on_sample_rejected(
        &mut self,
        reader: &DdsShared<UserDefinedDataReader>,
        status: SampleRejectedStatus,
    );
    fn trigger_on_liveliness_changed(
        &mut self,
        reader: &DdsShared<UserDefinedDataReader>,
        status: LivelinessChangedStatus,
    );
    fn trigger_on_requested_deadline_missed(
        &mut self,
        reader: &DdsShared<UserDefinedDataReader>,
        status: RequestedDeadlineMissedStatus,
    );
    fn trigger_on_requested_incompatible_qos(
        &mut self,
        reader: &DdsShared<UserDefinedDataReader>,
        status: RequestedIncompatibleQosStatus,
    );
    fn trigger_on_subscription_matched(
        &mut self,
        reader: &DdsShared<UserDefinedDataReader>,
        status: SubscriptionMatchedStatus,
    );
    fn trigger_on_sample_lost(
        &mut self,
        reader: &DdsShared<UserDefinedDataReader>,
        status: SampleLostStatus,
    );
}

impl<Foo> AnyDataReaderListener for Box<dyn DataReaderListener<Foo = Foo> + Send + Sync>
where
    Foo: DdsType + for<'de> DdsDeserialize<'de> + 'static,
{
    fn trigger_on_data_available(&mut self, reader: &DdsShared<UserDefinedDataReader>) {
        self.on_data_available(&DataReader::new(reader.downgrade()))
    }

    fn trigger_on_sample_rejected(
        &mut self,
        reader: &DdsShared<UserDefinedDataReader>,
        status: SampleRejectedStatus,
    ) {
        self.on_sample_rejected(&DataReader::new(reader.downgrade()), status)
    }

    fn trigger_on_liveliness_changed(
        &mut self,
        reader: &DdsShared<UserDefinedDataReader>,
        status: LivelinessChangedStatus,
    ) {
        self.on_liveliness_changed(&DataReader::new(reader.downgrade()), status)
    }

    fn trigger_on_requested_deadline_missed(
        &mut self,
        reader: &DdsShared<UserDefinedDataReader>,
        status: RequestedDeadlineMissedStatus,
    ) {
        self.on_requested_deadline_missed(&DataReader::new(reader.downgrade()), status)
    }

    fn trigger_on_requested_incompatible_qos(
        &mut self,
        reader: &DdsShared<UserDefinedDataReader>,
        status: RequestedIncompatibleQosStatus,
    ) {
        self.on_requested_incompatible_qos(&DataReader::new(reader.downgrade()), status)
    }

    fn trigger_on_subscription_matched(
        &mut self,
        reader: &DdsShared<UserDefinedDataReader>,
        status: SubscriptionMatchedStatus,
    ) {
        self.on_subscription_matched(&DataReader::new(reader.downgrade()), status)
    }

    fn trigger_on_sample_lost(
        &mut self,
        reader: &DdsShared<UserDefinedDataReader>,
        status: SampleLostStatus,
    ) {
        self.on_sample_lost(&DataReader::new(reader.downgrade()), status)
    }
}

pub struct UserDefinedDataReader {
    rtps_reader: DdsRwLock<RtpsStatefulReader>,
    topic: DdsShared<TopicImpl>,
    listener: DdsRwLock<Option<Box<dyn AnyDataReaderListener + Send + Sync>>>,
    parent_subscriber: DdsWeak<UserDefinedSubscriber>,
    liveliness_changed_status: DdsRwLock<LivelinessChangedStatus>,
    requested_deadline_missed_status: DdsRwLock<RequestedDeadlineMissedStatus>,
    requested_incompatible_qos_status: DdsRwLock<RequestedIncompatibleQosStatus>,
    sample_lost_status: DdsRwLock<SampleLostStatus>,
    sample_rejected_status: DdsRwLock<SampleRejectedStatus>,
    subscription_matched_status: DdsRwLock<SubscriptionMatchedStatus>,
    matched_publication_list: DdsRwLock<HashMap<InstanceHandle, PublicationBuiltinTopicData>>,
    enabled: DdsRwLock<bool>,
    status_condition: DdsShared<DdsRwLock<StatusConditionImpl>>,
    user_defined_data_send_condvar: DdsCondvar,
}

impl UserDefinedDataReader {
    pub fn new(
        rtps_reader: RtpsStatefulReader,
        topic: DdsShared<TopicImpl>,
        listener: Option<Box<dyn AnyDataReaderListener + Send + Sync>>,
        parent_subscriber: DdsWeak<UserDefinedSubscriber>,
        user_defined_data_send_condvar: DdsCondvar,
    ) -> DdsShared<Self> {
        DdsShared::new(UserDefinedDataReader {
            rtps_reader: DdsRwLock::new(rtps_reader),
            topic,
            listener: DdsRwLock::new(listener),
            parent_subscriber,
            liveliness_changed_status: DdsRwLock::new(LivelinessChangedStatus {
                alive_count: 0,
                not_alive_count: 0,
                alive_count_change: 0,
                not_alive_count_change: 0,
                last_publication_handle: HANDLE_NIL,
            }),
            requested_deadline_missed_status: DdsRwLock::new(RequestedDeadlineMissedStatus {
                total_count: 0,
                total_count_change: 0,
                last_instance_handle: HANDLE_NIL,
            }),
            requested_incompatible_qos_status: DdsRwLock::new(RequestedIncompatibleQosStatus {
                total_count: 0,
                total_count_change: 0,
                last_policy_id: 0,
                policies: Vec::new(),
            }),
            sample_lost_status: DdsRwLock::new(SampleLostStatus {
                total_count: 0,
                total_count_change: 0,
            }),
            sample_rejected_status: DdsRwLock::new(SampleRejectedStatus {
                total_count: 0,
                total_count_change: 0,
                last_reason: SampleRejectedStatusKind::NotRejected,
                last_instance_handle: HANDLE_NIL,
            }),
            subscription_matched_status: DdsRwLock::new(SubscriptionMatchedStatus {
                total_count: 0,
                total_count_change: 0,
                last_publication_handle: HANDLE_NIL,
                current_count: 0,
                current_count_change: 0,
            }),
            matched_publication_list: DdsRwLock::new(HashMap::new()),
            enabled: DdsRwLock::new(false),
            status_condition: DdsShared::new(DdsRwLock::new(StatusConditionImpl::default())),
            user_defined_data_send_condvar,
        })
    }
}

impl DdsShared<UserDefinedDataReader> {
    pub fn on_data_submessage_received(
        &self,
        data_submessage: &DataSubmessage<'_>,
        message_receiver: &MessageReceiver,
    ) {
        self.rtps_reader
            .write_lock()
            .on_data_submessage_received(data_submessage, message_receiver);
    }
}

impl DdsShared<UserDefinedDataReader> {
    pub fn on_heartbeat_submessage_received(
        &self,
        heartbeat_submessage: &HeartbeatSubmessage,
        source_guid_prefix: GuidPrefix,
    ) {
        let mut rtps_reader = self.rtps_reader.write_lock();
        rtps_reader.on_heartbeat_submessage_received(heartbeat_submessage, source_guid_prefix);
        self.user_defined_data_send_condvar.notify_all();
    }
}

impl DdsShared<UserDefinedDataReader> {
    pub fn add_matched_writer(&self, discovered_writer_data: &DiscoveredWriterData) {
        let writer_info = &discovered_writer_data.publication_builtin_topic_data;
        let reader_topic_name = self.topic.get_name().unwrap();
        let reader_type_name = self.topic.get_type_name().unwrap();

        if writer_info.topic_name == reader_topic_name && writer_info.type_name == reader_type_name
        {
            let mut rtps_reader_lock = self.rtps_reader.write_lock();
            let reader_qos = rtps_reader_lock.reader().get_qos();
            let parent_subscriber_qos = self.get_subscriber().get_qos();

            let mut incompatible_qos_policy_list = Vec::new();

            if reader_qos.durability < writer_info.durability {
                incompatible_qos_policy_list.push(DURABILITY_QOS_POLICY_ID);
            }
            if parent_subscriber_qos.presentation.access_scope
                > writer_info.presentation.access_scope
                || parent_subscriber_qos.presentation.coherent_access
                    != writer_info.presentation.coherent_access
                || parent_subscriber_qos.presentation.ordered_access
                    != writer_info.presentation.ordered_access
            {
                incompatible_qos_policy_list.push(PRESENTATION_QOS_POLICY_ID);
            }
            if reader_qos.deadline > writer_info.deadline {
                incompatible_qos_policy_list.push(DEADLINE_QOS_POLICY_ID);
            }
            if reader_qos.latency_budget > writer_info.latency_budget {
                incompatible_qos_policy_list.push(LATENCYBUDGET_QOS_POLICY_ID);
            }
            if reader_qos.liveliness > writer_info.liveliness {
                incompatible_qos_policy_list.push(LIVELINESS_QOS_POLICY_ID);
            }
            if reader_qos.reliability.kind > writer_info.reliability.kind {
                incompatible_qos_policy_list.push(RELIABILITY_QOS_POLICY_ID);
            }
            if reader_qos.destination_order > writer_info.destination_order {
                incompatible_qos_policy_list.push(DESTINATIONORDER_QOS_POLICY_ID);
            }

            if incompatible_qos_policy_list.is_empty() {
                let writer_proxy = RtpsWriterProxy::new(
                    discovered_writer_data.writer_proxy.remote_writer_guid,
                    discovered_writer_data
                        .writer_proxy
                        .unicast_locator_list
                        .as_ref(),
                    discovered_writer_data
                        .writer_proxy
                        .multicast_locator_list
                        .as_ref(),
                    discovered_writer_data.writer_proxy.data_max_size_serialized,
                    discovered_writer_data.writer_proxy.remote_group_entity_id,
                );

                rtps_reader_lock.matched_writer_add(writer_proxy);

                self.matched_publication_list
                    .write_lock()
                    .insert(writer_info.key.value.as_ref().into(), writer_info.clone());

                // Drop the subscription_matched_status_lock such that the listener can be triggered
                // if needed
                {
                    let mut subscription_matched_status_lock =
                        self.subscription_matched_status.write_lock();
                    subscription_matched_status_lock.total_count += 1;
                    subscription_matched_status_lock.total_count_change += 1;
                    subscription_matched_status_lock.current_count += 1;
                    subscription_matched_status_lock.current_count_change += 1;
                }

                self.status_condition
                    .write_lock()
                    .add_communication_state(StatusKind::SubscriptionMatched);

                if let Some(l) = self.listener.write_lock().as_mut() {
                    self.status_condition
                        .write_lock()
                        .remove_communication_state(StatusKind::SubscriptionMatched);
                    let subscription_matched_status =
                        self.get_subscription_matched_status().unwrap();
                    l.trigger_on_subscription_matched(self, subscription_matched_status)
                };
            } else {
                {
                    let mut requested_incompatible_qos_status_lock =
                        self.requested_incompatible_qos_status.write_lock();
                    requested_incompatible_qos_status_lock.total_count += 1;
                    requested_incompatible_qos_status_lock.total_count_change += 1;
                    requested_incompatible_qos_status_lock.last_policy_id =
                        incompatible_qos_policy_list[0];
                    for incompatible_qos_policy in incompatible_qos_policy_list.into_iter() {
                        if let Some(policy_count) = requested_incompatible_qos_status_lock
                            .policies
                            .iter_mut()
                            .find(|x| x.policy_id == incompatible_qos_policy)
                        {
                            policy_count.count += 1;
                        } else {
                            requested_incompatible_qos_status_lock
                                .policies
                                .push(QosPolicyCount {
                                    policy_id: incompatible_qos_policy,
                                    count: 1,
                                })
                        }
                    }
                }

                let mut listener_lock = self.listener.write_lock();
                if let Some(l) = listener_lock.as_mut() {
                    let requested_incompatible_qos_status =
                        self.get_requested_incompatible_qos_status().unwrap();
                    l.trigger_on_requested_incompatible_qos(self, requested_incompatible_qos_status)
                }
            }
        }
    }
}

impl DdsShared<UserDefinedDataReader> {
    pub fn read<Foo>(
        &self,
        max_samples: i32,
        sample_states: &[SampleStateKind],
        view_states: &[ViewStateKind],
        instance_states: &[InstanceStateKind],
    ) -> DdsResult<Vec<Sample<Foo>>>
    where
        Foo: for<'de> DdsDeserialize<'de>,
    {
        if !*self.enabled.read_lock() {
            return Err(DdsError::NotEnabled);
        }

        self.rtps_reader.write_lock().reader_mut().read(
            max_samples,
            sample_states,
            view_states,
            instance_states,
        )
    }

    pub fn take<Foo>(
        &self,
        max_samples: i32,
        sample_states: &[SampleStateKind],
        view_states: &[ViewStateKind],
        instance_states: &[InstanceStateKind],
    ) -> DdsResult<Vec<Sample<Foo>>>
    where
        Foo: for<'de> DdsDeserialize<'de>,
    {
        if !*self.enabled.read_lock() {
            return Err(DdsError::NotEnabled);
        }

        self.rtps_reader.write_lock().reader_mut().take(
            max_samples,
            sample_states,
            view_states,
            instance_states,
        )
    }

    pub fn read_next_sample<Foo>(&self) -> DdsResult<Sample<Foo>> {
        if !*self.enabled.read_lock() {
            return Err(DdsError::NotEnabled);
        }

        todo!()
    }

    pub fn take_next_sample<Foo>(&self) -> DdsResult<Sample<Foo>> {
        if !*self.enabled.read_lock() {
            return Err(DdsError::NotEnabled);
        }

        todo!()
    }

    pub fn read_instance<Foo>(
        &self,
        _max_samples: i32,
        _a_handle: InstanceHandle,
        _sample_states: &[SampleStateKind],
        _view_states: &[ViewStateKind],
        _instance_states: &[InstanceStateKind],
    ) -> DdsResult<Vec<Sample<Foo>>> {
        if !*self.enabled.read_lock() {
            return Err(DdsError::NotEnabled);
        }

        todo!()
    }

    pub fn take_instance<Foo>(
        &self,
        _max_samples: i32,
        _a_handle: InstanceHandle,
        _sample_states: &[SampleStateKind],
        _view_states: &[ViewStateKind],
        _instance_states: &[InstanceStateKind],
    ) -> DdsResult<Vec<Sample<Foo>>> {
        if !*self.enabled.read_lock() {
            return Err(DdsError::NotEnabled);
        }

        todo!()
    }

    pub fn read_next_instance<Foo>(
        &self,
        _max_samples: i32,
        _previous_handle: Option<InstanceHandle>,
        _sample_states: &[SampleStateKind],
        _view_states: &[ViewStateKind],
        _instance_states: &[InstanceStateKind],
    ) -> DdsResult<Vec<Sample<Foo>>> {
        if !*self.enabled.read_lock() {
            return Err(DdsError::NotEnabled);
        }

        todo!()
    }

    pub fn take_next_instance<Foo>(
        &self,
        _max_samples: i32,
        _previous_handle: Option<InstanceHandle>,
        _sample_states: &[SampleStateKind],
        _view_states: &[ViewStateKind],
        _instance_states: &[InstanceStateKind],
    ) -> DdsResult<Vec<Sample<Foo>>> {
        if !*self.enabled.read_lock() {
            return Err(DdsError::NotEnabled);
        }

        todo!()
    }

    pub fn get_key_value<Foo>(
        &self,
        _key_holder: &mut Foo,
        _handle: InstanceHandle,
    ) -> DdsResult<()> {
        if !*self.enabled.read_lock() {
            return Err(DdsError::NotEnabled);
        }

        todo!()
    }

    pub fn lookup_instance<Foo>(&self, _instance: &Foo) -> DdsResult<Option<InstanceHandle>> {
        todo!()
    }

    pub fn get_liveliness_changed_status(&self) -> DdsResult<LivelinessChangedStatus> {
        if !*self.enabled.read_lock() {
            return Err(DdsError::NotEnabled);
        }

        let mut liveliness_changed_status_lock = self.liveliness_changed_status.write_lock();
        let liveliness_changed_status = liveliness_changed_status_lock.clone();

        liveliness_changed_status_lock.alive_count_change = 0;
        liveliness_changed_status_lock.not_alive_count_change = 0;

        Ok(liveliness_changed_status)
    }

    pub fn get_requested_deadline_missed_status(&self) -> DdsResult<RequestedDeadlineMissedStatus> {
        if !*self.enabled.read_lock() {
            return Err(DdsError::NotEnabled);
        }

        let status = self.requested_deadline_missed_status.read_lock().clone();

        self.requested_deadline_missed_status
            .write_lock()
            .total_count_change = 0;

        Ok(status)
    }

    pub fn get_requested_incompatible_qos_status(
        &self,
    ) -> DdsResult<RequestedIncompatibleQosStatus> {
        if !*self.enabled.read_lock() {
            return Err(DdsError::NotEnabled);
        }

        let mut requested_incompatible_qos_status_lock =
            self.requested_incompatible_qos_status.write_lock();
        let requested_incompatible_qos_status = requested_incompatible_qos_status_lock.clone();

        requested_incompatible_qos_status_lock.total_count_change = 0;

        Ok(requested_incompatible_qos_status)
    }

    pub fn get_sample_lost_status(&self) -> DdsResult<SampleLostStatus> {
        if !*self.enabled.read_lock() {
            return Err(DdsError::NotEnabled);
        }

        let mut sample_lost_status_lock = self.sample_lost_status.write_lock();
        let sample_lost_status = sample_lost_status_lock.clone();

        sample_lost_status_lock.total_count_change = 0;

        Ok(sample_lost_status)
    }

    pub fn get_sample_rejected_status(&self) -> DdsResult<SampleRejectedStatus> {
        if !*self.enabled.read_lock() {
            return Err(DdsError::NotEnabled);
        }

        let mut sample_rejected_status_lock = self.sample_rejected_status.write_lock();
        let sample_rejected_status = sample_rejected_status_lock.clone();

        sample_rejected_status_lock.total_count_change = 0;

        Ok(sample_rejected_status)
    }

    pub fn get_subscription_matched_status(&self) -> DdsResult<SubscriptionMatchedStatus> {
        if !*self.enabled.read_lock() {
            return Err(DdsError::NotEnabled);
        }

        let mut subscription_matched_status_lock = self.subscription_matched_status.write_lock();
        let subscription_matched_status = subscription_matched_status_lock.clone();

        subscription_matched_status_lock.current_count_change = 0;
        subscription_matched_status_lock.total_count_change = 0;

        Ok(subscription_matched_status)
    }

    pub fn get_topicdescription(&self) -> DdsShared<TopicImpl> {
        self.topic.clone()
    }

    pub fn get_subscriber(&self) -> DdsShared<UserDefinedSubscriber> {
        self.parent_subscriber
            .upgrade()
            .expect("Failed to get parent subscriber of data reader")
    }

    pub fn wait_for_historical_data(&self, _max_wait: Duration) -> DdsResult<()> {
        if !*self.enabled.read_lock() {
            return Err(DdsError::NotEnabled);
        }

        todo!()
    }

    pub fn get_matched_publication_data(
        &self,
        publication_handle: InstanceHandle,
    ) -> DdsResult<PublicationBuiltinTopicData> {
        if !*self.enabled.read_lock() {
            return Err(DdsError::NotEnabled);
        }

        self.matched_publication_list
            .read_lock()
            .get(&publication_handle)
            .cloned()
            .ok_or(DdsError::BadParameter)
    }

    pub fn get_matched_publications(&self) -> DdsResult<Vec<InstanceHandle>> {
        if !*self.enabled.read_lock() {
            return Err(DdsError::NotEnabled);
        }

        Ok(self
            .matched_publication_list
            .read_lock()
            .iter()
            .map(|(&key, _)| key)
            .collect())
    }
}

impl DdsShared<UserDefinedDataReader> {
    pub fn set_qos(&self, qos: QosKind<DataReaderQos>) -> DdsResult<()> {
        let qos = match qos {
            QosKind::Default => Default::default(),
            QosKind::Specific(q) => q,
        };

        let mut rtps_reader_lock = self.rtps_reader.write_lock();
        if *self.enabled.read_lock() {
            rtps_reader_lock
                .reader()
                .get_qos()
                .check_immutability(&qos)?;
        }

        rtps_reader_lock.reader_mut().set_qos(qos)?;

        Ok(())
    }

    pub fn get_qos(&self) -> DdsResult<DataReaderQos> {
        Ok(self.rtps_reader.read_lock().reader().get_qos().clone())
    }

    pub fn set_listener(
        &self,
        a_listener: Option<Box<dyn AnyDataReaderListener + Send + Sync>>,
        _mask: &[StatusKind],
    ) -> DdsResult<()> {
        *self.listener.write_lock() = a_listener;
        Ok(())
    }

    pub fn get_statuscondition(&self) -> DdsShared<DdsRwLock<StatusConditionImpl>> {
        self.status_condition.clone()
    }

    pub fn get_status_changes(&self) -> Vec<StatusKind> {
        self.status_condition.write_lock().get_enabled_statuses()
    }

    pub fn enable(&self, parent_participant: &DdsShared<DomainParticipantImpl>) -> DdsResult<()> {
        if !self.parent_subscriber.upgrade()?.is_enabled() {
            return Err(DdsError::PreconditionNotMet(
                "Parent subscriber disabled".to_string(),
            ));
        }

        parent_participant.announce_datareader(self.try_into()?);
        *self.enabled.write_lock() = true;

        Ok(())
    }

    pub fn get_instance_handle(&self) -> InstanceHandle {
        self.rtps_reader.read_lock().reader().guid().into()
    }
}

impl TryFrom<&DdsShared<UserDefinedDataReader>> for DiscoveredReaderData {
    type Error = DdsError;

    fn try_from(val: &DdsShared<UserDefinedDataReader>) -> DdsResult<Self> {
        let rtps_reader_lock = val.rtps_reader.read_lock();
        let guid = rtps_reader_lock.reader().guid();
        let reader_qos = rtps_reader_lock.reader().get_qos();
        let topic_qos = val.topic.get_qos()?;
        let subscriber_qos = val.parent_subscriber.upgrade()?.get_qos();

        Ok(DiscoveredReaderData {
            reader_proxy: ReaderProxy {
                remote_reader_guid: guid,
                remote_group_entity_id: guid.entity_id(),
                unicast_locator_list: vec![],
                multicast_locator_list: vec![],
                expects_inline_qos: false,
            },

            subscription_builtin_topic_data: SubscriptionBuiltinTopicData {
                key: BuiltInTopicKey { value: guid.into() },
                participant_key: BuiltInTopicKey { value: [1; 16] },
                topic_name: val.topic.get_name().unwrap(),
                type_name: val.topic.get_type_name().unwrap().to_string(),
                durability: reader_qos.durability.clone(),
                deadline: reader_qos.deadline.clone(),
                latency_budget: reader_qos.latency_budget.clone(),
                liveliness: reader_qos.liveliness.clone(),
                reliability: reader_qos.reliability.clone(),
                ownership: reader_qos.ownership.clone(),
                destination_order: reader_qos.destination_order.clone(),
                user_data: reader_qos.user_data.clone(),
                time_based_filter: reader_qos.time_based_filter.clone(),
                presentation: subscriber_qos.presentation.clone(),
                partition: subscriber_qos.partition.clone(),
                topic_data: topic_qos.topic_data,
                group_data: subscriber_qos.group_data,
            },
        })
    }
}

impl DdsShared<UserDefinedDataReader> {
    pub fn send_message(&self, transport: &mut impl TransportWrite) {
        self.rtps_reader.write_lock().send_message(transport);
    }

    pub fn on_notification_received(&self, notification: (Guid, StatusKind)) {
        let (guid, status_kind) = notification;
        if self.rtps_reader.read_lock().reader().guid() == guid {
            self.status_condition
                .write_lock()
                .add_communication_state(status_kind);

            if let Some(listener) = self.listener.write_lock().as_mut() {
                match status_kind {
                    StatusKind::InconsistentTopic => todo!(),
                    StatusKind::OfferedDeadlineMissed => todo!(),
                    StatusKind::RequestedDeadlineMissed => todo!(),
                    StatusKind::OfferedIncompatibleQos => todo!(),
                    StatusKind::RequestedIncompatibleQos => todo!(),
                    StatusKind::SampleLost => todo!(),
                    StatusKind::SampleRejected => todo!(),
                    StatusKind::DataOnReaders => todo!(),
                    StatusKind::DataAvailable => {
                        listener.trigger_on_data_available(self);
                    }
                    StatusKind::LivelinessLost => todo!(),
                    StatusKind::LivelinessChanged => todo!(),
                    StatusKind::PublicationMatched => todo!(),
                    StatusKind::SubscriptionMatched => todo!(),
                }
            }
        }
    }
}

#[cfg(test)]
mod tests {
    use super::*;
    use crate::{
        implementation::rtps::{
            endpoint::RtpsEndpoint,
            reader::RtpsReader,
<<<<<<< HEAD
            types::{EntityId, Guid, TopicKind, ENTITYID_UNKNOWN, GUID_UNKNOWN},
=======
            reader_cache_change::RtpsReaderCacheChange,
            types::{
                ChangeKind, EntityId, Guid, SequenceNumber, TopicKind, ENTITYID_UNKNOWN,
                GUID_UNKNOWN, EntityKind,
            },
>>>>>>> 5efb5b23
        },
        infrastructure::time::DURATION_ZERO,
        infrastructure::{
            qos::{SubscriberQos, TopicQos},
            qos_policy::{
                DeadlineQosPolicy, DestinationOrderQosPolicy, DurabilityQosPolicy,
                GroupDataQosPolicy, LatencyBudgetQosPolicy, LifespanQosPolicy, LivelinessQosPolicy,
                OwnershipQosPolicy, PartitionQosPolicy, PresentationQosPolicy,
                ReliabilityQosPolicy, ReliabilityQosPolicyKind, TopicDataQosPolicy,
                UserDataQosPolicy,
            },
        },
        topic_definition::type_support::DdsSerialize,
    };
    use crate::{
        implementation::{
            data_representation_builtin_endpoints::discovered_writer_data::WriterProxy,
            dds_impl::topic_impl::TopicImpl, rtps::group::RtpsGroupImpl,
            utils::shared_object::DdsShared,
        },
        topic_definition::type_support::{DdsType, Endianness},
    };

    use mockall::mock;
    use std::{io::Write, sync::mpsc::sync_channel};

    struct UserData(u8);

    impl DdsType for UserData {
        fn type_name() -> &'static str {
            "UserData"
        }

        fn has_key() -> bool {
            false
        }
    }

    impl<'de> DdsDeserialize<'de> for UserData {
        fn deserialize(buf: &mut &'de [u8]) -> DdsResult<Self> {
            Ok(UserData(buf[0]))
        }

        fn deserialize_key(_buf: &[u8]) -> DdsResult<Vec<u8>> {
            Ok(vec![])
        }
    }

    impl DdsSerialize for UserData {
        fn serialize<W: Write, E: Endianness>(&self, mut writer: W) -> DdsResult<()> {
            writer
                .write(&[self.0])
                .map(|_| ())
                .map_err(|e| DdsError::PreconditionNotMet(format!("{}", e)))
        }
    }

    mock! {
        Listener {}
        impl AnyDataReaderListener for Listener {
            fn trigger_on_data_available(&mut self, reader: &DdsShared<UserDefinedDataReader>);
            fn trigger_on_sample_rejected(
                &mut self,
                reader: &DdsShared<UserDefinedDataReader>,
                status: SampleRejectedStatus,
            );
            fn trigger_on_liveliness_changed(
                &mut self,
                reader: &DdsShared<UserDefinedDataReader>,
                status: LivelinessChangedStatus,
            );
            fn trigger_on_requested_deadline_missed(
                &mut self,
                reader: &DdsShared<UserDefinedDataReader>,
                status: RequestedDeadlineMissedStatus,
            );
            fn trigger_on_requested_incompatible_qos(
                &mut self,
                reader: &DdsShared<UserDefinedDataReader>,
                status: RequestedIncompatibleQosStatus,
            );
            fn trigger_on_subscription_matched(
                &mut self,
                reader: &DdsShared<UserDefinedDataReader>,
                status: SubscriptionMatchedStatus,
            );
            fn trigger_on_sample_lost(
                &mut self,
                reader: &DdsShared<UserDefinedDataReader>,
                status: SampleLostStatus,
            );
        }
    }

    #[test]
    fn get_instance_handle() {
        let (notifications_sender, _notifications_receiver) = sync_channel(1);
        let guid = Guid::new(GuidPrefix::from([4; 12]), EntityId::new([3; 3], EntityKind::BuiltInParticipant));
        let dummy_topic = TopicImpl::new(GUID_UNKNOWN, TopicQos::default(), "", "", DdsWeak::new());
        let qos = DataReaderQos::default();
        let stateful_reader = RtpsStatefulReader::new(RtpsReader::new::<UserData>(
            RtpsEndpoint::new(guid, TopicKind::NoKey, &[], &[]),
            DURATION_ZERO,
            DURATION_ZERO,
            false,
            qos,
            notifications_sender,
        ));

        let data_reader: DdsShared<UserDefinedDataReader> = UserDefinedDataReader::new(
            stateful_reader,
            dummy_topic,
            None,
            DdsWeak::new(),
            DdsCondvar::new(),
        );
        *data_reader.enabled.write_lock() = true;

        let expected_instance_handle: InstanceHandle = guid.into();
        let instance_handle = data_reader.get_instance_handle();
        assert_eq!(expected_instance_handle, instance_handle);
    }

    #[test]
    fn add_compatible_matched_writer() {
        let (notifications_sender, _notifications_receiver) = sync_channel(1);
        let type_name = "test_type";
        let topic_name = "test_topic".to_string();
        let parent_subscriber = UserDefinedSubscriber::new(
            SubscriberQos::default(),
            RtpsGroupImpl::new(GUID_UNKNOWN),
            DdsCondvar::new(),
            notifications_sender.clone(),
        );
        let test_topic = TopicImpl::new(
            GUID_UNKNOWN,
            TopicQos::default(),
            type_name,
            &topic_name,
            DdsWeak::new(),
        );

        let rtps_reader = RtpsStatefulReader::new(RtpsReader::new::<UserData>(
            RtpsEndpoint::new(GUID_UNKNOWN, TopicKind::WithKey, &[], &[]),
            DURATION_ZERO,
            DURATION_ZERO,
            false,
            DataReaderQos::default(),
            notifications_sender,
        ));

        let data_reader = UserDefinedDataReader::new(
            rtps_reader,
            test_topic,
            None,
            parent_subscriber.downgrade(),
            DdsCondvar::new(),
        );
        *data_reader.enabled.write_lock() = true;
        let publication_builtin_topic_data = PublicationBuiltinTopicData {
            key: BuiltInTopicKey { value: [2; 16] },
            participant_key: BuiltInTopicKey { value: [1; 16] },
            topic_name: topic_name.clone(),
            type_name: type_name.to_string(),
            durability: DurabilityQosPolicy::default(),
            deadline: DeadlineQosPolicy::default(),
            latency_budget: LatencyBudgetQosPolicy::default(),
            liveliness: LivelinessQosPolicy::default(),
            reliability: ReliabilityQosPolicy {
                kind: ReliabilityQosPolicyKind::Reliable,
                max_blocking_time: crate::infrastructure::time::Duration::new(0, 0),
            },
            ownership: OwnershipQosPolicy::default(),
            destination_order: DestinationOrderQosPolicy::default(),
            user_data: UserDataQosPolicy::default(),
            presentation: PresentationQosPolicy::default(),
            partition: PartitionQosPolicy::default(),
            topic_data: TopicDataQosPolicy::default(),
            group_data: GroupDataQosPolicy::default(),
            lifespan: LifespanQosPolicy::default(),
        };
        let discovered_writer_data = DiscoveredWriterData {
            writer_proxy: WriterProxy {
                remote_writer_guid: Guid::new(GuidPrefix::from([2; 12]), EntityId::new([2; 3], EntityKind::UserDefinedWriterWithKey)),
                remote_group_entity_id: ENTITYID_UNKNOWN,
                unicast_locator_list: vec![],
                multicast_locator_list: vec![],
                data_max_size_serialized: None,
            },
            publication_builtin_topic_data: publication_builtin_topic_data.clone(),
        };
        data_reader.add_matched_writer(&discovered_writer_data);

        let subscription_matched_status = data_reader.get_subscription_matched_status().unwrap();
        assert_eq!(subscription_matched_status.current_count, 1);
        assert_eq!(subscription_matched_status.current_count_change, 1);
        assert_eq!(subscription_matched_status.total_count, 1);
        assert_eq!(subscription_matched_status.total_count_change, 1);

        let matched_publications = data_reader.get_matched_publications().unwrap();
        assert_eq!(matched_publications.len(), 1);
        assert_eq!(matched_publications[0], [2; 16].as_ref().into());
        let matched_publication_data = data_reader
            .get_matched_publication_data(matched_publications[0])
            .unwrap();
        assert_eq!(matched_publication_data, publication_builtin_topic_data);
    }

    #[test]
    fn add_incompatible_matched_writer() {
        let (notifications_sender, _notifications_receiver) = sync_channel(1);
        let type_name = "test_type";
        let topic_name = "test_topic".to_string();
        let parent_subscriber = UserDefinedSubscriber::new(
            SubscriberQos::default(),
            RtpsGroupImpl::new(GUID_UNKNOWN),
            DdsCondvar::new(),
            notifications_sender.clone(),
        );
        let test_topic = TopicImpl::new(
            GUID_UNKNOWN,
            TopicQos::default(),
            type_name,
            &topic_name,
            DdsWeak::new(),
        );

        let mut data_reader_qos = DataReaderQos::default();
        data_reader_qos.reliability.kind = ReliabilityQosPolicyKind::Reliable;

        let rtps_reader = RtpsStatefulReader::new(RtpsReader::new::<UserData>(
            RtpsEndpoint::new(GUID_UNKNOWN, TopicKind::WithKey, &[], &[]),
            DURATION_ZERO,
            DURATION_ZERO,
            false,
            data_reader_qos,
            notifications_sender,
        ));

        let data_reader = UserDefinedDataReader::new(
            rtps_reader,
            test_topic,
            None,
            parent_subscriber.downgrade(),
            DdsCondvar::new(),
        );
        *data_reader.enabled.write_lock() = true;
        let publication_builtin_topic_data = PublicationBuiltinTopicData {
            key: BuiltInTopicKey { value: [2; 16] },
            participant_key: BuiltInTopicKey { value: [1; 16] },
            topic_name: topic_name.clone(),
            type_name: type_name.to_string(),
            durability: DurabilityQosPolicy::default(),
            deadline: DeadlineQosPolicy::default(),
            latency_budget: LatencyBudgetQosPolicy::default(),
            liveliness: LivelinessQosPolicy::default(),
            reliability: ReliabilityQosPolicy {
                kind: ReliabilityQosPolicyKind::BestEffort,
                max_blocking_time: crate::infrastructure::time::Duration::new(0, 0),
            },
            ownership: OwnershipQosPolicy::default(),
            destination_order: DestinationOrderQosPolicy::default(),
            user_data: UserDataQosPolicy::default(),
            presentation: PresentationQosPolicy::default(),
            partition: PartitionQosPolicy::default(),
            topic_data: TopicDataQosPolicy::default(),
            group_data: GroupDataQosPolicy::default(),
            lifespan: LifespanQosPolicy::default(),
        };
        let discovered_writer_data = DiscoveredWriterData {
            writer_proxy: WriterProxy {
                remote_writer_guid: Guid::new(GuidPrefix::from([2; 12]), EntityId::new([2; 3], EntityKind::UserDefinedWriterWithKey)),
                remote_group_entity_id: ENTITYID_UNKNOWN,
                unicast_locator_list: vec![],
                multicast_locator_list: vec![],
                data_max_size_serialized: None,
            },
            publication_builtin_topic_data: publication_builtin_topic_data.clone(),
        };
        data_reader.add_matched_writer(&discovered_writer_data);

        let matched_publications = data_reader.get_matched_publications().unwrap();
        assert_eq!(matched_publications.len(), 0);

        let requested_incompatible_qos_status =
            data_reader.get_requested_incompatible_qos_status().unwrap();
        assert_eq!(requested_incompatible_qos_status.total_count, 1);
        assert_eq!(requested_incompatible_qos_status.total_count_change, 1);
        assert_eq!(
            requested_incompatible_qos_status.last_policy_id,
            RELIABILITY_QOS_POLICY_ID
        );
        assert_eq!(
            requested_incompatible_qos_status.policies,
            vec![QosPolicyCount {
                policy_id: RELIABILITY_QOS_POLICY_ID,
                count: 1,
            }]
        )
    }
}
<|MERGE_RESOLUTION|>--- conflicted
+++ resolved
@@ -1,1094 +1,1095 @@
-use std::{
-    collections::HashMap,
-    convert::{TryFrom, TryInto},
-};
-
-use crate::{
-    builtin_topics::BuiltInTopicKey,
-    implementation::{
-        data_representation_builtin_endpoints::{
-            discovered_reader_data::{DiscoveredReaderData, ReaderProxy},
-            discovered_writer_data::DiscoveredWriterData,
-        },
-        rtps::{
-            messages::submessages::{DataSubmessage, HeartbeatSubmessage},
-            stateful_reader::RtpsStatefulReader,
-            transport::TransportWrite,
-            types::{Guid, GuidPrefix},
-            writer_proxy::RtpsWriterProxy,
-        },
-        utils::{
-            condvar::DdsCondvar,
-            shared_object::{DdsRwLock, DdsShared, DdsWeak},
-        },
-    },
-    infrastructure::{
-        error::{DdsError, DdsResult},
-        instance::{InstanceHandle, HANDLE_NIL},
-        qos::QosKind,
-        status::{
-            LivelinessChangedStatus, QosPolicyCount, RequestedDeadlineMissedStatus,
-            RequestedIncompatibleQosStatus, SampleLostStatus, SampleRejectedStatus,
-            SampleRejectedStatusKind, StatusKind, SubscriptionMatchedStatus,
-        },
-        time::Duration,
-    },
-    subscription::sample_info::{InstanceStateKind, SampleStateKind, ViewStateKind},
-    topic_definition::type_support::{DdsDeserialize, DdsType},
-};
-use crate::{
-    subscription::{
-        data_reader::{DataReader, Sample},
-        data_reader_listener::DataReaderListener,
-    },
-    {
-        builtin_topics::{PublicationBuiltinTopicData, SubscriptionBuiltinTopicData},
-        infrastructure::{
-            qos::DataReaderQos,
-            qos_policy::{
-                DEADLINE_QOS_POLICY_ID, DESTINATIONORDER_QOS_POLICY_ID, DURABILITY_QOS_POLICY_ID,
-                LATENCYBUDGET_QOS_POLICY_ID, LIVELINESS_QOS_POLICY_ID, PRESENTATION_QOS_POLICY_ID,
-                RELIABILITY_QOS_POLICY_ID,
-            },
-        },
-    },
-};
-
-use super::{
-    domain_participant_impl::DomainParticipantImpl, message_receiver::MessageReceiver,
-    status_condition_impl::StatusConditionImpl, topic_impl::TopicImpl,
-    user_defined_subscriber::UserDefinedSubscriber,
-};
-
-pub trait AnyDataReaderListener {
-    fn trigger_on_data_available(&mut self, reader: &DdsShared<UserDefinedDataReader>);
-    fn trigger_on_sample_rejected(
-        &mut self,
-        reader: &DdsShared<UserDefinedDataReader>,
-        status: SampleRejectedStatus,
-    );
-    fn trigger_on_liveliness_changed(
-        &mut self,
-        reader: &DdsShared<UserDefinedDataReader>,
-        status: LivelinessChangedStatus,
-    );
-    fn trigger_on_requested_deadline_missed(
-        &mut self,
-        reader: &DdsShared<UserDefinedDataReader>,
-        status: RequestedDeadlineMissedStatus,
-    );
-    fn trigger_on_requested_incompatible_qos(
-        &mut self,
-        reader: &DdsShared<UserDefinedDataReader>,
-        status: RequestedIncompatibleQosStatus,
-    );
-    fn trigger_on_subscription_matched(
-        &mut self,
-        reader: &DdsShared<UserDefinedDataReader>,
-        status: SubscriptionMatchedStatus,
-    );
-    fn trigger_on_sample_lost(
-        &mut self,
-        reader: &DdsShared<UserDefinedDataReader>,
-        status: SampleLostStatus,
-    );
-}
-
-impl<Foo> AnyDataReaderListener for Box<dyn DataReaderListener<Foo = Foo> + Send + Sync>
-where
-    Foo: DdsType + for<'de> DdsDeserialize<'de> + 'static,
-{
-    fn trigger_on_data_available(&mut self, reader: &DdsShared<UserDefinedDataReader>) {
-        self.on_data_available(&DataReader::new(reader.downgrade()))
-    }
-
-    fn trigger_on_sample_rejected(
-        &mut self,
-        reader: &DdsShared<UserDefinedDataReader>,
-        status: SampleRejectedStatus,
-    ) {
-        self.on_sample_rejected(&DataReader::new(reader.downgrade()), status)
-    }
-
-    fn trigger_on_liveliness_changed(
-        &mut self,
-        reader: &DdsShared<UserDefinedDataReader>,
-        status: LivelinessChangedStatus,
-    ) {
-        self.on_liveliness_changed(&DataReader::new(reader.downgrade()), status)
-    }
-
-    fn trigger_on_requested_deadline_missed(
-        &mut self,
-        reader: &DdsShared<UserDefinedDataReader>,
-        status: RequestedDeadlineMissedStatus,
-    ) {
-        self.on_requested_deadline_missed(&DataReader::new(reader.downgrade()), status)
-    }
-
-    fn trigger_on_requested_incompatible_qos(
-        &mut self,
-        reader: &DdsShared<UserDefinedDataReader>,
-        status: RequestedIncompatibleQosStatus,
-    ) {
-        self.on_requested_incompatible_qos(&DataReader::new(reader.downgrade()), status)
-    }
-
-    fn trigger_on_subscription_matched(
-        &mut self,
-        reader: &DdsShared<UserDefinedDataReader>,
-        status: SubscriptionMatchedStatus,
-    ) {
-        self.on_subscription_matched(&DataReader::new(reader.downgrade()), status)
-    }
-
-    fn trigger_on_sample_lost(
-        &mut self,
-        reader: &DdsShared<UserDefinedDataReader>,
-        status: SampleLostStatus,
-    ) {
-        self.on_sample_lost(&DataReader::new(reader.downgrade()), status)
-    }
-}
-
-pub struct UserDefinedDataReader {
-    rtps_reader: DdsRwLock<RtpsStatefulReader>,
-    topic: DdsShared<TopicImpl>,
-    listener: DdsRwLock<Option<Box<dyn AnyDataReaderListener + Send + Sync>>>,
-    parent_subscriber: DdsWeak<UserDefinedSubscriber>,
-    liveliness_changed_status: DdsRwLock<LivelinessChangedStatus>,
-    requested_deadline_missed_status: DdsRwLock<RequestedDeadlineMissedStatus>,
-    requested_incompatible_qos_status: DdsRwLock<RequestedIncompatibleQosStatus>,
-    sample_lost_status: DdsRwLock<SampleLostStatus>,
-    sample_rejected_status: DdsRwLock<SampleRejectedStatus>,
-    subscription_matched_status: DdsRwLock<SubscriptionMatchedStatus>,
-    matched_publication_list: DdsRwLock<HashMap<InstanceHandle, PublicationBuiltinTopicData>>,
-    enabled: DdsRwLock<bool>,
-    status_condition: DdsShared<DdsRwLock<StatusConditionImpl>>,
-    user_defined_data_send_condvar: DdsCondvar,
-}
-
-impl UserDefinedDataReader {
-    pub fn new(
-        rtps_reader: RtpsStatefulReader,
-        topic: DdsShared<TopicImpl>,
-        listener: Option<Box<dyn AnyDataReaderListener + Send + Sync>>,
-        parent_subscriber: DdsWeak<UserDefinedSubscriber>,
-        user_defined_data_send_condvar: DdsCondvar,
-    ) -> DdsShared<Self> {
-        DdsShared::new(UserDefinedDataReader {
-            rtps_reader: DdsRwLock::new(rtps_reader),
-            topic,
-            listener: DdsRwLock::new(listener),
-            parent_subscriber,
-            liveliness_changed_status: DdsRwLock::new(LivelinessChangedStatus {
-                alive_count: 0,
-                not_alive_count: 0,
-                alive_count_change: 0,
-                not_alive_count_change: 0,
-                last_publication_handle: HANDLE_NIL,
-            }),
-            requested_deadline_missed_status: DdsRwLock::new(RequestedDeadlineMissedStatus {
-                total_count: 0,
-                total_count_change: 0,
-                last_instance_handle: HANDLE_NIL,
-            }),
-            requested_incompatible_qos_status: DdsRwLock::new(RequestedIncompatibleQosStatus {
-                total_count: 0,
-                total_count_change: 0,
-                last_policy_id: 0,
-                policies: Vec::new(),
-            }),
-            sample_lost_status: DdsRwLock::new(SampleLostStatus {
-                total_count: 0,
-                total_count_change: 0,
-            }),
-            sample_rejected_status: DdsRwLock::new(SampleRejectedStatus {
-                total_count: 0,
-                total_count_change: 0,
-                last_reason: SampleRejectedStatusKind::NotRejected,
-                last_instance_handle: HANDLE_NIL,
-            }),
-            subscription_matched_status: DdsRwLock::new(SubscriptionMatchedStatus {
-                total_count: 0,
-                total_count_change: 0,
-                last_publication_handle: HANDLE_NIL,
-                current_count: 0,
-                current_count_change: 0,
-            }),
-            matched_publication_list: DdsRwLock::new(HashMap::new()),
-            enabled: DdsRwLock::new(false),
-            status_condition: DdsShared::new(DdsRwLock::new(StatusConditionImpl::default())),
-            user_defined_data_send_condvar,
-        })
-    }
-}
-
-impl DdsShared<UserDefinedDataReader> {
-    pub fn on_data_submessage_received(
-        &self,
-        data_submessage: &DataSubmessage<'_>,
-        message_receiver: &MessageReceiver,
-    ) {
-        self.rtps_reader
-            .write_lock()
-            .on_data_submessage_received(data_submessage, message_receiver);
-    }
-}
-
-impl DdsShared<UserDefinedDataReader> {
-    pub fn on_heartbeat_submessage_received(
-        &self,
-        heartbeat_submessage: &HeartbeatSubmessage,
-        source_guid_prefix: GuidPrefix,
-    ) {
-        let mut rtps_reader = self.rtps_reader.write_lock();
-        rtps_reader.on_heartbeat_submessage_received(heartbeat_submessage, source_guid_prefix);
-        self.user_defined_data_send_condvar.notify_all();
-    }
-}
-
-impl DdsShared<UserDefinedDataReader> {
-    pub fn add_matched_writer(&self, discovered_writer_data: &DiscoveredWriterData) {
-        let writer_info = &discovered_writer_data.publication_builtin_topic_data;
-        let reader_topic_name = self.topic.get_name().unwrap();
-        let reader_type_name = self.topic.get_type_name().unwrap();
-
-        if writer_info.topic_name == reader_topic_name && writer_info.type_name == reader_type_name
-        {
-            let mut rtps_reader_lock = self.rtps_reader.write_lock();
-            let reader_qos = rtps_reader_lock.reader().get_qos();
-            let parent_subscriber_qos = self.get_subscriber().get_qos();
-
-            let mut incompatible_qos_policy_list = Vec::new();
-
-            if reader_qos.durability < writer_info.durability {
-                incompatible_qos_policy_list.push(DURABILITY_QOS_POLICY_ID);
-            }
-            if parent_subscriber_qos.presentation.access_scope
-                > writer_info.presentation.access_scope
-                || parent_subscriber_qos.presentation.coherent_access
-                    != writer_info.presentation.coherent_access
-                || parent_subscriber_qos.presentation.ordered_access
-                    != writer_info.presentation.ordered_access
-            {
-                incompatible_qos_policy_list.push(PRESENTATION_QOS_POLICY_ID);
-            }
-            if reader_qos.deadline > writer_info.deadline {
-                incompatible_qos_policy_list.push(DEADLINE_QOS_POLICY_ID);
-            }
-            if reader_qos.latency_budget > writer_info.latency_budget {
-                incompatible_qos_policy_list.push(LATENCYBUDGET_QOS_POLICY_ID);
-            }
-            if reader_qos.liveliness > writer_info.liveliness {
-                incompatible_qos_policy_list.push(LIVELINESS_QOS_POLICY_ID);
-            }
-            if reader_qos.reliability.kind > writer_info.reliability.kind {
-                incompatible_qos_policy_list.push(RELIABILITY_QOS_POLICY_ID);
-            }
-            if reader_qos.destination_order > writer_info.destination_order {
-                incompatible_qos_policy_list.push(DESTINATIONORDER_QOS_POLICY_ID);
-            }
-
-            if incompatible_qos_policy_list.is_empty() {
-                let writer_proxy = RtpsWriterProxy::new(
-                    discovered_writer_data.writer_proxy.remote_writer_guid,
-                    discovered_writer_data
-                        .writer_proxy
-                        .unicast_locator_list
-                        .as_ref(),
-                    discovered_writer_data
-                        .writer_proxy
-                        .multicast_locator_list
-                        .as_ref(),
-                    discovered_writer_data.writer_proxy.data_max_size_serialized,
-                    discovered_writer_data.writer_proxy.remote_group_entity_id,
-                );
-
-                rtps_reader_lock.matched_writer_add(writer_proxy);
-
-                self.matched_publication_list
-                    .write_lock()
-                    .insert(writer_info.key.value.as_ref().into(), writer_info.clone());
-
-                // Drop the subscription_matched_status_lock such that the listener can be triggered
-                // if needed
-                {
-                    let mut subscription_matched_status_lock =
-                        self.subscription_matched_status.write_lock();
-                    subscription_matched_status_lock.total_count += 1;
-                    subscription_matched_status_lock.total_count_change += 1;
-                    subscription_matched_status_lock.current_count += 1;
-                    subscription_matched_status_lock.current_count_change += 1;
-                }
-
-                self.status_condition
-                    .write_lock()
-                    .add_communication_state(StatusKind::SubscriptionMatched);
-
-                if let Some(l) = self.listener.write_lock().as_mut() {
-                    self.status_condition
-                        .write_lock()
-                        .remove_communication_state(StatusKind::SubscriptionMatched);
-                    let subscription_matched_status =
-                        self.get_subscription_matched_status().unwrap();
-                    l.trigger_on_subscription_matched(self, subscription_matched_status)
-                };
-            } else {
-                {
-                    let mut requested_incompatible_qos_status_lock =
-                        self.requested_incompatible_qos_status.write_lock();
-                    requested_incompatible_qos_status_lock.total_count += 1;
-                    requested_incompatible_qos_status_lock.total_count_change += 1;
-                    requested_incompatible_qos_status_lock.last_policy_id =
-                        incompatible_qos_policy_list[0];
-                    for incompatible_qos_policy in incompatible_qos_policy_list.into_iter() {
-                        if let Some(policy_count) = requested_incompatible_qos_status_lock
-                            .policies
-                            .iter_mut()
-                            .find(|x| x.policy_id == incompatible_qos_policy)
-                        {
-                            policy_count.count += 1;
-                        } else {
-                            requested_incompatible_qos_status_lock
-                                .policies
-                                .push(QosPolicyCount {
-                                    policy_id: incompatible_qos_policy,
-                                    count: 1,
-                                })
-                        }
-                    }
-                }
-
-                let mut listener_lock = self.listener.write_lock();
-                if let Some(l) = listener_lock.as_mut() {
-                    let requested_incompatible_qos_status =
-                        self.get_requested_incompatible_qos_status().unwrap();
-                    l.trigger_on_requested_incompatible_qos(self, requested_incompatible_qos_status)
-                }
-            }
-        }
-    }
-}
-
-impl DdsShared<UserDefinedDataReader> {
-    pub fn read<Foo>(
-        &self,
-        max_samples: i32,
-        sample_states: &[SampleStateKind],
-        view_states: &[ViewStateKind],
-        instance_states: &[InstanceStateKind],
-    ) -> DdsResult<Vec<Sample<Foo>>>
-    where
-        Foo: for<'de> DdsDeserialize<'de>,
-    {
-        if !*self.enabled.read_lock() {
-            return Err(DdsError::NotEnabled);
-        }
-
-        self.rtps_reader.write_lock().reader_mut().read(
-            max_samples,
-            sample_states,
-            view_states,
-            instance_states,
-        )
-    }
-
-    pub fn take<Foo>(
-        &self,
-        max_samples: i32,
-        sample_states: &[SampleStateKind],
-        view_states: &[ViewStateKind],
-        instance_states: &[InstanceStateKind],
-    ) -> DdsResult<Vec<Sample<Foo>>>
-    where
-        Foo: for<'de> DdsDeserialize<'de>,
-    {
-        if !*self.enabled.read_lock() {
-            return Err(DdsError::NotEnabled);
-        }
-
-        self.rtps_reader.write_lock().reader_mut().take(
-            max_samples,
-            sample_states,
-            view_states,
-            instance_states,
-        )
-    }
-
-    pub fn read_next_sample<Foo>(&self) -> DdsResult<Sample<Foo>> {
-        if !*self.enabled.read_lock() {
-            return Err(DdsError::NotEnabled);
-        }
-
-        todo!()
-    }
-
-    pub fn take_next_sample<Foo>(&self) -> DdsResult<Sample<Foo>> {
-        if !*self.enabled.read_lock() {
-            return Err(DdsError::NotEnabled);
-        }
-
-        todo!()
-    }
-
-    pub fn read_instance<Foo>(
-        &self,
-        _max_samples: i32,
-        _a_handle: InstanceHandle,
-        _sample_states: &[SampleStateKind],
-        _view_states: &[ViewStateKind],
-        _instance_states: &[InstanceStateKind],
-    ) -> DdsResult<Vec<Sample<Foo>>> {
-        if !*self.enabled.read_lock() {
-            return Err(DdsError::NotEnabled);
-        }
-
-        todo!()
-    }
-
-    pub fn take_instance<Foo>(
-        &self,
-        _max_samples: i32,
-        _a_handle: InstanceHandle,
-        _sample_states: &[SampleStateKind],
-        _view_states: &[ViewStateKind],
-        _instance_states: &[InstanceStateKind],
-    ) -> DdsResult<Vec<Sample<Foo>>> {
-        if !*self.enabled.read_lock() {
-            return Err(DdsError::NotEnabled);
-        }
-
-        todo!()
-    }
-
-    pub fn read_next_instance<Foo>(
-        &self,
-        _max_samples: i32,
-        _previous_handle: Option<InstanceHandle>,
-        _sample_states: &[SampleStateKind],
-        _view_states: &[ViewStateKind],
-        _instance_states: &[InstanceStateKind],
-    ) -> DdsResult<Vec<Sample<Foo>>> {
-        if !*self.enabled.read_lock() {
-            return Err(DdsError::NotEnabled);
-        }
-
-        todo!()
-    }
-
-    pub fn take_next_instance<Foo>(
-        &self,
-        _max_samples: i32,
-        _previous_handle: Option<InstanceHandle>,
-        _sample_states: &[SampleStateKind],
-        _view_states: &[ViewStateKind],
-        _instance_states: &[InstanceStateKind],
-    ) -> DdsResult<Vec<Sample<Foo>>> {
-        if !*self.enabled.read_lock() {
-            return Err(DdsError::NotEnabled);
-        }
-
-        todo!()
-    }
-
-    pub fn get_key_value<Foo>(
-        &self,
-        _key_holder: &mut Foo,
-        _handle: InstanceHandle,
-    ) -> DdsResult<()> {
-        if !*self.enabled.read_lock() {
-            return Err(DdsError::NotEnabled);
-        }
-
-        todo!()
-    }
-
-    pub fn lookup_instance<Foo>(&self, _instance: &Foo) -> DdsResult<Option<InstanceHandle>> {
-        todo!()
-    }
-
-    pub fn get_liveliness_changed_status(&self) -> DdsResult<LivelinessChangedStatus> {
-        if !*self.enabled.read_lock() {
-            return Err(DdsError::NotEnabled);
-        }
-
-        let mut liveliness_changed_status_lock = self.liveliness_changed_status.write_lock();
-        let liveliness_changed_status = liveliness_changed_status_lock.clone();
-
-        liveliness_changed_status_lock.alive_count_change = 0;
-        liveliness_changed_status_lock.not_alive_count_change = 0;
-
-        Ok(liveliness_changed_status)
-    }
-
-    pub fn get_requested_deadline_missed_status(&self) -> DdsResult<RequestedDeadlineMissedStatus> {
-        if !*self.enabled.read_lock() {
-            return Err(DdsError::NotEnabled);
-        }
-
-        let status = self.requested_deadline_missed_status.read_lock().clone();
-
-        self.requested_deadline_missed_status
-            .write_lock()
-            .total_count_change = 0;
-
-        Ok(status)
-    }
-
-    pub fn get_requested_incompatible_qos_status(
-        &self,
-    ) -> DdsResult<RequestedIncompatibleQosStatus> {
-        if !*self.enabled.read_lock() {
-            return Err(DdsError::NotEnabled);
-        }
-
-        let mut requested_incompatible_qos_status_lock =
-            self.requested_incompatible_qos_status.write_lock();
-        let requested_incompatible_qos_status = requested_incompatible_qos_status_lock.clone();
-
-        requested_incompatible_qos_status_lock.total_count_change = 0;
-
-        Ok(requested_incompatible_qos_status)
-    }
-
-    pub fn get_sample_lost_status(&self) -> DdsResult<SampleLostStatus> {
-        if !*self.enabled.read_lock() {
-            return Err(DdsError::NotEnabled);
-        }
-
-        let mut sample_lost_status_lock = self.sample_lost_status.write_lock();
-        let sample_lost_status = sample_lost_status_lock.clone();
-
-        sample_lost_status_lock.total_count_change = 0;
-
-        Ok(sample_lost_status)
-    }
-
-    pub fn get_sample_rejected_status(&self) -> DdsResult<SampleRejectedStatus> {
-        if !*self.enabled.read_lock() {
-            return Err(DdsError::NotEnabled);
-        }
-
-        let mut sample_rejected_status_lock = self.sample_rejected_status.write_lock();
-        let sample_rejected_status = sample_rejected_status_lock.clone();
-
-        sample_rejected_status_lock.total_count_change = 0;
-
-        Ok(sample_rejected_status)
-    }
-
-    pub fn get_subscription_matched_status(&self) -> DdsResult<SubscriptionMatchedStatus> {
-        if !*self.enabled.read_lock() {
-            return Err(DdsError::NotEnabled);
-        }
-
-        let mut subscription_matched_status_lock = self.subscription_matched_status.write_lock();
-        let subscription_matched_status = subscription_matched_status_lock.clone();
-
-        subscription_matched_status_lock.current_count_change = 0;
-        subscription_matched_status_lock.total_count_change = 0;
-
-        Ok(subscription_matched_status)
-    }
-
-    pub fn get_topicdescription(&self) -> DdsShared<TopicImpl> {
-        self.topic.clone()
-    }
-
-    pub fn get_subscriber(&self) -> DdsShared<UserDefinedSubscriber> {
-        self.parent_subscriber
-            .upgrade()
-            .expect("Failed to get parent subscriber of data reader")
-    }
-
-    pub fn wait_for_historical_data(&self, _max_wait: Duration) -> DdsResult<()> {
-        if !*self.enabled.read_lock() {
-            return Err(DdsError::NotEnabled);
-        }
-
-        todo!()
-    }
-
-    pub fn get_matched_publication_data(
-        &self,
-        publication_handle: InstanceHandle,
-    ) -> DdsResult<PublicationBuiltinTopicData> {
-        if !*self.enabled.read_lock() {
-            return Err(DdsError::NotEnabled);
-        }
-
-        self.matched_publication_list
-            .read_lock()
-            .get(&publication_handle)
-            .cloned()
-            .ok_or(DdsError::BadParameter)
-    }
-
-    pub fn get_matched_publications(&self) -> DdsResult<Vec<InstanceHandle>> {
-        if !*self.enabled.read_lock() {
-            return Err(DdsError::NotEnabled);
-        }
-
-        Ok(self
-            .matched_publication_list
-            .read_lock()
-            .iter()
-            .map(|(&key, _)| key)
-            .collect())
-    }
-}
-
-impl DdsShared<UserDefinedDataReader> {
-    pub fn set_qos(&self, qos: QosKind<DataReaderQos>) -> DdsResult<()> {
-        let qos = match qos {
-            QosKind::Default => Default::default(),
-            QosKind::Specific(q) => q,
-        };
-
-        let mut rtps_reader_lock = self.rtps_reader.write_lock();
-        if *self.enabled.read_lock() {
-            rtps_reader_lock
-                .reader()
-                .get_qos()
-                .check_immutability(&qos)?;
-        }
-
-        rtps_reader_lock.reader_mut().set_qos(qos)?;
-
-        Ok(())
-    }
-
-    pub fn get_qos(&self) -> DdsResult<DataReaderQos> {
-        Ok(self.rtps_reader.read_lock().reader().get_qos().clone())
-    }
-
-    pub fn set_listener(
-        &self,
-        a_listener: Option<Box<dyn AnyDataReaderListener + Send + Sync>>,
-        _mask: &[StatusKind],
-    ) -> DdsResult<()> {
-        *self.listener.write_lock() = a_listener;
-        Ok(())
-    }
-
-    pub fn get_statuscondition(&self) -> DdsShared<DdsRwLock<StatusConditionImpl>> {
-        self.status_condition.clone()
-    }
-
-    pub fn get_status_changes(&self) -> Vec<StatusKind> {
-        self.status_condition.write_lock().get_enabled_statuses()
-    }
-
-    pub fn enable(&self, parent_participant: &DdsShared<DomainParticipantImpl>) -> DdsResult<()> {
-        if !self.parent_subscriber.upgrade()?.is_enabled() {
-            return Err(DdsError::PreconditionNotMet(
-                "Parent subscriber disabled".to_string(),
-            ));
-        }
-
-        parent_participant.announce_datareader(self.try_into()?);
-        *self.enabled.write_lock() = true;
-
-        Ok(())
-    }
-
-    pub fn get_instance_handle(&self) -> InstanceHandle {
-        self.rtps_reader.read_lock().reader().guid().into()
-    }
-}
-
-impl TryFrom<&DdsShared<UserDefinedDataReader>> for DiscoveredReaderData {
-    type Error = DdsError;
-
-    fn try_from(val: &DdsShared<UserDefinedDataReader>) -> DdsResult<Self> {
-        let rtps_reader_lock = val.rtps_reader.read_lock();
-        let guid = rtps_reader_lock.reader().guid();
-        let reader_qos = rtps_reader_lock.reader().get_qos();
-        let topic_qos = val.topic.get_qos()?;
-        let subscriber_qos = val.parent_subscriber.upgrade()?.get_qos();
-
-        Ok(DiscoveredReaderData {
-            reader_proxy: ReaderProxy {
-                remote_reader_guid: guid,
-                remote_group_entity_id: guid.entity_id(),
-                unicast_locator_list: vec![],
-                multicast_locator_list: vec![],
-                expects_inline_qos: false,
-            },
-
-            subscription_builtin_topic_data: SubscriptionBuiltinTopicData {
-                key: BuiltInTopicKey { value: guid.into() },
-                participant_key: BuiltInTopicKey { value: [1; 16] },
-                topic_name: val.topic.get_name().unwrap(),
-                type_name: val.topic.get_type_name().unwrap().to_string(),
-                durability: reader_qos.durability.clone(),
-                deadline: reader_qos.deadline.clone(),
-                latency_budget: reader_qos.latency_budget.clone(),
-                liveliness: reader_qos.liveliness.clone(),
-                reliability: reader_qos.reliability.clone(),
-                ownership: reader_qos.ownership.clone(),
-                destination_order: reader_qos.destination_order.clone(),
-                user_data: reader_qos.user_data.clone(),
-                time_based_filter: reader_qos.time_based_filter.clone(),
-                presentation: subscriber_qos.presentation.clone(),
-                partition: subscriber_qos.partition.clone(),
-                topic_data: topic_qos.topic_data,
-                group_data: subscriber_qos.group_data,
-            },
-        })
-    }
-}
-
-impl DdsShared<UserDefinedDataReader> {
-    pub fn send_message(&self, transport: &mut impl TransportWrite) {
-        self.rtps_reader.write_lock().send_message(transport);
-    }
-
-    pub fn on_notification_received(&self, notification: (Guid, StatusKind)) {
-        let (guid, status_kind) = notification;
-        if self.rtps_reader.read_lock().reader().guid() == guid {
-            self.status_condition
-                .write_lock()
-                .add_communication_state(status_kind);
-
-            if let Some(listener) = self.listener.write_lock().as_mut() {
-                match status_kind {
-                    StatusKind::InconsistentTopic => todo!(),
-                    StatusKind::OfferedDeadlineMissed => todo!(),
-                    StatusKind::RequestedDeadlineMissed => todo!(),
-                    StatusKind::OfferedIncompatibleQos => todo!(),
-                    StatusKind::RequestedIncompatibleQos => todo!(),
-                    StatusKind::SampleLost => todo!(),
-                    StatusKind::SampleRejected => todo!(),
-                    StatusKind::DataOnReaders => todo!(),
-                    StatusKind::DataAvailable => {
-                        listener.trigger_on_data_available(self);
-                    }
-                    StatusKind::LivelinessLost => todo!(),
-                    StatusKind::LivelinessChanged => todo!(),
-                    StatusKind::PublicationMatched => todo!(),
-                    StatusKind::SubscriptionMatched => todo!(),
-                }
-            }
-        }
-    }
-}
-
-#[cfg(test)]
-mod tests {
-    use super::*;
-    use crate::{
-        implementation::rtps::{
-            endpoint::RtpsEndpoint,
-            reader::RtpsReader,
-<<<<<<< HEAD
-            types::{EntityId, Guid, TopicKind, ENTITYID_UNKNOWN, GUID_UNKNOWN},
-=======
-            reader_cache_change::RtpsReaderCacheChange,
-            types::{
-                ChangeKind, EntityId, Guid, SequenceNumber, TopicKind, ENTITYID_UNKNOWN,
-                GUID_UNKNOWN, EntityKind,
-            },
->>>>>>> 5efb5b23
-        },
-        infrastructure::time::DURATION_ZERO,
-        infrastructure::{
-            qos::{SubscriberQos, TopicQos},
-            qos_policy::{
-                DeadlineQosPolicy, DestinationOrderQosPolicy, DurabilityQosPolicy,
-                GroupDataQosPolicy, LatencyBudgetQosPolicy, LifespanQosPolicy, LivelinessQosPolicy,
-                OwnershipQosPolicy, PartitionQosPolicy, PresentationQosPolicy,
-                ReliabilityQosPolicy, ReliabilityQosPolicyKind, TopicDataQosPolicy,
-                UserDataQosPolicy,
-            },
-        },
-        topic_definition::type_support::DdsSerialize,
-    };
-    use crate::{
-        implementation::{
-            data_representation_builtin_endpoints::discovered_writer_data::WriterProxy,
-            dds_impl::topic_impl::TopicImpl, rtps::group::RtpsGroupImpl,
-            utils::shared_object::DdsShared,
-        },
-        topic_definition::type_support::{DdsType, Endianness},
-    };
-
-    use mockall::mock;
-    use std::{io::Write, sync::mpsc::sync_channel};
-
-    struct UserData(u8);
-
-    impl DdsType for UserData {
-        fn type_name() -> &'static str {
-            "UserData"
-        }
-
-        fn has_key() -> bool {
-            false
-        }
-    }
-
-    impl<'de> DdsDeserialize<'de> for UserData {
-        fn deserialize(buf: &mut &'de [u8]) -> DdsResult<Self> {
-            Ok(UserData(buf[0]))
-        }
-
-        fn deserialize_key(_buf: &[u8]) -> DdsResult<Vec<u8>> {
-            Ok(vec![])
-        }
-    }
-
-    impl DdsSerialize for UserData {
-        fn serialize<W: Write, E: Endianness>(&self, mut writer: W) -> DdsResult<()> {
-            writer
-                .write(&[self.0])
-                .map(|_| ())
-                .map_err(|e| DdsError::PreconditionNotMet(format!("{}", e)))
-        }
-    }
-
-    mock! {
-        Listener {}
-        impl AnyDataReaderListener for Listener {
-            fn trigger_on_data_available(&mut self, reader: &DdsShared<UserDefinedDataReader>);
-            fn trigger_on_sample_rejected(
-                &mut self,
-                reader: &DdsShared<UserDefinedDataReader>,
-                status: SampleRejectedStatus,
-            );
-            fn trigger_on_liveliness_changed(
-                &mut self,
-                reader: &DdsShared<UserDefinedDataReader>,
-                status: LivelinessChangedStatus,
-            );
-            fn trigger_on_requested_deadline_missed(
-                &mut self,
-                reader: &DdsShared<UserDefinedDataReader>,
-                status: RequestedDeadlineMissedStatus,
-            );
-            fn trigger_on_requested_incompatible_qos(
-                &mut self,
-                reader: &DdsShared<UserDefinedDataReader>,
-                status: RequestedIncompatibleQosStatus,
-            );
-            fn trigger_on_subscription_matched(
-                &mut self,
-                reader: &DdsShared<UserDefinedDataReader>,
-                status: SubscriptionMatchedStatus,
-            );
-            fn trigger_on_sample_lost(
-                &mut self,
-                reader: &DdsShared<UserDefinedDataReader>,
-                status: SampleLostStatus,
-            );
-        }
-    }
-
-    #[test]
-    fn get_instance_handle() {
-        let (notifications_sender, _notifications_receiver) = sync_channel(1);
-        let guid = Guid::new(GuidPrefix::from([4; 12]), EntityId::new([3; 3], EntityKind::BuiltInParticipant));
-        let dummy_topic = TopicImpl::new(GUID_UNKNOWN, TopicQos::default(), "", "", DdsWeak::new());
-        let qos = DataReaderQos::default();
-        let stateful_reader = RtpsStatefulReader::new(RtpsReader::new::<UserData>(
-            RtpsEndpoint::new(guid, TopicKind::NoKey, &[], &[]),
-            DURATION_ZERO,
-            DURATION_ZERO,
-            false,
-            qos,
-            notifications_sender,
-        ));
-
-        let data_reader: DdsShared<UserDefinedDataReader> = UserDefinedDataReader::new(
-            stateful_reader,
-            dummy_topic,
-            None,
-            DdsWeak::new(),
-            DdsCondvar::new(),
-        );
-        *data_reader.enabled.write_lock() = true;
-
-        let expected_instance_handle: InstanceHandle = guid.into();
-        let instance_handle = data_reader.get_instance_handle();
-        assert_eq!(expected_instance_handle, instance_handle);
-    }
-
-    #[test]
-    fn add_compatible_matched_writer() {
-        let (notifications_sender, _notifications_receiver) = sync_channel(1);
-        let type_name = "test_type";
-        let topic_name = "test_topic".to_string();
-        let parent_subscriber = UserDefinedSubscriber::new(
-            SubscriberQos::default(),
-            RtpsGroupImpl::new(GUID_UNKNOWN),
-            DdsCondvar::new(),
-            notifications_sender.clone(),
-        );
-        let test_topic = TopicImpl::new(
-            GUID_UNKNOWN,
-            TopicQos::default(),
-            type_name,
-            &topic_name,
-            DdsWeak::new(),
-        );
-
-        let rtps_reader = RtpsStatefulReader::new(RtpsReader::new::<UserData>(
-            RtpsEndpoint::new(GUID_UNKNOWN, TopicKind::WithKey, &[], &[]),
-            DURATION_ZERO,
-            DURATION_ZERO,
-            false,
-            DataReaderQos::default(),
-            notifications_sender,
-        ));
-
-        let data_reader = UserDefinedDataReader::new(
-            rtps_reader,
-            test_topic,
-            None,
-            parent_subscriber.downgrade(),
-            DdsCondvar::new(),
-        );
-        *data_reader.enabled.write_lock() = true;
-        let publication_builtin_topic_data = PublicationBuiltinTopicData {
-            key: BuiltInTopicKey { value: [2; 16] },
-            participant_key: BuiltInTopicKey { value: [1; 16] },
-            topic_name: topic_name.clone(),
-            type_name: type_name.to_string(),
-            durability: DurabilityQosPolicy::default(),
-            deadline: DeadlineQosPolicy::default(),
-            latency_budget: LatencyBudgetQosPolicy::default(),
-            liveliness: LivelinessQosPolicy::default(),
-            reliability: ReliabilityQosPolicy {
-                kind: ReliabilityQosPolicyKind::Reliable,
-                max_blocking_time: crate::infrastructure::time::Duration::new(0, 0),
-            },
-            ownership: OwnershipQosPolicy::default(),
-            destination_order: DestinationOrderQosPolicy::default(),
-            user_data: UserDataQosPolicy::default(),
-            presentation: PresentationQosPolicy::default(),
-            partition: PartitionQosPolicy::default(),
-            topic_data: TopicDataQosPolicy::default(),
-            group_data: GroupDataQosPolicy::default(),
-            lifespan: LifespanQosPolicy::default(),
-        };
-        let discovered_writer_data = DiscoveredWriterData {
-            writer_proxy: WriterProxy {
-                remote_writer_guid: Guid::new(GuidPrefix::from([2; 12]), EntityId::new([2; 3], EntityKind::UserDefinedWriterWithKey)),
-                remote_group_entity_id: ENTITYID_UNKNOWN,
-                unicast_locator_list: vec![],
-                multicast_locator_list: vec![],
-                data_max_size_serialized: None,
-            },
-            publication_builtin_topic_data: publication_builtin_topic_data.clone(),
-        };
-        data_reader.add_matched_writer(&discovered_writer_data);
-
-        let subscription_matched_status = data_reader.get_subscription_matched_status().unwrap();
-        assert_eq!(subscription_matched_status.current_count, 1);
-        assert_eq!(subscription_matched_status.current_count_change, 1);
-        assert_eq!(subscription_matched_status.total_count, 1);
-        assert_eq!(subscription_matched_status.total_count_change, 1);
-
-        let matched_publications = data_reader.get_matched_publications().unwrap();
-        assert_eq!(matched_publications.len(), 1);
-        assert_eq!(matched_publications[0], [2; 16].as_ref().into());
-        let matched_publication_data = data_reader
-            .get_matched_publication_data(matched_publications[0])
-            .unwrap();
-        assert_eq!(matched_publication_data, publication_builtin_topic_data);
-    }
-
-    #[test]
-    fn add_incompatible_matched_writer() {
-        let (notifications_sender, _notifications_receiver) = sync_channel(1);
-        let type_name = "test_type";
-        let topic_name = "test_topic".to_string();
-        let parent_subscriber = UserDefinedSubscriber::new(
-            SubscriberQos::default(),
-            RtpsGroupImpl::new(GUID_UNKNOWN),
-            DdsCondvar::new(),
-            notifications_sender.clone(),
-        );
-        let test_topic = TopicImpl::new(
-            GUID_UNKNOWN,
-            TopicQos::default(),
-            type_name,
-            &topic_name,
-            DdsWeak::new(),
-        );
-
-        let mut data_reader_qos = DataReaderQos::default();
-        data_reader_qos.reliability.kind = ReliabilityQosPolicyKind::Reliable;
-
-        let rtps_reader = RtpsStatefulReader::new(RtpsReader::new::<UserData>(
-            RtpsEndpoint::new(GUID_UNKNOWN, TopicKind::WithKey, &[], &[]),
-            DURATION_ZERO,
-            DURATION_ZERO,
-            false,
-            data_reader_qos,
-            notifications_sender,
-        ));
-
-        let data_reader = UserDefinedDataReader::new(
-            rtps_reader,
-            test_topic,
-            None,
-            parent_subscriber.downgrade(),
-            DdsCondvar::new(),
-        );
-        *data_reader.enabled.write_lock() = true;
-        let publication_builtin_topic_data = PublicationBuiltinTopicData {
-            key: BuiltInTopicKey { value: [2; 16] },
-            participant_key: BuiltInTopicKey { value: [1; 16] },
-            topic_name: topic_name.clone(),
-            type_name: type_name.to_string(),
-            durability: DurabilityQosPolicy::default(),
-            deadline: DeadlineQosPolicy::default(),
-            latency_budget: LatencyBudgetQosPolicy::default(),
-            liveliness: LivelinessQosPolicy::default(),
-            reliability: ReliabilityQosPolicy {
-                kind: ReliabilityQosPolicyKind::BestEffort,
-                max_blocking_time: crate::infrastructure::time::Duration::new(0, 0),
-            },
-            ownership: OwnershipQosPolicy::default(),
-            destination_order: DestinationOrderQosPolicy::default(),
-            user_data: UserDataQosPolicy::default(),
-            presentation: PresentationQosPolicy::default(),
-            partition: PartitionQosPolicy::default(),
-            topic_data: TopicDataQosPolicy::default(),
-            group_data: GroupDataQosPolicy::default(),
-            lifespan: LifespanQosPolicy::default(),
-        };
-        let discovered_writer_data = DiscoveredWriterData {
-            writer_proxy: WriterProxy {
-                remote_writer_guid: Guid::new(GuidPrefix::from([2; 12]), EntityId::new([2; 3], EntityKind::UserDefinedWriterWithKey)),
-                remote_group_entity_id: ENTITYID_UNKNOWN,
-                unicast_locator_list: vec![],
-                multicast_locator_list: vec![],
-                data_max_size_serialized: None,
-            },
-            publication_builtin_topic_data: publication_builtin_topic_data.clone(),
-        };
-        data_reader.add_matched_writer(&discovered_writer_data);
-
-        let matched_publications = data_reader.get_matched_publications().unwrap();
-        assert_eq!(matched_publications.len(), 0);
-
-        let requested_incompatible_qos_status =
-            data_reader.get_requested_incompatible_qos_status().unwrap();
-        assert_eq!(requested_incompatible_qos_status.total_count, 1);
-        assert_eq!(requested_incompatible_qos_status.total_count_change, 1);
-        assert_eq!(
-            requested_incompatible_qos_status.last_policy_id,
-            RELIABILITY_QOS_POLICY_ID
-        );
-        assert_eq!(
-            requested_incompatible_qos_status.policies,
-            vec![QosPolicyCount {
-                policy_id: RELIABILITY_QOS_POLICY_ID,
-                count: 1,
-            }]
-        )
-    }
-}
+use std::{
+    collections::HashMap,
+    convert::{TryFrom, TryInto},
+};
+
+use crate::{
+    builtin_topics::BuiltInTopicKey,
+    implementation::{
+        data_representation_builtin_endpoints::{
+            discovered_reader_data::{DiscoveredReaderData, ReaderProxy},
+            discovered_writer_data::DiscoveredWriterData,
+        },
+        rtps::{
+            messages::submessages::{DataSubmessage, HeartbeatSubmessage},
+            stateful_reader::RtpsStatefulReader,
+            transport::TransportWrite,
+            types::{Guid, GuidPrefix},
+            writer_proxy::RtpsWriterProxy,
+        },
+        utils::{
+            condvar::DdsCondvar,
+            shared_object::{DdsRwLock, DdsShared, DdsWeak},
+        },
+    },
+    infrastructure::{
+        error::{DdsError, DdsResult},
+        instance::{InstanceHandle, HANDLE_NIL},
+        qos::QosKind,
+        status::{
+            LivelinessChangedStatus, QosPolicyCount, RequestedDeadlineMissedStatus,
+            RequestedIncompatibleQosStatus, SampleLostStatus, SampleRejectedStatus,
+            SampleRejectedStatusKind, StatusKind, SubscriptionMatchedStatus,
+        },
+        time::Duration,
+    },
+    subscription::sample_info::{InstanceStateKind, SampleStateKind, ViewStateKind},
+    topic_definition::type_support::{DdsDeserialize, DdsType},
+};
+use crate::{
+    subscription::{
+        data_reader::{DataReader, Sample},
+        data_reader_listener::DataReaderListener,
+    },
+    {
+        builtin_topics::{PublicationBuiltinTopicData, SubscriptionBuiltinTopicData},
+        infrastructure::{
+            qos::DataReaderQos,
+            qos_policy::{
+                DEADLINE_QOS_POLICY_ID, DESTINATIONORDER_QOS_POLICY_ID, DURABILITY_QOS_POLICY_ID,
+                LATENCYBUDGET_QOS_POLICY_ID, LIVELINESS_QOS_POLICY_ID, PRESENTATION_QOS_POLICY_ID,
+                RELIABILITY_QOS_POLICY_ID,
+            },
+        },
+    },
+};
+
+use super::{
+    domain_participant_impl::DomainParticipantImpl, message_receiver::MessageReceiver,
+    status_condition_impl::StatusConditionImpl, topic_impl::TopicImpl,
+    user_defined_subscriber::UserDefinedSubscriber,
+};
+
+pub trait AnyDataReaderListener {
+    fn trigger_on_data_available(&mut self, reader: &DdsShared<UserDefinedDataReader>);
+    fn trigger_on_sample_rejected(
+        &mut self,
+        reader: &DdsShared<UserDefinedDataReader>,
+        status: SampleRejectedStatus,
+    );
+    fn trigger_on_liveliness_changed(
+        &mut self,
+        reader: &DdsShared<UserDefinedDataReader>,
+        status: LivelinessChangedStatus,
+    );
+    fn trigger_on_requested_deadline_missed(
+        &mut self,
+        reader: &DdsShared<UserDefinedDataReader>,
+        status: RequestedDeadlineMissedStatus,
+    );
+    fn trigger_on_requested_incompatible_qos(
+        &mut self,
+        reader: &DdsShared<UserDefinedDataReader>,
+        status: RequestedIncompatibleQosStatus,
+    );
+    fn trigger_on_subscription_matched(
+        &mut self,
+        reader: &DdsShared<UserDefinedDataReader>,
+        status: SubscriptionMatchedStatus,
+    );
+    fn trigger_on_sample_lost(
+        &mut self,
+        reader: &DdsShared<UserDefinedDataReader>,
+        status: SampleLostStatus,
+    );
+}
+
+impl<Foo> AnyDataReaderListener for Box<dyn DataReaderListener<Foo = Foo> + Send + Sync>
+where
+    Foo: DdsType + for<'de> DdsDeserialize<'de> + 'static,
+{
+    fn trigger_on_data_available(&mut self, reader: &DdsShared<UserDefinedDataReader>) {
+        self.on_data_available(&DataReader::new(reader.downgrade()))
+    }
+
+    fn trigger_on_sample_rejected(
+        &mut self,
+        reader: &DdsShared<UserDefinedDataReader>,
+        status: SampleRejectedStatus,
+    ) {
+        self.on_sample_rejected(&DataReader::new(reader.downgrade()), status)
+    }
+
+    fn trigger_on_liveliness_changed(
+        &mut self,
+        reader: &DdsShared<UserDefinedDataReader>,
+        status: LivelinessChangedStatus,
+    ) {
+        self.on_liveliness_changed(&DataReader::new(reader.downgrade()), status)
+    }
+
+    fn trigger_on_requested_deadline_missed(
+        &mut self,
+        reader: &DdsShared<UserDefinedDataReader>,
+        status: RequestedDeadlineMissedStatus,
+    ) {
+        self.on_requested_deadline_missed(&DataReader::new(reader.downgrade()), status)
+    }
+
+    fn trigger_on_requested_incompatible_qos(
+        &mut self,
+        reader: &DdsShared<UserDefinedDataReader>,
+        status: RequestedIncompatibleQosStatus,
+    ) {
+        self.on_requested_incompatible_qos(&DataReader::new(reader.downgrade()), status)
+    }
+
+    fn trigger_on_subscription_matched(
+        &mut self,
+        reader: &DdsShared<UserDefinedDataReader>,
+        status: SubscriptionMatchedStatus,
+    ) {
+        self.on_subscription_matched(&DataReader::new(reader.downgrade()), status)
+    }
+
+    fn trigger_on_sample_lost(
+        &mut self,
+        reader: &DdsShared<UserDefinedDataReader>,
+        status: SampleLostStatus,
+    ) {
+        self.on_sample_lost(&DataReader::new(reader.downgrade()), status)
+    }
+}
+
+pub struct UserDefinedDataReader {
+    rtps_reader: DdsRwLock<RtpsStatefulReader>,
+    topic: DdsShared<TopicImpl>,
+    listener: DdsRwLock<Option<Box<dyn AnyDataReaderListener + Send + Sync>>>,
+    parent_subscriber: DdsWeak<UserDefinedSubscriber>,
+    liveliness_changed_status: DdsRwLock<LivelinessChangedStatus>,
+    requested_deadline_missed_status: DdsRwLock<RequestedDeadlineMissedStatus>,
+    requested_incompatible_qos_status: DdsRwLock<RequestedIncompatibleQosStatus>,
+    sample_lost_status: DdsRwLock<SampleLostStatus>,
+    sample_rejected_status: DdsRwLock<SampleRejectedStatus>,
+    subscription_matched_status: DdsRwLock<SubscriptionMatchedStatus>,
+    matched_publication_list: DdsRwLock<HashMap<InstanceHandle, PublicationBuiltinTopicData>>,
+    enabled: DdsRwLock<bool>,
+    status_condition: DdsShared<DdsRwLock<StatusConditionImpl>>,
+    user_defined_data_send_condvar: DdsCondvar,
+}
+
+impl UserDefinedDataReader {
+    pub fn new(
+        rtps_reader: RtpsStatefulReader,
+        topic: DdsShared<TopicImpl>,
+        listener: Option<Box<dyn AnyDataReaderListener + Send + Sync>>,
+        parent_subscriber: DdsWeak<UserDefinedSubscriber>,
+        user_defined_data_send_condvar: DdsCondvar,
+    ) -> DdsShared<Self> {
+        DdsShared::new(UserDefinedDataReader {
+            rtps_reader: DdsRwLock::new(rtps_reader),
+            topic,
+            listener: DdsRwLock::new(listener),
+            parent_subscriber,
+            liveliness_changed_status: DdsRwLock::new(LivelinessChangedStatus {
+                alive_count: 0,
+                not_alive_count: 0,
+                alive_count_change: 0,
+                not_alive_count_change: 0,
+                last_publication_handle: HANDLE_NIL,
+            }),
+            requested_deadline_missed_status: DdsRwLock::new(RequestedDeadlineMissedStatus {
+                total_count: 0,
+                total_count_change: 0,
+                last_instance_handle: HANDLE_NIL,
+            }),
+            requested_incompatible_qos_status: DdsRwLock::new(RequestedIncompatibleQosStatus {
+                total_count: 0,
+                total_count_change: 0,
+                last_policy_id: 0,
+                policies: Vec::new(),
+            }),
+            sample_lost_status: DdsRwLock::new(SampleLostStatus {
+                total_count: 0,
+                total_count_change: 0,
+            }),
+            sample_rejected_status: DdsRwLock::new(SampleRejectedStatus {
+                total_count: 0,
+                total_count_change: 0,
+                last_reason: SampleRejectedStatusKind::NotRejected,
+                last_instance_handle: HANDLE_NIL,
+            }),
+            subscription_matched_status: DdsRwLock::new(SubscriptionMatchedStatus {
+                total_count: 0,
+                total_count_change: 0,
+                last_publication_handle: HANDLE_NIL,
+                current_count: 0,
+                current_count_change: 0,
+            }),
+            matched_publication_list: DdsRwLock::new(HashMap::new()),
+            enabled: DdsRwLock::new(false),
+            status_condition: DdsShared::new(DdsRwLock::new(StatusConditionImpl::default())),
+            user_defined_data_send_condvar,
+        })
+    }
+}
+
+impl DdsShared<UserDefinedDataReader> {
+    pub fn on_data_submessage_received(
+        &self,
+        data_submessage: &DataSubmessage<'_>,
+        message_receiver: &MessageReceiver,
+    ) {
+        self.rtps_reader
+            .write_lock()
+            .on_data_submessage_received(data_submessage, message_receiver);
+    }
+}
+
+impl DdsShared<UserDefinedDataReader> {
+    pub fn on_heartbeat_submessage_received(
+        &self,
+        heartbeat_submessage: &HeartbeatSubmessage,
+        source_guid_prefix: GuidPrefix,
+    ) {
+        let mut rtps_reader = self.rtps_reader.write_lock();
+        rtps_reader.on_heartbeat_submessage_received(heartbeat_submessage, source_guid_prefix);
+        self.user_defined_data_send_condvar.notify_all();
+    }
+}
+
+impl DdsShared<UserDefinedDataReader> {
+    pub fn add_matched_writer(&self, discovered_writer_data: &DiscoveredWriterData) {
+        let writer_info = &discovered_writer_data.publication_builtin_topic_data;
+        let reader_topic_name = self.topic.get_name().unwrap();
+        let reader_type_name = self.topic.get_type_name().unwrap();
+
+        if writer_info.topic_name == reader_topic_name && writer_info.type_name == reader_type_name
+        {
+            let mut rtps_reader_lock = self.rtps_reader.write_lock();
+            let reader_qos = rtps_reader_lock.reader().get_qos();
+            let parent_subscriber_qos = self.get_subscriber().get_qos();
+
+            let mut incompatible_qos_policy_list = Vec::new();
+
+            if reader_qos.durability < writer_info.durability {
+                incompatible_qos_policy_list.push(DURABILITY_QOS_POLICY_ID);
+            }
+            if parent_subscriber_qos.presentation.access_scope
+                > writer_info.presentation.access_scope
+                || parent_subscriber_qos.presentation.coherent_access
+                    != writer_info.presentation.coherent_access
+                || parent_subscriber_qos.presentation.ordered_access
+                    != writer_info.presentation.ordered_access
+            {
+                incompatible_qos_policy_list.push(PRESENTATION_QOS_POLICY_ID);
+            }
+            if reader_qos.deadline > writer_info.deadline {
+                incompatible_qos_policy_list.push(DEADLINE_QOS_POLICY_ID);
+            }
+            if reader_qos.latency_budget > writer_info.latency_budget {
+                incompatible_qos_policy_list.push(LATENCYBUDGET_QOS_POLICY_ID);
+            }
+            if reader_qos.liveliness > writer_info.liveliness {
+                incompatible_qos_policy_list.push(LIVELINESS_QOS_POLICY_ID);
+            }
+            if reader_qos.reliability.kind > writer_info.reliability.kind {
+                incompatible_qos_policy_list.push(RELIABILITY_QOS_POLICY_ID);
+            }
+            if reader_qos.destination_order > writer_info.destination_order {
+                incompatible_qos_policy_list.push(DESTINATIONORDER_QOS_POLICY_ID);
+            }
+
+            if incompatible_qos_policy_list.is_empty() {
+                let writer_proxy = RtpsWriterProxy::new(
+                    discovered_writer_data.writer_proxy.remote_writer_guid,
+                    discovered_writer_data
+                        .writer_proxy
+                        .unicast_locator_list
+                        .as_ref(),
+                    discovered_writer_data
+                        .writer_proxy
+                        .multicast_locator_list
+                        .as_ref(),
+                    discovered_writer_data.writer_proxy.data_max_size_serialized,
+                    discovered_writer_data.writer_proxy.remote_group_entity_id,
+                );
+
+                rtps_reader_lock.matched_writer_add(writer_proxy);
+
+                self.matched_publication_list
+                    .write_lock()
+                    .insert(writer_info.key.value.as_ref().into(), writer_info.clone());
+
+                // Drop the subscription_matched_status_lock such that the listener can be triggered
+                // if needed
+                {
+                    let mut subscription_matched_status_lock =
+                        self.subscription_matched_status.write_lock();
+                    subscription_matched_status_lock.total_count += 1;
+                    subscription_matched_status_lock.total_count_change += 1;
+                    subscription_matched_status_lock.current_count += 1;
+                    subscription_matched_status_lock.current_count_change += 1;
+                }
+
+                self.status_condition
+                    .write_lock()
+                    .add_communication_state(StatusKind::SubscriptionMatched);
+
+                if let Some(l) = self.listener.write_lock().as_mut() {
+                    self.status_condition
+                        .write_lock()
+                        .remove_communication_state(StatusKind::SubscriptionMatched);
+                    let subscription_matched_status =
+                        self.get_subscription_matched_status().unwrap();
+                    l.trigger_on_subscription_matched(self, subscription_matched_status)
+                };
+            } else {
+                {
+                    let mut requested_incompatible_qos_status_lock =
+                        self.requested_incompatible_qos_status.write_lock();
+                    requested_incompatible_qos_status_lock.total_count += 1;
+                    requested_incompatible_qos_status_lock.total_count_change += 1;
+                    requested_incompatible_qos_status_lock.last_policy_id =
+                        incompatible_qos_policy_list[0];
+                    for incompatible_qos_policy in incompatible_qos_policy_list.into_iter() {
+                        if let Some(policy_count) = requested_incompatible_qos_status_lock
+                            .policies
+                            .iter_mut()
+                            .find(|x| x.policy_id == incompatible_qos_policy)
+                        {
+                            policy_count.count += 1;
+                        } else {
+                            requested_incompatible_qos_status_lock
+                                .policies
+                                .push(QosPolicyCount {
+                                    policy_id: incompatible_qos_policy,
+                                    count: 1,
+                                })
+                        }
+                    }
+                }
+
+                let mut listener_lock = self.listener.write_lock();
+                if let Some(l) = listener_lock.as_mut() {
+                    let requested_incompatible_qos_status =
+                        self.get_requested_incompatible_qos_status().unwrap();
+                    l.trigger_on_requested_incompatible_qos(self, requested_incompatible_qos_status)
+                }
+            }
+        }
+    }
+}
+
+impl DdsShared<UserDefinedDataReader> {
+    pub fn read<Foo>(
+        &self,
+        max_samples: i32,
+        sample_states: &[SampleStateKind],
+        view_states: &[ViewStateKind],
+        instance_states: &[InstanceStateKind],
+    ) -> DdsResult<Vec<Sample<Foo>>>
+    where
+        Foo: for<'de> DdsDeserialize<'de>,
+    {
+        if !*self.enabled.read_lock() {
+            return Err(DdsError::NotEnabled);
+        }
+
+        self.rtps_reader.write_lock().reader_mut().read(
+            max_samples,
+            sample_states,
+            view_states,
+            instance_states,
+        )
+    }
+
+    pub fn take<Foo>(
+        &self,
+        max_samples: i32,
+        sample_states: &[SampleStateKind],
+        view_states: &[ViewStateKind],
+        instance_states: &[InstanceStateKind],
+    ) -> DdsResult<Vec<Sample<Foo>>>
+    where
+        Foo: for<'de> DdsDeserialize<'de>,
+    {
+        if !*self.enabled.read_lock() {
+            return Err(DdsError::NotEnabled);
+        }
+
+        self.rtps_reader.write_lock().reader_mut().take(
+            max_samples,
+            sample_states,
+            view_states,
+            instance_states,
+        )
+    }
+
+    pub fn read_next_sample<Foo>(&self) -> DdsResult<Sample<Foo>> {
+        if !*self.enabled.read_lock() {
+            return Err(DdsError::NotEnabled);
+        }
+
+        todo!()
+    }
+
+    pub fn take_next_sample<Foo>(&self) -> DdsResult<Sample<Foo>> {
+        if !*self.enabled.read_lock() {
+            return Err(DdsError::NotEnabled);
+        }
+
+        todo!()
+    }
+
+    pub fn read_instance<Foo>(
+        &self,
+        _max_samples: i32,
+        _a_handle: InstanceHandle,
+        _sample_states: &[SampleStateKind],
+        _view_states: &[ViewStateKind],
+        _instance_states: &[InstanceStateKind],
+    ) -> DdsResult<Vec<Sample<Foo>>> {
+        if !*self.enabled.read_lock() {
+            return Err(DdsError::NotEnabled);
+        }
+
+        todo!()
+    }
+
+    pub fn take_instance<Foo>(
+        &self,
+        _max_samples: i32,
+        _a_handle: InstanceHandle,
+        _sample_states: &[SampleStateKind],
+        _view_states: &[ViewStateKind],
+        _instance_states: &[InstanceStateKind],
+    ) -> DdsResult<Vec<Sample<Foo>>> {
+        if !*self.enabled.read_lock() {
+            return Err(DdsError::NotEnabled);
+        }
+
+        todo!()
+    }
+
+    pub fn read_next_instance<Foo>(
+        &self,
+        _max_samples: i32,
+        _previous_handle: Option<InstanceHandle>,
+        _sample_states: &[SampleStateKind],
+        _view_states: &[ViewStateKind],
+        _instance_states: &[InstanceStateKind],
+    ) -> DdsResult<Vec<Sample<Foo>>> {
+        if !*self.enabled.read_lock() {
+            return Err(DdsError::NotEnabled);
+        }
+
+        todo!()
+    }
+
+    pub fn take_next_instance<Foo>(
+        &self,
+        _max_samples: i32,
+        _previous_handle: Option<InstanceHandle>,
+        _sample_states: &[SampleStateKind],
+        _view_states: &[ViewStateKind],
+        _instance_states: &[InstanceStateKind],
+    ) -> DdsResult<Vec<Sample<Foo>>> {
+        if !*self.enabled.read_lock() {
+            return Err(DdsError::NotEnabled);
+        }
+
+        todo!()
+    }
+
+    pub fn get_key_value<Foo>(
+        &self,
+        _key_holder: &mut Foo,
+        _handle: InstanceHandle,
+    ) -> DdsResult<()> {
+        if !*self.enabled.read_lock() {
+            return Err(DdsError::NotEnabled);
+        }
+
+        todo!()
+    }
+
+    pub fn lookup_instance<Foo>(&self, _instance: &Foo) -> DdsResult<Option<InstanceHandle>> {
+        todo!()
+    }
+
+    pub fn get_liveliness_changed_status(&self) -> DdsResult<LivelinessChangedStatus> {
+        if !*self.enabled.read_lock() {
+            return Err(DdsError::NotEnabled);
+        }
+
+        let mut liveliness_changed_status_lock = self.liveliness_changed_status.write_lock();
+        let liveliness_changed_status = liveliness_changed_status_lock.clone();
+
+        liveliness_changed_status_lock.alive_count_change = 0;
+        liveliness_changed_status_lock.not_alive_count_change = 0;
+
+        Ok(liveliness_changed_status)
+    }
+
+    pub fn get_requested_deadline_missed_status(&self) -> DdsResult<RequestedDeadlineMissedStatus> {
+        if !*self.enabled.read_lock() {
+            return Err(DdsError::NotEnabled);
+        }
+
+        let status = self.requested_deadline_missed_status.read_lock().clone();
+
+        self.requested_deadline_missed_status
+            .write_lock()
+            .total_count_change = 0;
+
+        Ok(status)
+    }
+
+    pub fn get_requested_incompatible_qos_status(
+        &self,
+    ) -> DdsResult<RequestedIncompatibleQosStatus> {
+        if !*self.enabled.read_lock() {
+            return Err(DdsError::NotEnabled);
+        }
+
+        let mut requested_incompatible_qos_status_lock =
+            self.requested_incompatible_qos_status.write_lock();
+        let requested_incompatible_qos_status = requested_incompatible_qos_status_lock.clone();
+
+        requested_incompatible_qos_status_lock.total_count_change = 0;
+
+        Ok(requested_incompatible_qos_status)
+    }
+
+    pub fn get_sample_lost_status(&self) -> DdsResult<SampleLostStatus> {
+        if !*self.enabled.read_lock() {
+            return Err(DdsError::NotEnabled);
+        }
+
+        let mut sample_lost_status_lock = self.sample_lost_status.write_lock();
+        let sample_lost_status = sample_lost_status_lock.clone();
+
+        sample_lost_status_lock.total_count_change = 0;
+
+        Ok(sample_lost_status)
+    }
+
+    pub fn get_sample_rejected_status(&self) -> DdsResult<SampleRejectedStatus> {
+        if !*self.enabled.read_lock() {
+            return Err(DdsError::NotEnabled);
+        }
+
+        let mut sample_rejected_status_lock = self.sample_rejected_status.write_lock();
+        let sample_rejected_status = sample_rejected_status_lock.clone();
+
+        sample_rejected_status_lock.total_count_change = 0;
+
+        Ok(sample_rejected_status)
+    }
+
+    pub fn get_subscription_matched_status(&self) -> DdsResult<SubscriptionMatchedStatus> {
+        if !*self.enabled.read_lock() {
+            return Err(DdsError::NotEnabled);
+        }
+
+        let mut subscription_matched_status_lock = self.subscription_matched_status.write_lock();
+        let subscription_matched_status = subscription_matched_status_lock.clone();
+
+        subscription_matched_status_lock.current_count_change = 0;
+        subscription_matched_status_lock.total_count_change = 0;
+
+        Ok(subscription_matched_status)
+    }
+
+    pub fn get_topicdescription(&self) -> DdsShared<TopicImpl> {
+        self.topic.clone()
+    }
+
+    pub fn get_subscriber(&self) -> DdsShared<UserDefinedSubscriber> {
+        self.parent_subscriber
+            .upgrade()
+            .expect("Failed to get parent subscriber of data reader")
+    }
+
+    pub fn wait_for_historical_data(&self, _max_wait: Duration) -> DdsResult<()> {
+        if !*self.enabled.read_lock() {
+            return Err(DdsError::NotEnabled);
+        }
+
+        todo!()
+    }
+
+    pub fn get_matched_publication_data(
+        &self,
+        publication_handle: InstanceHandle,
+    ) -> DdsResult<PublicationBuiltinTopicData> {
+        if !*self.enabled.read_lock() {
+            return Err(DdsError::NotEnabled);
+        }
+
+        self.matched_publication_list
+            .read_lock()
+            .get(&publication_handle)
+            .cloned()
+            .ok_or(DdsError::BadParameter)
+    }
+
+    pub fn get_matched_publications(&self) -> DdsResult<Vec<InstanceHandle>> {
+        if !*self.enabled.read_lock() {
+            return Err(DdsError::NotEnabled);
+        }
+
+        Ok(self
+            .matched_publication_list
+            .read_lock()
+            .iter()
+            .map(|(&key, _)| key)
+            .collect())
+    }
+}
+
+impl DdsShared<UserDefinedDataReader> {
+    pub fn set_qos(&self, qos: QosKind<DataReaderQos>) -> DdsResult<()> {
+        let qos = match qos {
+            QosKind::Default => Default::default(),
+            QosKind::Specific(q) => q,
+        };
+
+        let mut rtps_reader_lock = self.rtps_reader.write_lock();
+        if *self.enabled.read_lock() {
+            rtps_reader_lock
+                .reader()
+                .get_qos()
+                .check_immutability(&qos)?;
+        }
+
+        rtps_reader_lock.reader_mut().set_qos(qos)?;
+
+        Ok(())
+    }
+
+    pub fn get_qos(&self) -> DdsResult<DataReaderQos> {
+        Ok(self.rtps_reader.read_lock().reader().get_qos().clone())
+    }
+
+    pub fn set_listener(
+        &self,
+        a_listener: Option<Box<dyn AnyDataReaderListener + Send + Sync>>,
+        _mask: &[StatusKind],
+    ) -> DdsResult<()> {
+        *self.listener.write_lock() = a_listener;
+        Ok(())
+    }
+
+    pub fn get_statuscondition(&self) -> DdsShared<DdsRwLock<StatusConditionImpl>> {
+        self.status_condition.clone()
+    }
+
+    pub fn get_status_changes(&self) -> Vec<StatusKind> {
+        self.status_condition.write_lock().get_enabled_statuses()
+    }
+
+    pub fn enable(&self, parent_participant: &DdsShared<DomainParticipantImpl>) -> DdsResult<()> {
+        if !self.parent_subscriber.upgrade()?.is_enabled() {
+            return Err(DdsError::PreconditionNotMet(
+                "Parent subscriber disabled".to_string(),
+            ));
+        }
+
+        parent_participant.announce_datareader(self.try_into()?);
+        *self.enabled.write_lock() = true;
+
+        Ok(())
+    }
+
+    pub fn get_instance_handle(&self) -> InstanceHandle {
+        self.rtps_reader.read_lock().reader().guid().into()
+    }
+}
+
+impl TryFrom<&DdsShared<UserDefinedDataReader>> for DiscoveredReaderData {
+    type Error = DdsError;
+
+    fn try_from(val: &DdsShared<UserDefinedDataReader>) -> DdsResult<Self> {
+        let rtps_reader_lock = val.rtps_reader.read_lock();
+        let guid = rtps_reader_lock.reader().guid();
+        let reader_qos = rtps_reader_lock.reader().get_qos();
+        let topic_qos = val.topic.get_qos()?;
+        let subscriber_qos = val.parent_subscriber.upgrade()?.get_qos();
+
+        Ok(DiscoveredReaderData {
+            reader_proxy: ReaderProxy {
+                remote_reader_guid: guid,
+                remote_group_entity_id: guid.entity_id(),
+                unicast_locator_list: vec![],
+                multicast_locator_list: vec![],
+                expects_inline_qos: false,
+            },
+
+            subscription_builtin_topic_data: SubscriptionBuiltinTopicData {
+                key: BuiltInTopicKey { value: guid.into() },
+                participant_key: BuiltInTopicKey { value: [1; 16] },
+                topic_name: val.topic.get_name().unwrap(),
+                type_name: val.topic.get_type_name().unwrap().to_string(),
+                durability: reader_qos.durability.clone(),
+                deadline: reader_qos.deadline.clone(),
+                latency_budget: reader_qos.latency_budget.clone(),
+                liveliness: reader_qos.liveliness.clone(),
+                reliability: reader_qos.reliability.clone(),
+                ownership: reader_qos.ownership.clone(),
+                destination_order: reader_qos.destination_order.clone(),
+                user_data: reader_qos.user_data.clone(),
+                time_based_filter: reader_qos.time_based_filter.clone(),
+                presentation: subscriber_qos.presentation.clone(),
+                partition: subscriber_qos.partition.clone(),
+                topic_data: topic_qos.topic_data,
+                group_data: subscriber_qos.group_data,
+            },
+        })
+    }
+}
+
+impl DdsShared<UserDefinedDataReader> {
+    pub fn send_message(&self, transport: &mut impl TransportWrite) {
+        self.rtps_reader.write_lock().send_message(transport);
+    }
+
+    pub fn on_notification_received(&self, notification: (Guid, StatusKind)) {
+        let (guid, status_kind) = notification;
+        if self.rtps_reader.read_lock().reader().guid() == guid {
+            self.status_condition
+                .write_lock()
+                .add_communication_state(status_kind);
+
+            if let Some(listener) = self.listener.write_lock().as_mut() {
+                match status_kind {
+                    StatusKind::InconsistentTopic => todo!(),
+                    StatusKind::OfferedDeadlineMissed => todo!(),
+                    StatusKind::RequestedDeadlineMissed => todo!(),
+                    StatusKind::OfferedIncompatibleQos => todo!(),
+                    StatusKind::RequestedIncompatibleQos => todo!(),
+                    StatusKind::SampleLost => todo!(),
+                    StatusKind::SampleRejected => todo!(),
+                    StatusKind::DataOnReaders => todo!(),
+                    StatusKind::DataAvailable => {
+                        listener.trigger_on_data_available(self);
+                    }
+                    StatusKind::LivelinessLost => todo!(),
+                    StatusKind::LivelinessChanged => todo!(),
+                    StatusKind::PublicationMatched => todo!(),
+                    StatusKind::SubscriptionMatched => todo!(),
+                }
+            }
+        }
+    }
+}
+
+#[cfg(test)]
+mod tests {
+    use super::*;
+    use crate::{
+        implementation::rtps::{
+            endpoint::RtpsEndpoint,
+            reader::RtpsReader,
+            types::{EntityId, EntityKind, Guid, TopicKind, ENTITYID_UNKNOWN, GUID_UNKNOWN},
+        },
+        infrastructure::time::DURATION_ZERO,
+        infrastructure::{
+            qos::{SubscriberQos, TopicQos},
+            qos_policy::{
+                DeadlineQosPolicy, DestinationOrderQosPolicy, DurabilityQosPolicy,
+                GroupDataQosPolicy, LatencyBudgetQosPolicy, LifespanQosPolicy, LivelinessQosPolicy,
+                OwnershipQosPolicy, PartitionQosPolicy, PresentationQosPolicy,
+                ReliabilityQosPolicy, ReliabilityQosPolicyKind, TopicDataQosPolicy,
+                UserDataQosPolicy,
+            },
+        },
+        topic_definition::type_support::DdsSerialize,
+    };
+    use crate::{
+        implementation::{
+            data_representation_builtin_endpoints::discovered_writer_data::WriterProxy,
+            dds_impl::topic_impl::TopicImpl, rtps::group::RtpsGroupImpl,
+            utils::shared_object::DdsShared,
+        },
+        topic_definition::type_support::{DdsType, Endianness},
+    };
+
+    use mockall::mock;
+    use std::{io::Write, sync::mpsc::sync_channel};
+
+    struct UserData(u8);
+
+    impl DdsType for UserData {
+        fn type_name() -> &'static str {
+            "UserData"
+        }
+
+        fn has_key() -> bool {
+            false
+        }
+    }
+
+    impl<'de> DdsDeserialize<'de> for UserData {
+        fn deserialize(buf: &mut &'de [u8]) -> DdsResult<Self> {
+            Ok(UserData(buf[0]))
+        }
+
+        fn deserialize_key(_buf: &[u8]) -> DdsResult<Vec<u8>> {
+            Ok(vec![])
+        }
+    }
+
+    impl DdsSerialize for UserData {
+        fn serialize<W: Write, E: Endianness>(&self, mut writer: W) -> DdsResult<()> {
+            writer
+                .write(&[self.0])
+                .map(|_| ())
+                .map_err(|e| DdsError::PreconditionNotMet(format!("{}", e)))
+        }
+    }
+
+    mock! {
+        Listener {}
+        impl AnyDataReaderListener for Listener {
+            fn trigger_on_data_available(&mut self, reader: &DdsShared<UserDefinedDataReader>);
+            fn trigger_on_sample_rejected(
+                &mut self,
+                reader: &DdsShared<UserDefinedDataReader>,
+                status: SampleRejectedStatus,
+            );
+            fn trigger_on_liveliness_changed(
+                &mut self,
+                reader: &DdsShared<UserDefinedDataReader>,
+                status: LivelinessChangedStatus,
+            );
+            fn trigger_on_requested_deadline_missed(
+                &mut self,
+                reader: &DdsShared<UserDefinedDataReader>,
+                status: RequestedDeadlineMissedStatus,
+            );
+            fn trigger_on_requested_incompatible_qos(
+                &mut self,
+                reader: &DdsShared<UserDefinedDataReader>,
+                status: RequestedIncompatibleQosStatus,
+            );
+            fn trigger_on_subscription_matched(
+                &mut self,
+                reader: &DdsShared<UserDefinedDataReader>,
+                status: SubscriptionMatchedStatus,
+            );
+            fn trigger_on_sample_lost(
+                &mut self,
+                reader: &DdsShared<UserDefinedDataReader>,
+                status: SampleLostStatus,
+            );
+        }
+    }
+
+    #[test]
+    fn get_instance_handle() {
+        let (notifications_sender, _notifications_receiver) = sync_channel(1);
+        let guid = Guid::new(
+            GuidPrefix::from([4; 12]),
+            EntityId::new([3; 3], EntityKind::BuiltInParticipant),
+        );
+        let dummy_topic = TopicImpl::new(GUID_UNKNOWN, TopicQos::default(), "", "", DdsWeak::new());
+        let qos = DataReaderQos::default();
+        let stateful_reader = RtpsStatefulReader::new(RtpsReader::new::<UserData>(
+            RtpsEndpoint::new(guid, TopicKind::NoKey, &[], &[]),
+            DURATION_ZERO,
+            DURATION_ZERO,
+            false,
+            qos,
+            notifications_sender,
+        ));
+
+        let data_reader: DdsShared<UserDefinedDataReader> = UserDefinedDataReader::new(
+            stateful_reader,
+            dummy_topic,
+            None,
+            DdsWeak::new(),
+            DdsCondvar::new(),
+        );
+        *data_reader.enabled.write_lock() = true;
+
+        let expected_instance_handle: InstanceHandle = guid.into();
+        let instance_handle = data_reader.get_instance_handle();
+        assert_eq!(expected_instance_handle, instance_handle);
+    }
+
+    #[test]
+    fn add_compatible_matched_writer() {
+        let (notifications_sender, _notifications_receiver) = sync_channel(1);
+        let type_name = "test_type";
+        let topic_name = "test_topic".to_string();
+        let parent_subscriber = UserDefinedSubscriber::new(
+            SubscriberQos::default(),
+            RtpsGroupImpl::new(GUID_UNKNOWN),
+            DdsCondvar::new(),
+            notifications_sender.clone(),
+        );
+        let test_topic = TopicImpl::new(
+            GUID_UNKNOWN,
+            TopicQos::default(),
+            type_name,
+            &topic_name,
+            DdsWeak::new(),
+        );
+
+        let rtps_reader = RtpsStatefulReader::new(RtpsReader::new::<UserData>(
+            RtpsEndpoint::new(GUID_UNKNOWN, TopicKind::WithKey, &[], &[]),
+            DURATION_ZERO,
+            DURATION_ZERO,
+            false,
+            DataReaderQos::default(),
+            notifications_sender,
+        ));
+
+        let data_reader = UserDefinedDataReader::new(
+            rtps_reader,
+            test_topic,
+            None,
+            parent_subscriber.downgrade(),
+            DdsCondvar::new(),
+        );
+        *data_reader.enabled.write_lock() = true;
+        let publication_builtin_topic_data = PublicationBuiltinTopicData {
+            key: BuiltInTopicKey { value: [2; 16] },
+            participant_key: BuiltInTopicKey { value: [1; 16] },
+            topic_name: topic_name.clone(),
+            type_name: type_name.to_string(),
+            durability: DurabilityQosPolicy::default(),
+            deadline: DeadlineQosPolicy::default(),
+            latency_budget: LatencyBudgetQosPolicy::default(),
+            liveliness: LivelinessQosPolicy::default(),
+            reliability: ReliabilityQosPolicy {
+                kind: ReliabilityQosPolicyKind::Reliable,
+                max_blocking_time: crate::infrastructure::time::Duration::new(0, 0),
+            },
+            ownership: OwnershipQosPolicy::default(),
+            destination_order: DestinationOrderQosPolicy::default(),
+            user_data: UserDataQosPolicy::default(),
+            presentation: PresentationQosPolicy::default(),
+            partition: PartitionQosPolicy::default(),
+            topic_data: TopicDataQosPolicy::default(),
+            group_data: GroupDataQosPolicy::default(),
+            lifespan: LifespanQosPolicy::default(),
+        };
+        let discovered_writer_data = DiscoveredWriterData {
+            writer_proxy: WriterProxy {
+                remote_writer_guid: Guid::new(
+                    GuidPrefix::from([2; 12]),
+                    EntityId::new([2; 3], EntityKind::UserDefinedWriterWithKey),
+                ),
+                remote_group_entity_id: ENTITYID_UNKNOWN,
+                unicast_locator_list: vec![],
+                multicast_locator_list: vec![],
+                data_max_size_serialized: None,
+            },
+            publication_builtin_topic_data: publication_builtin_topic_data.clone(),
+        };
+        data_reader.add_matched_writer(&discovered_writer_data);
+
+        let subscription_matched_status = data_reader.get_subscription_matched_status().unwrap();
+        assert_eq!(subscription_matched_status.current_count, 1);
+        assert_eq!(subscription_matched_status.current_count_change, 1);
+        assert_eq!(subscription_matched_status.total_count, 1);
+        assert_eq!(subscription_matched_status.total_count_change, 1);
+
+        let matched_publications = data_reader.get_matched_publications().unwrap();
+        assert_eq!(matched_publications.len(), 1);
+        assert_eq!(matched_publications[0], [2; 16].as_ref().into());
+        let matched_publication_data = data_reader
+            .get_matched_publication_data(matched_publications[0])
+            .unwrap();
+        assert_eq!(matched_publication_data, publication_builtin_topic_data);
+    }
+
+    #[test]
+    fn add_incompatible_matched_writer() {
+        let (notifications_sender, _notifications_receiver) = sync_channel(1);
+        let type_name = "test_type";
+        let topic_name = "test_topic".to_string();
+        let parent_subscriber = UserDefinedSubscriber::new(
+            SubscriberQos::default(),
+            RtpsGroupImpl::new(GUID_UNKNOWN),
+            DdsCondvar::new(),
+            notifications_sender.clone(),
+        );
+        let test_topic = TopicImpl::new(
+            GUID_UNKNOWN,
+            TopicQos::default(),
+            type_name,
+            &topic_name,
+            DdsWeak::new(),
+        );
+
+        let mut data_reader_qos = DataReaderQos::default();
+        data_reader_qos.reliability.kind = ReliabilityQosPolicyKind::Reliable;
+
+        let rtps_reader = RtpsStatefulReader::new(RtpsReader::new::<UserData>(
+            RtpsEndpoint::new(GUID_UNKNOWN, TopicKind::WithKey, &[], &[]),
+            DURATION_ZERO,
+            DURATION_ZERO,
+            false,
+            data_reader_qos,
+            notifications_sender,
+        ));
+
+        let data_reader = UserDefinedDataReader::new(
+            rtps_reader,
+            test_topic,
+            None,
+            parent_subscriber.downgrade(),
+            DdsCondvar::new(),
+        );
+        *data_reader.enabled.write_lock() = true;
+        let publication_builtin_topic_data = PublicationBuiltinTopicData {
+            key: BuiltInTopicKey { value: [2; 16] },
+            participant_key: BuiltInTopicKey { value: [1; 16] },
+            topic_name: topic_name.clone(),
+            type_name: type_name.to_string(),
+            durability: DurabilityQosPolicy::default(),
+            deadline: DeadlineQosPolicy::default(),
+            latency_budget: LatencyBudgetQosPolicy::default(),
+            liveliness: LivelinessQosPolicy::default(),
+            reliability: ReliabilityQosPolicy {
+                kind: ReliabilityQosPolicyKind::BestEffort,
+                max_blocking_time: crate::infrastructure::time::Duration::new(0, 0),
+            },
+            ownership: OwnershipQosPolicy::default(),
+            destination_order: DestinationOrderQosPolicy::default(),
+            user_data: UserDataQosPolicy::default(),
+            presentation: PresentationQosPolicy::default(),
+            partition: PartitionQosPolicy::default(),
+            topic_data: TopicDataQosPolicy::default(),
+            group_data: GroupDataQosPolicy::default(),
+            lifespan: LifespanQosPolicy::default(),
+        };
+        let discovered_writer_data = DiscoveredWriterData {
+            writer_proxy: WriterProxy {
+                remote_writer_guid: Guid::new(
+                    GuidPrefix::from([2; 12]),
+                    EntityId::new([2; 3], EntityKind::UserDefinedWriterWithKey),
+                ),
+                remote_group_entity_id: ENTITYID_UNKNOWN,
+                unicast_locator_list: vec![],
+                multicast_locator_list: vec![],
+                data_max_size_serialized: None,
+            },
+            publication_builtin_topic_data: publication_builtin_topic_data.clone(),
+        };
+        data_reader.add_matched_writer(&discovered_writer_data);
+
+        let matched_publications = data_reader.get_matched_publications().unwrap();
+        assert_eq!(matched_publications.len(), 0);
+
+        let requested_incompatible_qos_status =
+            data_reader.get_requested_incompatible_qos_status().unwrap();
+        assert_eq!(requested_incompatible_qos_status.total_count, 1);
+        assert_eq!(requested_incompatible_qos_status.total_count_change, 1);
+        assert_eq!(
+            requested_incompatible_qos_status.last_policy_id,
+            RELIABILITY_QOS_POLICY_ID
+        );
+        assert_eq!(
+            requested_incompatible_qos_status.policies,
+            vec![QosPolicyCount {
+                policy_id: RELIABILITY_QOS_POLICY_ID,
+                count: 1,
+            }]
+        )
+    }
+}