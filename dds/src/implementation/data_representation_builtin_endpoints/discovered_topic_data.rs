--- conflicted
+++ resolved
@@ -1,18 +1,8 @@
 use crate::{
     builtin_topics::TopicBuiltinTopicData,
-<<<<<<< HEAD
-    infrastructure::{error::DdsResult, instance::InstanceHandle},
-    serialized_payload::parameter_list::{
-        deserialize::ParameterListDeserialize, serialize::ParameterListSerialize,
-    },
-    topic_definition::type_support::{
-        DdsDeserialize, DdsHasKey, DdsInstanceHandle, DdsInstanceHandleFromSerializedData,
-        DdsSerialize,
-=======
     infrastructure::error::DdsResult,
     serialized_payload::parameter_list::{
         deserialize::ParameterListDeserialize, serialize::ParameterListSerialize,
->>>>>>> f47529ce
     },
     topic_definition::type_support::{DdsDeserialize, DdsHasKey, DdsKey, DdsSerialize},
 };
