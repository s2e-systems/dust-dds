use dust_dds_derive::actor_interface;

use crate::{
    dds_async::{subscriber::SubscriberAsync, subscriber_listener::SubscriberListenerAsync},
    infrastructure::status::{
        RequestedDeadlineMissedStatus, RequestedIncompatibleQosStatus, SampleLostStatus,
        SampleRejectedStatus, SubscriptionMatchedStatus,
    },
};

pub struct SubscriberListenerActor {
<<<<<<< HEAD
    listener: Box<dyn SubscriberListenerAsync + Send>,
}

impl SubscriberListenerActor {
    pub fn new(listener: Box<dyn SubscriberListenerAsync + Send>) -> Self {
=======
    listener: Option<Box<dyn SubscriberListenerAsync + Send>>,
}

impl SubscriberListenerActor {
    pub fn new(listener: Option<Box<dyn SubscriberListenerAsync + Send>>) -> Self {
>>>>>>> 71aed5f7
        Self { listener }
    }
}

#[actor_interface]
impl SubscriberListenerActor {
    async fn trigger_on_data_on_readers(&mut self, subscriber: SubscriberAsync) {
        if let Some(l) = &mut self.listener {
            l.on_data_on_readers(subscriber).await
        }
    }

    async fn trigger_on_sample_rejected(&mut self, status: SampleRejectedStatus) {
        if let Some(l) = &mut self.listener {
            l.on_sample_rejected(&(), status).await
        }
    }

    async fn trigger_on_requested_incompatible_qos(
        &mut self,
        status: RequestedIncompatibleQosStatus,
    ) {
        if let Some(l) = &mut self.listener {
            l.on_requested_incompatible_qos(&(), status).await
        }
    }

    async fn trigger_on_requested_deadline_missed(
        &mut self,
        status: RequestedDeadlineMissedStatus,
    ) {
        if let Some(l) = &mut self.listener {
            l.on_requested_deadline_missed(&(), status).await
        }
    }

    async fn trigger_on_subscription_matched(&mut self, status: SubscriptionMatchedStatus) {
        if let Some(l) = &mut self.listener {
            l.on_subscription_matched(&(), status).await
        }
    }

    async fn trigger_on_sample_lost(&mut self, status: SampleLostStatus) {
        if let Some(l) = &mut self.listener {
            l.on_sample_lost(&(), status).await
        }
    }
}
<|MERGE_RESOLUTION|>--- conflicted
+++ resolved
@@ -1,72 +1,64 @@
-use dust_dds_derive::actor_interface;
-
-use crate::{
-    dds_async::{subscriber::SubscriberAsync, subscriber_listener::SubscriberListenerAsync},
-    infrastructure::status::{
-        RequestedDeadlineMissedStatus, RequestedIncompatibleQosStatus, SampleLostStatus,
-        SampleRejectedStatus, SubscriptionMatchedStatus,
-    },
-};
-
-pub struct SubscriberListenerActor {
-<<<<<<< HEAD
-    listener: Box<dyn SubscriberListenerAsync + Send>,
-}
-
-impl SubscriberListenerActor {
-    pub fn new(listener: Box<dyn SubscriberListenerAsync + Send>) -> Self {
-=======
-    listener: Option<Box<dyn SubscriberListenerAsync + Send>>,
-}
-
-impl SubscriberListenerActor {
-    pub fn new(listener: Option<Box<dyn SubscriberListenerAsync + Send>>) -> Self {
->>>>>>> 71aed5f7
-        Self { listener }
-    }
-}
-
-#[actor_interface]
-impl SubscriberListenerActor {
-    async fn trigger_on_data_on_readers(&mut self, subscriber: SubscriberAsync) {
-        if let Some(l) = &mut self.listener {
-            l.on_data_on_readers(subscriber).await
-        }
-    }
-
-    async fn trigger_on_sample_rejected(&mut self, status: SampleRejectedStatus) {
-        if let Some(l) = &mut self.listener {
-            l.on_sample_rejected(&(), status).await
-        }
-    }
-
-    async fn trigger_on_requested_incompatible_qos(
-        &mut self,
-        status: RequestedIncompatibleQosStatus,
-    ) {
-        if let Some(l) = &mut self.listener {
-            l.on_requested_incompatible_qos(&(), status).await
-        }
-    }
-
-    async fn trigger_on_requested_deadline_missed(
-        &mut self,
-        status: RequestedDeadlineMissedStatus,
-    ) {
-        if let Some(l) = &mut self.listener {
-            l.on_requested_deadline_missed(&(), status).await
-        }
-    }
-
-    async fn trigger_on_subscription_matched(&mut self, status: SubscriptionMatchedStatus) {
-        if let Some(l) = &mut self.listener {
-            l.on_subscription_matched(&(), status).await
-        }
-    }
-
-    async fn trigger_on_sample_lost(&mut self, status: SampleLostStatus) {
-        if let Some(l) = &mut self.listener {
-            l.on_sample_lost(&(), status).await
-        }
-    }
-}
+use dust_dds_derive::actor_interface;
+
+use crate::{
+    dds_async::{subscriber::SubscriberAsync, subscriber_listener::SubscriberListenerAsync},
+    infrastructure::status::{
+        RequestedDeadlineMissedStatus, RequestedIncompatibleQosStatus, SampleLostStatus,
+        SampleRejectedStatus, SubscriptionMatchedStatus,
+    },
+};
+
+pub struct SubscriberListenerActor {
+    listener: Box<dyn SubscriberListenerAsync + Send>,
+}
+
+impl SubscriberListenerActor {
+    pub fn new(listener: Box<dyn SubscriberListenerAsync + Send>) -> Self {
+        Self { listener }
+    }
+}
+
+#[actor_interface]
+impl SubscriberListenerActor {
+    async fn trigger_on_data_on_readers(&mut self, subscriber: SubscriberAsync) {
+        if let Some(l) = &mut self.listener {
+            l.on_data_on_readers(subscriber).await
+        }
+    }
+
+    async fn trigger_on_sample_rejected(&mut self, status: SampleRejectedStatus) {
+        if let Some(l) = &mut self.listener {
+            l.on_sample_rejected(&(), status).await
+        }
+    }
+
+    async fn trigger_on_requested_incompatible_qos(
+        &mut self,
+        status: RequestedIncompatibleQosStatus,
+    ) {
+        if let Some(l) = &mut self.listener {
+            l.on_requested_incompatible_qos(&(), status).await
+        }
+    }
+
+    async fn trigger_on_requested_deadline_missed(
+        &mut self,
+        status: RequestedDeadlineMissedStatus,
+    ) {
+        if let Some(l) = &mut self.listener {
+            l.on_requested_deadline_missed(&(), status).await
+        }
+    }
+
+    async fn trigger_on_subscription_matched(&mut self, status: SubscriptionMatchedStatus) {
+        if let Some(l) = &mut self.listener {
+            l.on_subscription_matched(&(), status).await
+        }
+    }
+
+    async fn trigger_on_sample_lost(&mut self, status: SampleLostStatus) {
+        if let Some(l) = &mut self.listener {
+            l.on_sample_lost(&(), status).await
+        }
+    }
+}