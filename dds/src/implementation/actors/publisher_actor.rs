--- conflicted
+++ resolved
@@ -1,440 +1,430 @@
-use std::{collections::HashMap, sync::Arc};
-
-use dust_dds_derive::actor_interface;
-use fnmatch_regex::glob_to_regex;
-use tracing::warn;
-
-use crate::{
-    dds_async::{
-        domain_participant::DomainParticipantAsync, publisher::PublisherAsync,
-        publisher_listener::PublisherListenerAsync,
-    },
-    implementation::{
-        data_representation_builtin_endpoints::discovered_reader_data::DiscoveredReaderData,
-        rtps::{
-            endpoint::RtpsEndpoint,
-            group::RtpsGroup,
-            messages::overall_structure::{RtpsMessageHeader, RtpsMessageRead},
-            types::{
-                EntityId, Guid, Locator, TopicKind, USER_DEFINED_WRITER_NO_KEY,
-                USER_DEFINED_WRITER_WITH_KEY,
-            },
-            writer::RtpsWriter,
-        },
-        rtps_udp_psm::udp_transport::UdpTransportWrite,
-        utils::actor::{Actor, ActorAddress},
-    },
-    infrastructure::{
-        error::{DdsError, DdsResult},
-        instance::InstanceHandle,
-        qos::{DataWriterQos, PublisherQos, QosKind},
-        qos_policy::PartitionQosPolicy,
-        status::StatusKind,
-        time::{Duration, Time, DURATION_ZERO},
-    },
-};
-
-use super::{
-    any_data_writer_listener::AnyDataWriterListener,
-    data_writer_actor::DataWriterActor,
-    domain_participant_listener_actor::DomainParticipantListenerActor,
-    publisher_listener_actor::PublisherListenerActor,
-    status_condition_actor::StatusConditionActor,
-    topic_actor::TopicActor,
-};
-
-pub struct PublisherActor {
-    qos: PublisherQos,
-    rtps_group: RtpsGroup,
-    data_writer_list: HashMap<InstanceHandle, Actor<DataWriterActor>>,
-    enabled: bool,
-    user_defined_data_writer_counter: u8,
-    default_datawriter_qos: DataWriterQos,
-    listener: Actor<PublisherListenerActor>,
-    status_kind: Vec<StatusKind>,
-    status_condition: Actor<StatusConditionActor>,
-}
-
-impl PublisherActor {
-    pub fn new(
-        qos: PublisherQos,
-        rtps_group: RtpsGroup,
-<<<<<<< HEAD
-        listener: Box<dyn PublisherListenerAsync + Send>,
-=======
-        listener: Option<Box<dyn PublisherListenerAsync + Send>>,
->>>>>>> 71aed5f7
-        status_kind: Vec<StatusKind>,
-        handle: &tokio::runtime::Handle,
-    ) -> Self {
-        Self {
-            qos,
-            rtps_group,
-            data_writer_list: HashMap::new(),
-            enabled: false,
-            user_defined_data_writer_counter: 0,
-            default_datawriter_qos: DataWriterQos::default(),
-            listener: Actor::spawn(PublisherListenerActor::new(listener), handle),
-            status_kind,
-            status_condition: Actor::spawn(StatusConditionActor::default(), handle),
-        }
-    }
-}
-
-#[actor_interface]
-impl PublisherActor {
-    #[allow(clippy::too_many_arguments)]
-    async fn create_datawriter(
-        &mut self,
-        type_name: String,
-        topic_name: String,
-        has_key: bool,
-        data_max_size_serialized: usize,
-        qos: QosKind<DataWriterQos>,
-        a_listener: Option<Box<dyn AnyDataWriterListener + Send>>,
-        mask: Vec<StatusKind>,
-        default_unicast_locator_list: Vec<Locator>,
-        default_multicast_locator_list: Vec<Locator>,
-        runtime_handle: tokio::runtime::Handle,
-        topic_address: ActorAddress<TopicActor>,
-        topic_status_condition: ActorAddress<StatusConditionActor>,
-    ) -> DdsResult<ActorAddress<DataWriterActor>> {
-        let qos = match qos {
-            QosKind::Default => self.default_datawriter_qos.clone(),
-            QosKind::Specific(q) => {
-                q.is_consistent()?;
-                q
-            }
-        };
-
-        let guid_prefix = self.rtps_group.guid().prefix();
-        let (entity_kind, topic_kind) = match has_key {
-            true => (USER_DEFINED_WRITER_WITH_KEY, TopicKind::WithKey),
-            false => (USER_DEFINED_WRITER_NO_KEY, TopicKind::NoKey),
-        };
-        let entity_key = [
-            self.rtps_group.guid().entity_id().entity_key()[0],
-            self.get_unique_writer_id().await,
-            0,
-        ];
-        let entity_id = EntityId::new(entity_key, entity_kind);
-        let guid = Guid::new(guid_prefix, entity_id);
-
-        let rtps_writer_impl = RtpsWriter::new(
-            RtpsEndpoint::new(
-                guid,
-                topic_kind,
-                &default_unicast_locator_list,
-                &default_multicast_locator_list,
-            ),
-            true,
-            Duration::new(0, 200_000_000),
-            DURATION_ZERO,
-            DURATION_ZERO,
-            data_max_size_serialized,
-        );
-
-        let data_writer = DataWriterActor::new(
-            rtps_writer_impl,
-            type_name,
-            topic_name,
-            a_listener,
-            mask,
-            qos,
-            &runtime_handle,
-            topic_address,
-            topic_status_condition,
-        );
-        let data_writer_actor = Actor::spawn(data_writer, &runtime_handle);
-        let data_writer_address = data_writer_actor.address();
-        self.data_writer_list
-            .insert(InstanceHandle::new(guid.into()), data_writer_actor);
-
-        Ok(data_writer_address)
-    }
-
-    async fn lookup_datawriter(&self, topic_name: String) -> Option<ActorAddress<DataWriterActor>> {
-        for dw in self.data_writer_list.values() {
-            if dw.get_topic_name().await == topic_name {
-                return Some(dw.address());
-            }
-        }
-        None
-    }
-
-    async fn enable(&mut self) -> () {
-        self.enabled = true;
-    }
-
-    async fn is_enabled(&self) -> bool {
-        self.enabled
-    }
-
-    async fn is_empty(&self) -> bool {
-        self.data_writer_list.is_empty()
-    }
-
-    async fn get_unique_writer_id(&mut self) -> u8 {
-        let counter = self.user_defined_data_writer_counter;
-        self.user_defined_data_writer_counter += 1;
-        counter
-    }
-
-    async fn delete_contained_entities(&mut self) -> () {
-        self.data_writer_list.clear()
-    }
-
-    async fn datawriter_add(
-        &mut self,
-        instance_handle: InstanceHandle,
-        data_writer: Actor<DataWriterActor>,
-    ) -> () {
-        self.data_writer_list.insert(instance_handle, data_writer);
-    }
-
-    async fn datawriter_delete(&mut self, handle: InstanceHandle) -> () {
-        self.data_writer_list.remove(&handle);
-    }
-
-    async fn set_default_datawriter_qos(&mut self, qos: DataWriterQos) -> () {
-        self.default_datawriter_qos = qos;
-    }
-
-    async fn get_default_datawriter_qos(&self) -> DataWriterQos {
-        self.default_datawriter_qos.clone()
-    }
-
-    async fn set_qos(&mut self, qos: QosKind<PublisherQos>) -> DdsResult<()> {
-        let qos = match qos {
-            QosKind::Default => Default::default(),
-            QosKind::Specific(q) => q,
-        };
-
-        if self.enabled {
-            self.qos.check_immutability(&qos)?;
-        }
-
-        self.qos = qos;
-
-        Ok(())
-    }
-
-    async fn guid(&self) -> Guid {
-        self.rtps_group.guid()
-    }
-
-    async fn get_instance_handle(&self) -> InstanceHandle {
-        InstanceHandle::new(self.rtps_group.guid().into())
-    }
-
-    async fn get_status_kind(&self) -> Vec<StatusKind> {
-        self.status_kind.clone()
-    }
-
-    async fn get_listener(&self) -> ActorAddress<PublisherListenerActor> {
-        self.listener.address()
-    }
-
-    async fn get_qos(&self) -> PublisherQos {
-        self.qos.clone()
-    }
-
-    async fn data_writer_list(&self) -> Vec<ActorAddress<DataWriterActor>> {
-        self.data_writer_list
-            .values()
-            .map(|x| x.address())
-            .collect()
-    }
-
-    async fn process_rtps_message(&self, message: RtpsMessageRead) {
-        for data_writer_address in self.data_writer_list.values().map(|a| a.address()) {
-            data_writer_address
-                .process_rtps_message(message.clone())
-                .await
-                .expect("Should not fail to send command");
-        }
-    }
-
-    async fn send_message(
-        &self,
-        header: RtpsMessageHeader,
-        udp_transport_write: Arc<UdpTransportWrite>,
-        now: Time,
-    ) {
-        for data_writer_address in self.data_writer_list.values() {
-            data_writer_address
-                .send_message(header, udp_transport_write.clone(), now)
-                .await;
-        }
-    }
-
-    #[allow(clippy::too_many_arguments)]
-    async fn add_matched_reader(
-        &self,
-        discovered_reader_data: DiscoveredReaderData,
-        default_unicast_locator_list: Vec<Locator>,
-        default_multicast_locator_list: Vec<Locator>,
-        publisher_address: ActorAddress<PublisherActor>,
-        participant: DomainParticipantAsync,
-        participant_publication_matched_listener: Option<
-            ActorAddress<DomainParticipantListenerActor>,
-        >,
-        offered_incompatible_qos_participant_listener: Option<
-            ActorAddress<DomainParticipantListenerActor>,
-        >,
-    ) -> () {
-        if self.is_partition_matched(
-            discovered_reader_data
-                .subscription_builtin_topic_data()
-                .partition(),
-        ) {
-            for data_writer in self.data_writer_list.values() {
-                let data_writer_address = data_writer.address();
-                let publisher_publication_matched_listener =
-                    if self.status_kind.contains(&StatusKind::PublicationMatched) {
-                        Some(self.listener.address())
-                    } else {
-                        None
-                    };
-                let offered_incompatible_qos_publisher_listener = if self
-                    .status_kind
-                    .contains(&StatusKind::OfferedIncompatibleQos)
-                {
-                    Some(self.listener.address())
-                } else {
-                    None
-                };
-                data_writer
-                    .add_matched_reader(
-                        discovered_reader_data.clone(),
-                        default_unicast_locator_list.clone(),
-                        default_multicast_locator_list.clone(),
-                        data_writer_address,
-                        PublisherAsync::new(
-                            publisher_address.clone(),
-                            self.status_condition.address(),
-                            participant.clone(),
-                        ),
-                        self.qos.clone(),
-                        publisher_publication_matched_listener,
-                        participant_publication_matched_listener.clone(),
-                        offered_incompatible_qos_publisher_listener,
-                        offered_incompatible_qos_participant_listener.clone(),
-                    )
-                    .await;
-            }
-        }
-    }
-
-    async fn remove_matched_reader(
-        &self,
-        discovered_reader_handle: InstanceHandle,
-        publisher_address: ActorAddress<PublisherActor>,
-        participant: DomainParticipantAsync,
-        participant_publication_matched_listener: Option<
-            ActorAddress<DomainParticipantListenerActor>,
-        >,
-    ) -> () {
-        for data_writer in self.data_writer_list.values() {
-            let data_writer_address = data_writer.address();
-            let publisher_publication_matched_listener =
-                if self.status_kind.contains(&StatusKind::PublicationMatched) {
-                    Some(self.listener.address())
-                } else {
-                    None
-                };
-            data_writer
-                .remove_matched_reader(
-                    discovered_reader_handle,
-                    data_writer_address,
-                    PublisherAsync::new(
-                        publisher_address.clone(),
-                        self.status_condition.address(),
-                        participant.clone(),
-                    ),
-                    publisher_publication_matched_listener,
-                    participant_publication_matched_listener.clone(),
-                )
-                .await;
-        }
-    }
-
-    async fn get_statuscondition(&self) -> ActorAddress<StatusConditionActor> {
-        self.status_condition.address()
-    }
-
-    async fn set_listener(
-        &mut self,
-<<<<<<< HEAD
-        listener: Box<dyn PublisherListenerAsync + Send>,
-=======
-        listener: Option<Box<dyn PublisherListenerAsync + Send>>,
->>>>>>> 71aed5f7
-        status_kind: Vec<StatusKind>,
-        runtime_handle: tokio::runtime::Handle,
-    ) -> () {
-        self.listener = Actor::spawn(PublisherListenerActor::new(listener), &runtime_handle);
-        self.status_kind = status_kind;
-    }
-}
-
-impl PublisherActor {
-    fn is_partition_matched(&self, discovered_partition_qos_policy: &PartitionQosPolicy) -> bool {
-        let is_any_name_matched = discovered_partition_qos_policy
-            .name
-            .iter()
-            .any(|n| self.qos.partition.name.contains(n));
-
-        let is_any_received_regex_matched_with_partition_qos = discovered_partition_qos_policy
-            .name
-            .iter()
-            .filter_map(|n| match glob_to_regex(n) {
-                Ok(regex) => Some(regex),
-                Err(e) => {
-                    warn!(
-                        "Received invalid partition regex name {:?}. Error {:?}",
-                        n, e
-                    );
-                    None
-                }
-            })
-            .any(|regex| self.qos.partition.name.iter().any(|n| regex.is_match(n)));
-
-        let is_any_local_regex_matched_with_received_partition_qos = self
-            .qos
-            .partition
-            .name
-            .iter()
-            .filter_map(|n| match glob_to_regex(n) {
-                Ok(regex) => Some(regex),
-                Err(e) => {
-                    warn!(
-                        "Invalid partition regex name on publisher qos {:?}. Error {:?}",
-                        n, e
-                    );
-                    None
-                }
-            })
-            .any(|regex| {
-                discovered_partition_qos_policy
-                    .name
-                    .iter()
-                    .any(|n| regex.is_match(n))
-            });
-
-        discovered_partition_qos_policy == &self.qos.partition
-            || is_any_name_matched
-            || is_any_received_regex_matched_with_partition_qos
-            || is_any_local_regex_matched_with_received_partition_qos
-    }
-}
-
-impl PublisherQos {
-    fn check_immutability(&self, other: &Self) -> DdsResult<()> {
-        if self.presentation != other.presentation {
-            Err(DdsError::ImmutablePolicy)
-        } else {
-            Ok(())
-        }
-    }
-}
+use std::{collections::HashMap, sync::Arc};
+
+use dust_dds_derive::actor_interface;
+use fnmatch_regex::glob_to_regex;
+use tracing::warn;
+
+use crate::{
+    dds_async::{
+        domain_participant::DomainParticipantAsync, publisher::PublisherAsync,
+        publisher_listener::PublisherListenerAsync,
+    },
+    implementation::{
+        data_representation_builtin_endpoints::discovered_reader_data::DiscoveredReaderData,
+        rtps::{
+            endpoint::RtpsEndpoint,
+            group::RtpsGroup,
+            messages::overall_structure::{RtpsMessageHeader, RtpsMessageRead},
+            types::{
+                EntityId, Guid, Locator, TopicKind, USER_DEFINED_WRITER_NO_KEY,
+                USER_DEFINED_WRITER_WITH_KEY,
+            },
+            writer::RtpsWriter,
+        },
+        rtps_udp_psm::udp_transport::UdpTransportWrite,
+        utils::actor::{Actor, ActorAddress},
+    },
+    infrastructure::{
+        error::{DdsError, DdsResult},
+        instance::InstanceHandle,
+        qos::{DataWriterQos, PublisherQos, QosKind},
+        qos_policy::PartitionQosPolicy,
+        status::StatusKind,
+        time::{Duration, Time, DURATION_ZERO},
+    },
+};
+
+use super::{
+    any_data_writer_listener::AnyDataWriterListener, data_writer_actor::DataWriterActor,
+    domain_participant_listener_actor::DomainParticipantListenerActor,
+    publisher_listener_actor::PublisherListenerActor, status_condition_actor::StatusConditionActor,
+    topic_actor::TopicActor,
+};
+
+pub struct PublisherActor {
+    qos: PublisherQos,
+    rtps_group: RtpsGroup,
+    data_writer_list: HashMap<InstanceHandle, Actor<DataWriterActor>>,
+    enabled: bool,
+    user_defined_data_writer_counter: u8,
+    default_datawriter_qos: DataWriterQos,
+    listener: Actor<PublisherListenerActor>,
+    status_kind: Vec<StatusKind>,
+    status_condition: Actor<StatusConditionActor>,
+}
+
+impl PublisherActor {
+    pub fn new(
+        qos: PublisherQos,
+        rtps_group: RtpsGroup,
+        listener: Option<Box<dyn PublisherListenerAsync + Send>>,
+        status_kind: Vec<StatusKind>,
+        handle: &tokio::runtime::Handle,
+    ) -> Self {
+        Self {
+            qos,
+            rtps_group,
+            data_writer_list: HashMap::new(),
+            enabled: false,
+            user_defined_data_writer_counter: 0,
+            default_datawriter_qos: DataWriterQos::default(),
+            listener: Actor::spawn(PublisherListenerActor::new(listener), handle),
+            status_kind,
+            status_condition: Actor::spawn(StatusConditionActor::default(), handle),
+        }
+    }
+}
+
+#[actor_interface]
+impl PublisherActor {
+    #[allow(clippy::too_many_arguments)]
+    async fn create_datawriter(
+        &mut self,
+        type_name: String,
+        topic_name: String,
+        has_key: bool,
+        data_max_size_serialized: usize,
+        qos: QosKind<DataWriterQos>,
+        a_listener: Option<Box<dyn AnyDataWriterListener + Send>>,
+        mask: Vec<StatusKind>,
+        default_unicast_locator_list: Vec<Locator>,
+        default_multicast_locator_list: Vec<Locator>,
+        runtime_handle: tokio::runtime::Handle,
+        topic_address: ActorAddress<TopicActor>,
+        topic_status_condition: ActorAddress<StatusConditionActor>,
+    ) -> DdsResult<ActorAddress<DataWriterActor>> {
+        let qos = match qos {
+            QosKind::Default => self.default_datawriter_qos.clone(),
+            QosKind::Specific(q) => {
+                q.is_consistent()?;
+                q
+            }
+        };
+
+        let guid_prefix = self.rtps_group.guid().prefix();
+        let (entity_kind, topic_kind) = match has_key {
+            true => (USER_DEFINED_WRITER_WITH_KEY, TopicKind::WithKey),
+            false => (USER_DEFINED_WRITER_NO_KEY, TopicKind::NoKey),
+        };
+        let entity_key = [
+            self.rtps_group.guid().entity_id().entity_key()[0],
+            self.get_unique_writer_id().await,
+            0,
+        ];
+        let entity_id = EntityId::new(entity_key, entity_kind);
+        let guid = Guid::new(guid_prefix, entity_id);
+
+        let rtps_writer_impl = RtpsWriter::new(
+            RtpsEndpoint::new(
+                guid,
+                topic_kind,
+                &default_unicast_locator_list,
+                &default_multicast_locator_list,
+            ),
+            true,
+            Duration::new(0, 200_000_000),
+            DURATION_ZERO,
+            DURATION_ZERO,
+            data_max_size_serialized,
+        );
+
+        let data_writer = DataWriterActor::new(
+            rtps_writer_impl,
+            type_name,
+            topic_name,
+            a_listener,
+            mask,
+            qos,
+            &runtime_handle,
+            topic_address,
+            topic_status_condition,
+        );
+        let data_writer_actor = Actor::spawn(data_writer, &runtime_handle);
+        let data_writer_address = data_writer_actor.address();
+        self.data_writer_list
+            .insert(InstanceHandle::new(guid.into()), data_writer_actor);
+
+        Ok(data_writer_address)
+    }
+
+    async fn lookup_datawriter(&self, topic_name: String) -> Option<ActorAddress<DataWriterActor>> {
+        for dw in self.data_writer_list.values() {
+            if dw.get_topic_name().await == topic_name {
+                return Some(dw.address());
+            }
+        }
+        None
+    }
+
+    async fn enable(&mut self) -> () {
+        self.enabled = true;
+    }
+
+    async fn is_enabled(&self) -> bool {
+        self.enabled
+    }
+
+    async fn is_empty(&self) -> bool {
+        self.data_writer_list.is_empty()
+    }
+
+    async fn get_unique_writer_id(&mut self) -> u8 {
+        let counter = self.user_defined_data_writer_counter;
+        self.user_defined_data_writer_counter += 1;
+        counter
+    }
+
+    async fn delete_contained_entities(&mut self) -> () {
+        self.data_writer_list.clear()
+    }
+
+    async fn datawriter_add(
+        &mut self,
+        instance_handle: InstanceHandle,
+        data_writer: Actor<DataWriterActor>,
+    ) -> () {
+        self.data_writer_list.insert(instance_handle, data_writer);
+    }
+
+    async fn datawriter_delete(&mut self, handle: InstanceHandle) -> () {
+        self.data_writer_list.remove(&handle);
+    }
+
+    async fn set_default_datawriter_qos(&mut self, qos: DataWriterQos) -> () {
+        self.default_datawriter_qos = qos;
+    }
+
+    async fn get_default_datawriter_qos(&self) -> DataWriterQos {
+        self.default_datawriter_qos.clone()
+    }
+
+    async fn set_qos(&mut self, qos: QosKind<PublisherQos>) -> DdsResult<()> {
+        let qos = match qos {
+            QosKind::Default => Default::default(),
+            QosKind::Specific(q) => q,
+        };
+
+        if self.enabled {
+            self.qos.check_immutability(&qos)?;
+        }
+
+        self.qos = qos;
+
+        Ok(())
+    }
+
+    async fn guid(&self) -> Guid {
+        self.rtps_group.guid()
+    }
+
+    async fn get_instance_handle(&self) -> InstanceHandle {
+        InstanceHandle::new(self.rtps_group.guid().into())
+    }
+
+    async fn get_status_kind(&self) -> Vec<StatusKind> {
+        self.status_kind.clone()
+    }
+
+    async fn get_listener(&self) -> ActorAddress<PublisherListenerActor> {
+        self.listener.address()
+    }
+
+    async fn get_qos(&self) -> PublisherQos {
+        self.qos.clone()
+    }
+
+    async fn data_writer_list(&self) -> Vec<ActorAddress<DataWriterActor>> {
+        self.data_writer_list
+            .values()
+            .map(|x| x.address())
+            .collect()
+    }
+
+    async fn process_rtps_message(&self, message: RtpsMessageRead) {
+        for data_writer_address in self.data_writer_list.values().map(|a| a.address()) {
+            data_writer_address
+                .process_rtps_message(message.clone())
+                .await
+                .expect("Should not fail to send command");
+        }
+    }
+
+    async fn send_message(
+        &self,
+        header: RtpsMessageHeader,
+        udp_transport_write: Arc<UdpTransportWrite>,
+        now: Time,
+    ) {
+        for data_writer_address in self.data_writer_list.values() {
+            data_writer_address
+                .send_message(header, udp_transport_write.clone(), now)
+                .await;
+        }
+    }
+
+    #[allow(clippy::too_many_arguments)]
+    async fn add_matched_reader(
+        &self,
+        discovered_reader_data: DiscoveredReaderData,
+        default_unicast_locator_list: Vec<Locator>,
+        default_multicast_locator_list: Vec<Locator>,
+        publisher_address: ActorAddress<PublisherActor>,
+        participant: DomainParticipantAsync,
+        participant_publication_matched_listener: Option<
+            ActorAddress<DomainParticipantListenerActor>,
+        >,
+        offered_incompatible_qos_participant_listener: Option<
+            ActorAddress<DomainParticipantListenerActor>,
+        >,
+    ) -> () {
+        if self.is_partition_matched(
+            discovered_reader_data
+                .subscription_builtin_topic_data()
+                .partition(),
+        ) {
+            for data_writer in self.data_writer_list.values() {
+                let data_writer_address = data_writer.address();
+                let publisher_publication_matched_listener =
+                    if self.status_kind.contains(&StatusKind::PublicationMatched) {
+                        Some(self.listener.address())
+                    } else {
+                        None
+                    };
+                let offered_incompatible_qos_publisher_listener = if self
+                    .status_kind
+                    .contains(&StatusKind::OfferedIncompatibleQos)
+                {
+                    Some(self.listener.address())
+                } else {
+                    None
+                };
+                data_writer
+                    .add_matched_reader(
+                        discovered_reader_data.clone(),
+                        default_unicast_locator_list.clone(),
+                        default_multicast_locator_list.clone(),
+                        data_writer_address,
+                        PublisherAsync::new(
+                            publisher_address.clone(),
+                            self.status_condition.address(),
+                            participant.clone(),
+                        ),
+                        self.qos.clone(),
+                        publisher_publication_matched_listener,
+                        participant_publication_matched_listener.clone(),
+                        offered_incompatible_qos_publisher_listener,
+                        offered_incompatible_qos_participant_listener.clone(),
+                    )
+                    .await;
+            }
+        }
+    }
+
+    async fn remove_matched_reader(
+        &self,
+        discovered_reader_handle: InstanceHandle,
+        publisher_address: ActorAddress<PublisherActor>,
+        participant: DomainParticipantAsync,
+        participant_publication_matched_listener: Option<
+            ActorAddress<DomainParticipantListenerActor>,
+        >,
+    ) -> () {
+        for data_writer in self.data_writer_list.values() {
+            let data_writer_address = data_writer.address();
+            let publisher_publication_matched_listener =
+                if self.status_kind.contains(&StatusKind::PublicationMatched) {
+                    Some(self.listener.address())
+                } else {
+                    None
+                };
+            data_writer
+                .remove_matched_reader(
+                    discovered_reader_handle,
+                    data_writer_address,
+                    PublisherAsync::new(
+                        publisher_address.clone(),
+                        self.status_condition.address(),
+                        participant.clone(),
+                    ),
+                    publisher_publication_matched_listener,
+                    participant_publication_matched_listener.clone(),
+                )
+                .await;
+        }
+    }
+
+    async fn get_statuscondition(&self) -> ActorAddress<StatusConditionActor> {
+        self.status_condition.address()
+    }
+
+    async fn set_listener(
+        &mut self,
+        listener: Option<Box<dyn PublisherListenerAsync + Send>>,
+        status_kind: Vec<StatusKind>,
+        runtime_handle: tokio::runtime::Handle,
+    ) -> () {
+        self.listener = Actor::spawn(PublisherListenerActor::new(listener), &runtime_handle);
+        self.status_kind = status_kind;
+    }
+}
+
+impl PublisherActor {
+    fn is_partition_matched(&self, discovered_partition_qos_policy: &PartitionQosPolicy) -> bool {
+        let is_any_name_matched = discovered_partition_qos_policy
+            .name
+            .iter()
+            .any(|n| self.qos.partition.name.contains(n));
+
+        let is_any_received_regex_matched_with_partition_qos = discovered_partition_qos_policy
+            .name
+            .iter()
+            .filter_map(|n| match glob_to_regex(n) {
+                Ok(regex) => Some(regex),
+                Err(e) => {
+                    warn!(
+                        "Received invalid partition regex name {:?}. Error {:?}",
+                        n, e
+                    );
+                    None
+                }
+            })
+            .any(|regex| self.qos.partition.name.iter().any(|n| regex.is_match(n)));
+
+        let is_any_local_regex_matched_with_received_partition_qos = self
+            .qos
+            .partition
+            .name
+            .iter()
+            .filter_map(|n| match glob_to_regex(n) {
+                Ok(regex) => Some(regex),
+                Err(e) => {
+                    warn!(
+                        "Invalid partition regex name on publisher qos {:?}. Error {:?}",
+                        n, e
+                    );
+                    None
+                }
+            })
+            .any(|regex| {
+                discovered_partition_qos_policy
+                    .name
+                    .iter()
+                    .any(|n| regex.is_match(n))
+            });
+
+        discovered_partition_qos_policy == &self.qos.partition
+            || is_any_name_matched
+            || is_any_received_regex_matched_with_partition_qos
+            || is_any_local_regex_matched_with_received_partition_qos
+    }
+}
+
+impl PublisherQos {
+    fn check_immutability(&self, other: &Self) -> DdsResult<()> {
+        if self.presentation != other.presentation {
+            Err(DdsError::ImmutablePolicy)
+        } else {
+            Ok(())
+        }
+    }
+}