use super::{
    data_reader_actor::DataReaderActor,
    data_writer_actor::DataWriterActor,
    domain_participant_actor::{self, FooTypeSupport},
    message_sender_actor::MessageSenderActor,
    subscriber_actor,
    topic_actor::TopicActor,
};
use crate::{
    configuration::DustDdsConfiguration,
    data_representation_builtin_endpoints::{
        discovered_reader_data::{DiscoveredReaderData, DCPS_SUBSCRIPTION},
        discovered_topic_data::{DiscoveredTopicData, DCPS_TOPIC},
        discovered_writer_data::{DiscoveredWriterData, DCPS_PUBLICATION},
        spdp_discovered_participant_data::{SpdpDiscoveredParticipantData, DCPS_PARTICIPANT},
    },
    dds_async::{
        domain_participant::DomainParticipantAsync,
        domain_participant_listener::DomainParticipantListenerAsync,
    },
    domain::domain_participant_factory::DomainId,
    implementation::{
        actor::{Actor, ActorAddress, Mail, MailHandler, DEFAULT_ACTOR_BUFFER_SIZE},
        actors::domain_participant_actor::DomainParticipantActor,
    },
    infrastructure::{
        error::{DdsError, DdsResult},
        instance::InstanceHandle,
        qos::{
            DataReaderQos, DataWriterQos, DomainParticipantFactoryQos, DomainParticipantQos,
            QosKind, TopicQos,
        },
        qos_policy::{
            DurabilityQosPolicy, DurabilityQosPolicyKind, HistoryQosPolicy, HistoryQosPolicyKind,
            ReliabilityQosPolicy, ReliabilityQosPolicyKind,
        },
        status::StatusKind,
        time::{Duration, DurationKind, DURATION_ZERO_NSEC, DURATION_ZERO_SEC},
    },
    rtps::{
        behavior_types::DURATION_ZERO,
        discovery_types::{
            ENTITYID_SEDP_BUILTIN_PUBLICATIONS_ANNOUNCER,
            ENTITYID_SEDP_BUILTIN_PUBLICATIONS_DETECTOR,
            ENTITYID_SEDP_BUILTIN_SUBSCRIPTIONS_ANNOUNCER,
            ENTITYID_SEDP_BUILTIN_SUBSCRIPTIONS_DETECTOR, ENTITYID_SEDP_BUILTIN_TOPICS_ANNOUNCER,
            ENTITYID_SEDP_BUILTIN_TOPICS_DETECTOR, ENTITYID_SPDP_BUILTIN_PARTICIPANT_READER,
            ENTITYID_SPDP_BUILTIN_PARTICIPANT_WRITER,
        },
        endpoint::RtpsEndpoint,
        messages::overall_structure::RtpsMessageRead,
        participant::RtpsParticipant,
        reader::{RtpsReader, RtpsReaderKind, RtpsStatefulReader, RtpsStatelessReader},
        reader_locator::RtpsReaderLocator,
        types::{
            EntityId, Guid, GuidPrefix, Locator, TopicKind, BUILT_IN_TOPIC, LOCATOR_KIND_UDP_V4,
            PROTOCOLVERSION, VENDOR_ID_S2E,
        },
        writer::RtpsWriter,
    },
    subscription::sample_info::{
        InstanceStateKind, SampleStateKind, ANY_INSTANCE_STATE, ANY_VIEW_STATE,
    },
};
use network_interface::{Addr, NetworkInterface, NetworkInterfaceConfig};
use socket2::Socket;
use std::{
    collections::HashMap,
    net::{IpAddr, Ipv4Addr, SocketAddr},
    sync::{
        atomic::{AtomicU32, Ordering},
        Arc, OnceLock,
    },
};
use tracing::{info, warn};

const MAX_DATAGRAM_SIZE: usize = 65507;

#[derive(Default)]
pub struct DomainParticipantFactoryActor {
    domain_participant_list: HashMap<InstanceHandle, Actor<DomainParticipantActor>>,
    qos: DomainParticipantFactoryQos,
    default_participant_qos: DomainParticipantQos,
    configuration: DustDdsConfiguration,
}

impl DomainParticipantFactoryActor {
    pub fn new() -> Self {
        Default::default()
    }

    fn get_unique_participant_id(&mut self) -> u32 {
        static COUNTER: OnceLock<AtomicU32> = OnceLock::new();
        let c = COUNTER.get_or_init(|| AtomicU32::new(0));
        c.fetch_add(1, Ordering::Acquire)
    }

    fn create_new_guid_prefix(&mut self) -> GuidPrefix {
        let interface_address = NetworkInterface::show()
            .expect("Could not scan interfaces")
            .into_iter()
            .filter(|x| {
                if let Some(if_name) = self.configuration.interface_name() {
                    &x.name == if_name
                } else {
                    true
                }
            })
            .flat_map(|i| {
                i.addr
                    .into_iter()
                    .filter(|a| matches!(a, Addr::V4(v4) if !v4.ip.is_loopback()))
            })
            .next();
        let host_id = if let Some(interface) = interface_address {
            match interface.ip() {
                IpAddr::V4(a) => a.octets(),
                IpAddr::V6(_) => unimplemented!("IPv6 not yet implemented"),
            }
        } else {
            warn!("Failed to get Host ID from IP address, use 0 instead");
            [0; 4]
        };

        let app_id = std::process::id().to_ne_bytes();
        let instance_id = self.get_unique_participant_id().to_ne_bytes();

        [
            host_id[0],
            host_id[1],
            host_id[2],
            host_id[3], // Host ID
            app_id[0],
            app_id[1],
            app_id[2],
            app_id[3], // App ID
            instance_id[0],
            instance_id[1],
            instance_id[2],
            instance_id[3], // Instance ID
        ]
    }

    fn create_builtin_topics(
        &self,
        guid_prefix: GuidPrefix,
        handle: &tokio::runtime::Handle,
    ) -> HashMap<String, Actor<TopicActor>> {
        let mut topic_list = HashMap::new();

        let spdp_topic_entity_id = EntityId::new([0, 0, 0], BUILT_IN_TOPIC);
        let spdp_topic_guid = Guid::new(guid_prefix, spdp_topic_entity_id);
        let spdp_topic_participant = Actor::spawn(
            TopicActor::new(
                spdp_topic_guid,
                TopicQos::default(),
                "SpdpDiscoveredParticipantData".to_string(),
                DCPS_PARTICIPANT,
                None,
                Arc::new(FooTypeSupport::new::<SpdpDiscoveredParticipantData>()),
                handle,
            ),
            handle,
            DEFAULT_ACTOR_BUFFER_SIZE,
        );
        topic_list.insert(DCPS_PARTICIPANT.to_owned(), spdp_topic_participant);

        let sedp_topics_entity_id = EntityId::new([0, 0, 1], BUILT_IN_TOPIC);
        let sedp_topic_topics_guid = Guid::new(guid_prefix, sedp_topics_entity_id);
        let sedp_topic_topics = Actor::spawn(
            TopicActor::new(
                sedp_topic_topics_guid,
                TopicQos::default(),
                "DiscoveredTopicData".to_string(),
                DCPS_TOPIC,
                None,
                Arc::new(FooTypeSupport::new::<DiscoveredTopicData>()),
                handle,
            ),
            handle,
            DEFAULT_ACTOR_BUFFER_SIZE,
        );
        topic_list.insert(DCPS_TOPIC.to_owned(), sedp_topic_topics);

        let sedp_publications_entity_id = EntityId::new([0, 0, 2], BUILT_IN_TOPIC);
        let sedp_topic_publications_guid = Guid::new(guid_prefix, sedp_publications_entity_id);
        let sedp_topic_publications = Actor::spawn(
            TopicActor::new(
                sedp_topic_publications_guid,
                TopicQos::default(),
                "DiscoveredWriterData".to_string(),
                DCPS_PUBLICATION,
                None,
                Arc::new(FooTypeSupport::new::<DiscoveredWriterData>()),
                handle,
            ),
            handle,
            DEFAULT_ACTOR_BUFFER_SIZE,
        );

        topic_list.insert(DCPS_PUBLICATION.to_owned(), sedp_topic_publications);

        let sedp_subscriptions_entity_id = EntityId::new([0, 0, 3], BUILT_IN_TOPIC);
        let sedp_topic_subscriptions_guid = Guid::new(guid_prefix, sedp_subscriptions_entity_id);
        let sedp_topic_subscriptions = Actor::spawn(
            TopicActor::new(
                sedp_topic_subscriptions_guid,
                TopicQos::default(),
                "DiscoveredReaderData".to_string(),
                DCPS_SUBSCRIPTION,
                None,
                Arc::new(FooTypeSupport::new::<DiscoveredReaderData>()),
                handle,
            ),
            handle,
            DEFAULT_ACTOR_BUFFER_SIZE,
        );
        topic_list.insert(DCPS_SUBSCRIPTION.to_owned(), sedp_topic_subscriptions);

        topic_list
    }

    fn create_builtin_readers(
        &self,
        guid_prefix: GuidPrefix,
        topic_list: &HashMap<String, Actor<TopicActor>>,
        handle: &tokio::runtime::Handle,
    ) -> Vec<DataReaderActor> {
        let spdp_reader_qos = DataReaderQos {
            durability: DurabilityQosPolicy {
                kind: DurabilityQosPolicyKind::TransientLocal,
            },
            history: HistoryQosPolicy {
                kind: HistoryQosPolicyKind::KeepLast(1),
            },
            reliability: ReliabilityQosPolicy {
                kind: ReliabilityQosPolicyKind::BestEffort,
                max_blocking_time: DurationKind::Finite(Duration::new(
                    DURATION_ZERO_SEC,
                    DURATION_ZERO_NSEC,
                )),
            },
            ..Default::default()
        };
        let spdp_builtin_participant_reader_guid =
            Guid::new(guid_prefix, ENTITYID_SPDP_BUILTIN_PARTICIPANT_READER);
        let spdp_builtin_participant_reader = DataReaderActor::new(
            create_builtin_stateless_reader(spdp_builtin_participant_reader_guid),
            topic_list[DCPS_PARTICIPANT].address(),
            spdp_reader_qos,
            None,
            vec![],
            handle,
        );

        let sedp_builtin_topics_reader_guid =
            Guid::new(guid_prefix, ENTITYID_SEDP_BUILTIN_TOPICS_DETECTOR);
        let sedp_builtin_topics_reader = DataReaderActor::new(
            create_builtin_stateful_reader(sedp_builtin_topics_reader_guid),
            topic_list[DCPS_TOPIC].address(),
            sedp_data_reader_qos(),
            None,
            vec![],
            handle,
        );

        let sedp_builtin_publications_reader_guid =
            Guid::new(guid_prefix, ENTITYID_SEDP_BUILTIN_PUBLICATIONS_DETECTOR);
        let sedp_builtin_publications_reader = DataReaderActor::new(
            create_builtin_stateful_reader(sedp_builtin_publications_reader_guid),
            topic_list[DCPS_PUBLICATION].address(),
            sedp_data_reader_qos(),
            None,
            vec![],
            handle,
        );

        let sedp_builtin_subscriptions_reader_guid =
            Guid::new(guid_prefix, ENTITYID_SEDP_BUILTIN_SUBSCRIPTIONS_DETECTOR);
        let sedp_builtin_subscriptions_reader = DataReaderActor::new(
            create_builtin_stateful_reader(sedp_builtin_subscriptions_reader_guid),
            topic_list[DCPS_SUBSCRIPTION].address(),
            sedp_data_reader_qos(),
            None,
            vec![],
            handle,
        );

        vec![
            spdp_builtin_participant_reader,
            sedp_builtin_topics_reader,
            sedp_builtin_publications_reader,
            sedp_builtin_subscriptions_reader,
        ]
    }

    fn create_builtin_writers(
        &self,
        guid_prefix: GuidPrefix,
        domain_id: DomainId,
        topic_list: &HashMap<String, Actor<TopicActor>>,
        handle: &tokio::runtime::Handle,
    ) -> Vec<DataWriterActor> {
        let spdp_writer_qos = DataWriterQos {
            durability: DurabilityQosPolicy {
                kind: DurabilityQosPolicyKind::TransientLocal,
            },
            history: HistoryQosPolicy {
                kind: HistoryQosPolicyKind::KeepLast(1),
            },
            reliability: ReliabilityQosPolicy {
                kind: ReliabilityQosPolicyKind::BestEffort,
                max_blocking_time: DurationKind::Finite(Duration::new(
                    DURATION_ZERO_SEC,
                    DURATION_ZERO_NSEC,
                )),
            },
            ..Default::default()
        };
        let spdp_builtin_participant_writer_guid =
            Guid::new(guid_prefix, ENTITYID_SPDP_BUILTIN_PARTICIPANT_WRITER);
        let mut spdp_builtin_participant_writer = DataWriterActor::new(
            create_builtin_stateless_writer(spdp_builtin_participant_writer_guid),
            topic_list[DCPS_PARTICIPANT].address(),
            None,
            vec![],
            spdp_writer_qos,
            handle,
        );

        let spdp_discovery_locator_list = [Locator::new(
            LOCATOR_KIND_UDP_V4,
            port_builtin_multicast(domain_id) as u32,
            DEFAULT_MULTICAST_LOCATOR_ADDRESS,
        )];

        for reader_locator in spdp_discovery_locator_list
            .iter()
            .map(|&locator| RtpsReaderLocator::new(locator, false))
        {
            spdp_builtin_participant_writer.reader_locator_add(reader_locator);
        }

        let sedp_builtin_topics_writer_guid =
            Guid::new(guid_prefix, ENTITYID_SEDP_BUILTIN_TOPICS_ANNOUNCER);
        let sedp_builtin_topics_writer = DataWriterActor::new(
            create_builtin_stateful_writer(sedp_builtin_topics_writer_guid),
            topic_list[DCPS_TOPIC].address(),
            None,
            vec![],
            sedp_data_writer_qos(),
            handle,
        );

        let sedp_builtin_publications_writer_guid =
            Guid::new(guid_prefix, ENTITYID_SEDP_BUILTIN_PUBLICATIONS_ANNOUNCER);
        let sedp_builtin_publications_writer = DataWriterActor::new(
            create_builtin_stateful_writer(sedp_builtin_publications_writer_guid),
            topic_list[DCPS_PUBLICATION].address(),
            None,
            vec![],
            sedp_data_writer_qos(),
            handle,
        );

        let sedp_builtin_subscriptions_writer_guid =
            Guid::new(guid_prefix, ENTITYID_SEDP_BUILTIN_SUBSCRIPTIONS_ANNOUNCER);
        let sedp_builtin_subscriptions_writer = DataWriterActor::new(
            create_builtin_stateful_writer(sedp_builtin_subscriptions_writer_guid),
            topic_list[DCPS_SUBSCRIPTION].address(),
            None,
            vec![],
            sedp_data_writer_qos(),
            handle,
        );

        vec![
            spdp_builtin_participant_writer,
            sedp_builtin_topics_writer,
            sedp_builtin_publications_writer,
            sedp_builtin_subscriptions_writer,
        ]
    }
}

pub async fn read_message(
    socket: &mut tokio::net::UdpSocket,
    buf: &mut [u8],
) -> DdsResult<RtpsMessageRead> {
    let (bytes, _) = socket.recv_from(buf).await?;
    if bytes > 0 {
        Ok(RtpsMessageRead::try_from(&buf[0..bytes])?)
    } else {
        Err(DdsError::NoData)
    }
}

pub struct CreateParticipant {
    pub domain_id: DomainId,
    pub qos: QosKind<DomainParticipantQos>,
    pub listener: Option<Box<dyn DomainParticipantListenerAsync + Send>>,
    pub status_kind: Vec<StatusKind>,
    pub runtime_handle: tokio::runtime::Handle,
}
impl Mail for CreateParticipant {
    type Result = DdsResult<ActorAddress<DomainParticipantActor>>;
}
impl MailHandler<CreateParticipant> for DomainParticipantFactoryActor {
    async fn handle(&mut self, message: CreateParticipant) -> <CreateParticipant as Mail>::Result {
        let domain_participant_qos = match message.qos {
            QosKind::Default => self.default_participant_qos.clone(),
            QosKind::Specific(q) => q,
        };

        let guid_prefix = self.create_new_guid_prefix();

        let socket = std::net::UdpSocket::bind("0.0.0.0:0000")?;
        let message_sender_actor =
            MessageSenderActor::new(socket, PROTOCOLVERSION, VENDOR_ID_S2E, guid_prefix);

        let rtps_participant = RtpsParticipant::new(
            guid_prefix,
            vec![],
            vec![],
            vec![],
            vec![],
            PROTOCOLVERSION,
            VENDOR_ID_S2E,
        );
        let participant_guid = rtps_participant.guid();

        let topic_list = self.create_builtin_topics(guid_prefix, &message.runtime_handle);
        let builtin_data_writer_list = self.create_builtin_writers(
            guid_prefix,
            message.domain_id,
            &topic_list,
            &message.runtime_handle,
        );
        let builtin_data_reader_list =
            self.create_builtin_readers(guid_prefix, &topic_list, &message.runtime_handle);

        let domain_participant = DomainParticipantActor::new(
            rtps_participant,
            message.domain_id,
            self.configuration.domain_tag().to_string(),
            domain_participant_qos,
            self.configuration.fragment_size(),
            message.listener,
            message.status_kind,
            topic_list,
            builtin_data_writer_list,
            builtin_data_reader_list,
            message_sender_actor,
            &message.runtime_handle,
        );

        let participant_actor = Actor::spawn(
            domain_participant,
            &message.runtime_handle,
            DEFAULT_ACTOR_BUFFER_SIZE,
        );
        let status_condition = participant_actor
            .send_actor_mail(domain_participant_actor::GetStatuscondition)
            .await
            .receive_reply()
            .await;
        let builtin_subscriber = participant_actor
            .send_actor_mail(domain_participant_actor::GetBuiltInSubscriber)
            .await
            .receive_reply()
            .await;
        let builtin_subscriber_status_condition_address = builtin_subscriber
            .send_actor_mail(subscriber_actor::GetStatuscondition)
            .await?
            .receive_reply()
            .await;

        let participant = DomainParticipantAsync::new(
            participant_actor.address(),
            status_condition.clone(),
            builtin_subscriber,
            builtin_subscriber_status_condition_address,
            message.domain_id,
            message.runtime_handle.clone(),
        );

        // Start the regular participant announcement task
        let participant_clone = participant.clone();
        let mut interval =
            tokio::time::interval(self.configuration.participant_announcement_interval());
        message.runtime_handle.spawn(async move {
            loop {
                interval.tick().await;

                let r = participant_clone.announce_participant().await;
                if r.is_err() {
                    break;
                }
            }
        });

        // Open socket for unicast user-defined data
        let interface_address_list = NetworkInterface::show()
            .expect("Could not scan interfaces")
            .into_iter()
            .filter(|x| {
                if let Some(if_name) = self.configuration.interface_name() {
                    &x.name == if_name
                } else {
                    true
                }
            })
            .flat_map(|i| {
                i.addr.into_iter().filter(|a| match a {
                    #[rustfmt::skip]
                    Addr::V4(_) => true,
                    _ => false,
                })
            });

        let default_unicast_socket =
            socket2::Socket::new(socket2::Domain::IPV4, socket2::Type::DGRAM, None)?;
        default_unicast_socket.bind(&SocketAddr::from((Ipv4Addr::UNSPECIFIED, 0)).into())?;
        default_unicast_socket.set_nonblocking(true)?;
        if let Some(buffer_size) = self.configuration.udp_receive_buffer_size() {
            default_unicast_socket.set_recv_buffer_size(buffer_size)?;
        }
        let default_unicast_socket = std::net::UdpSocket::from(default_unicast_socket);
        let user_defined_unicast_port = default_unicast_socket.local_addr()?.port().into();
        let default_unicast_locator_list: Vec<Locator> = interface_address_list
            .clone()
            .map(|a| Locator::from_ip_and_port(&a, user_defined_unicast_port))
            .collect();
        participant_actor
            .send_actor_mail(domain_participant_actor::SetDefaultUnicastLocatorList {
                list: default_unicast_locator_list,
            })
            .await
            .receive_reply()
            .await;

        let participant_address_clone = participant_actor.address();
        let participant_clone = participant.clone();
        let mut socket = tokio::net::UdpSocket::from_std(default_unicast_socket)?;
        message.runtime_handle.spawn(async move {
<<<<<<< HEAD
            let mut buf = Box::new([0; 65507]);
=======
            let mut buf = Box::new([0; MAX_DATAGRAM_SIZE]);
>>>>>>> ea034e5c
            loop {
                if let Ok(message) = read_message(&mut socket, buf.as_mut_slice()).await {
                    let r = participant_address_clone
                        .send_actor_mail(domain_participant_actor::ProcessUserDefinedRtpsMessage {
                            rtps_message: message,
                            participant: participant_clone.clone(),
                        })
                        .await;
                    if r.is_err() {
                        break;
                    }
                }
            }
        });

        // Open socket for unicast metatraffic data
        let metattrafic_unicast_socket =
            std::net::UdpSocket::bind(SocketAddr::from((Ipv4Addr::UNSPECIFIED, 0)))?;
        metattrafic_unicast_socket.set_nonblocking(true)?;
        let metattrafic_unicast_locator_port =
            metattrafic_unicast_socket.local_addr()?.port().into();
        let metatraffic_unicast_locator_list: Vec<Locator> = interface_address_list
            .clone()
            .map(|a| Locator::from_ip_and_port(&a, metattrafic_unicast_locator_port))
            .collect();
        participant_actor
            .send_actor_mail(domain_participant_actor::SetMetatrafficUnicastLocatorList {
                list: metatraffic_unicast_locator_list,
            })
            .await
            .receive_reply()
            .await;

        let participant_address_clone = participant_actor.address();
        let participant_clone = participant.clone();
        let mut socket =
            tokio::net::UdpSocket::from_std(metattrafic_unicast_socket).map_err(|_| {
                DdsError::Error("Failed to open metattrafic unicast socket".to_string())
            })?;
        message.runtime_handle.spawn(async move {
<<<<<<< HEAD
            let mut buf = Box::new([0; 65507]);
=======
            let mut buf = Box::new([0; MAX_DATAGRAM_SIZE]);
>>>>>>> ea034e5c
            loop {
                if let Ok(message) = read_message(&mut socket, buf.as_mut_slice()).await {
                    let r = process_metatraffic_rtps_message(
                        participant_address_clone.clone(),
                        message,
                        &participant_clone,
                    )
                    .await;
                    if r.is_err() {
                        break;
                    }
                }
            }
        });

        // Open socket for multicast metatraffic data
        let metatraffic_multicast_locator_list = vec![Locator::new(
            LOCATOR_KIND_UDP_V4,
            port_builtin_multicast(message.domain_id) as u32,
            DEFAULT_MULTICAST_LOCATOR_ADDRESS,
        )];
        participant_actor
            .send_actor_mail(
                domain_participant_actor::SetMetatrafficMulticastLocatorList {
                    list: metatraffic_multicast_locator_list,
                },
            )
            .await
            .receive_reply()
            .await;

        let participant_address_clone = participant_actor.address();
        let participant_clone = participant.clone();
        let mut socket = get_multicast_socket(
            DEFAULT_MULTICAST_LOCATOR_ADDRESS,
            port_builtin_multicast(message.domain_id),
            interface_address_list,
        )?;
        message.runtime_handle.spawn(async move {
<<<<<<< HEAD
            let mut buf = Box::new([0; 65507]);
=======
            let mut buf = Box::new([0; MAX_DATAGRAM_SIZE]);
>>>>>>> ea034e5c
            loop {
                if let Ok(message) = read_message(&mut socket, buf.as_mut_slice()).await {
                    let r = process_metatraffic_rtps_message(
                        participant_address_clone.clone(),
                        message,
                        &participant_clone,
                    )
                    .await;
                    if r.is_err() {
                        break;
                    }
                }
            }
        });

        let participant_address = participant_actor.address();
        self.domain_participant_list.insert(
            InstanceHandle::new(participant_guid.into()),
            participant_actor,
        );
        Ok(participant_address)
    }
}

pub struct DeleteParticipant {
    pub handle: InstanceHandle,
}
impl Mail for DeleteParticipant {
    type Result = DdsResult<Actor<DomainParticipantActor>>;
}
impl MailHandler<DeleteParticipant> for DomainParticipantFactoryActor {
    async fn handle(&mut self, message: DeleteParticipant) -> <DeleteParticipant as Mail>::Result {
        let is_participant_empty = self.domain_participant_list[&message.handle]
            .send_actor_mail(domain_participant_actor::IsEmpty)
            .await
            .receive_reply()
            .await;
        if is_participant_empty {
            if let Some(d) = self.domain_participant_list.remove(&message.handle) {
                Ok(d)
            } else {
                Err(DdsError::PreconditionNotMet(
                    "Participant can only be deleted from its parent domain participant factory"
                        .to_string(),
                ))
            }
        } else {
            Err(DdsError::PreconditionNotMet(
                "Domain participant still contains other entities".to_string(),
            ))
        }
    }
}

pub struct LookupParticipant {
    pub domain_id: DomainId,
}
impl Mail for LookupParticipant {
    type Result = DdsResult<Option<ActorAddress<DomainParticipantActor>>>;
}
impl MailHandler<LookupParticipant> for DomainParticipantFactoryActor {
    async fn handle(&mut self, message: LookupParticipant) -> <LookupParticipant as Mail>::Result {
        for dp in self.domain_participant_list.values() {
            if dp
                .send_actor_mail(domain_participant_actor::GetDomainId)
                .await
                .receive_reply()
                .await
                == message.domain_id
            {
                return Ok(Some(dp.address()));
            }
        }

        Ok(None)
    }
}

pub struct SetDefaultParticipantQos {
    pub qos: QosKind<DomainParticipantQos>,
}
impl Mail for SetDefaultParticipantQos {
    type Result = DdsResult<()>;
}
impl MailHandler<SetDefaultParticipantQos> for DomainParticipantFactoryActor {
    async fn handle(
        &mut self,
        message: SetDefaultParticipantQos,
    ) -> <SetDefaultParticipantQos as Mail>::Result {
        let qos = match message.qos {
            QosKind::Default => DomainParticipantQos::default(),
            QosKind::Specific(q) => q,
        };

        self.default_participant_qos = qos;

        Ok(())
    }
}

pub struct GetDefaultParticipantQos;
impl Mail for GetDefaultParticipantQos {
    type Result = DomainParticipantQos;
}
impl MailHandler<GetDefaultParticipantQos> for DomainParticipantFactoryActor {
    async fn handle(
        &mut self,
        _: GetDefaultParticipantQos,
    ) -> <GetDefaultParticipantQos as Mail>::Result {
        self.default_participant_qos.clone()
    }
}

pub struct SetQos {
    pub qos: QosKind<DomainParticipantFactoryQos>,
}
impl Mail for SetQos {
    type Result = DdsResult<()>;
}
impl MailHandler<SetQos> for DomainParticipantFactoryActor {
    async fn handle(&mut self, message: SetQos) -> <SetQos as Mail>::Result {
        let qos = match message.qos {
            QosKind::Default => DomainParticipantFactoryQos::default(),
            QosKind::Specific(q) => q,
        };

        self.qos = qos;

        Ok(())
    }
}

pub struct GetQos;
impl Mail for GetQos {
    type Result = DomainParticipantFactoryQos;
}
impl MailHandler<GetQos> for DomainParticipantFactoryActor {
    async fn handle(&mut self, _: GetQos) -> <GetQos as Mail>::Result {
        self.qos.clone()
    }
}

pub struct SetConfiguration {
    pub configuration: DustDdsConfiguration,
}
impl Mail for SetConfiguration {
    type Result = ();
}
impl MailHandler<SetConfiguration> for DomainParticipantFactoryActor {
    async fn handle(&mut self, message: SetConfiguration) -> <SetConfiguration as Mail>::Result {
        self.configuration = message.configuration;
    }
}

pub struct GetConfiguration;
impl Mail for GetConfiguration {
    type Result = DustDdsConfiguration;
}
impl MailHandler<GetConfiguration> for DomainParticipantFactoryActor {
    async fn handle(&mut self, _: GetConfiguration) -> <GetConfiguration as Mail>::Result {
        self.configuration.clone()
    }
}

type LocatorAddress = [u8; 16];
// As of 9.6.1.4.1  Default multicast address
const DEFAULT_MULTICAST_LOCATOR_ADDRESS: LocatorAddress =
    [0, 0, 0, 0, 0, 0, 0, 0, 0, 0, 0, 0, 239, 255, 0, 1];

const PB: i32 = 7400;
const DG: i32 = 250;
#[allow(non_upper_case_globals)]
const d0: i32 = 0;
const DEFAULT_HEARTBEAT_PERIOD: Duration = Duration::new(2, 0);
const DEFAULT_NACK_RESPONSE_DELAY: Duration = Duration::new(0, 200);
const DEFAULT_NACK_SUPPRESSION_DURATION: Duration =
    Duration::new(DURATION_ZERO_SEC, DURATION_ZERO_NSEC);

fn port_builtin_multicast(domain_id: DomainId) -> u16 {
    (PB + DG * domain_id + d0) as u16
}

fn get_multicast_socket(
    multicast_address: LocatorAddress,
    port: u16,
    interface_address_list: impl IntoIterator<Item = Addr>,
) -> std::io::Result<tokio::net::UdpSocket> {
    let socket_addr = SocketAddr::from((Ipv4Addr::UNSPECIFIED, port));

    let socket = Socket::new(
        socket2::Domain::IPV4,
        socket2::Type::DGRAM,
        Some(socket2::Protocol::UDP),
    )?;

    socket.set_reuse_address(true)?;
    socket.set_nonblocking(true)?;
    socket.set_read_timeout(Some(std::time::Duration::from_millis(50)))?;

    socket.bind(&socket_addr.into())?;
    let addr = Ipv4Addr::new(
        multicast_address[12],
        multicast_address[13],
        multicast_address[14],
        multicast_address[15],
    );
    for interface_addr in interface_address_list {
        match interface_addr {
            Addr::V4(a) => {
                let r = socket.join_multicast_v4(&addr, &a.ip);
                if let Err(e) = r {
                    info!(
                        "Failed to join multicast group on address {} with error {}",
                        a.ip, e
                    )
                }
            }
            Addr::V6(_) => (),
        }
    }

    socket.set_multicast_loop_v4(true)?;

    tokio::net::UdpSocket::from_std(socket.into())
}

fn create_builtin_stateless_reader(guid: Guid) -> RtpsReaderKind {
    let unicast_locator_list = &[];
    let multicast_locator_list = &[];

    RtpsReaderKind::Stateless(RtpsStatelessReader::new(RtpsReader::new(
        RtpsEndpoint::new(
            guid,
            TopicKind::WithKey,
            unicast_locator_list,
            multicast_locator_list,
        ),
        DURATION_ZERO,
        DURATION_ZERO,
        false,
    )))
}

fn create_builtin_stateful_reader(guid: Guid) -> RtpsReaderKind {
    const DEFAULT_HEARTBEAT_SUPPRESSION_DURATION: Duration =
        Duration::new(DURATION_ZERO_SEC, DURATION_ZERO_NSEC);
    const DEFAULT_HEARTBEAT_RESPONSE_DELAY: Duration = Duration::new(0, 500);

    let topic_kind = TopicKind::WithKey;
    let heartbeat_response_delay = DEFAULT_HEARTBEAT_SUPPRESSION_DURATION.into();
    let heartbeat_suppression_duration = DEFAULT_HEARTBEAT_RESPONSE_DELAY.into();
    let expects_inline_qos = false;
    let unicast_locator_list = &[];
    let multicast_locator_list = &[];

    RtpsReaderKind::Stateful(RtpsStatefulReader::new(RtpsReader::new(
        RtpsEndpoint::new(
            guid,
            topic_kind,
            unicast_locator_list,
            multicast_locator_list,
        ),
        heartbeat_response_delay,
        heartbeat_suppression_duration,
        expects_inline_qos,
    )))
}

fn create_builtin_stateful_writer(guid: Guid) -> RtpsWriter {
    let unicast_locator_list = &[];
    let multicast_locator_list = &[];
    let topic_kind = TopicKind::WithKey;
    let push_mode = true;
    let heartbeat_period = DEFAULT_HEARTBEAT_PERIOD.into();
    let nack_response_delay = DEFAULT_NACK_RESPONSE_DELAY.into();
    let nack_suppression_duration = DEFAULT_NACK_SUPPRESSION_DURATION.into();
    let data_max_size_serialized = usize::MAX;

    RtpsWriter::new(
        RtpsEndpoint::new(
            guid,
            topic_kind,
            unicast_locator_list,
            multicast_locator_list,
        ),
        push_mode,
        heartbeat_period,
        nack_response_delay,
        nack_suppression_duration,
        data_max_size_serialized,
    )
}

fn create_builtin_stateless_writer(guid: Guid) -> RtpsWriter {
    let heartbeat_period = DEFAULT_HEARTBEAT_PERIOD.into();
    let nack_response_delay = DEFAULT_NACK_RESPONSE_DELAY.into();
    let nack_suppression_duration = DEFAULT_NACK_SUPPRESSION_DURATION.into();
    let unicast_locator_list = &[];
    let multicast_locator_list = &[];

    RtpsWriter::new(
        RtpsEndpoint::new(
            guid,
            TopicKind::WithKey,
            unicast_locator_list,
            multicast_locator_list,
        ),
        true,
        heartbeat_period,
        nack_response_delay,
        nack_suppression_duration,
        usize::MAX,
    )
}

pub fn sedp_data_reader_qos() -> DataReaderQos {
    DataReaderQos {
        durability: DurabilityQosPolicy {
            kind: DurabilityQosPolicyKind::TransientLocal,
        },
        history: HistoryQosPolicy {
            kind: HistoryQosPolicyKind::KeepLast(1),
        },
        reliability: ReliabilityQosPolicy {
            kind: ReliabilityQosPolicyKind::Reliable,
            max_blocking_time: DurationKind::Finite(Duration::new(
                DURATION_ZERO_SEC,
                DURATION_ZERO_NSEC,
            )),
        },
        ..Default::default()
    }
}

pub fn sedp_data_writer_qos() -> DataWriterQos {
    DataWriterQos {
        durability: DurabilityQosPolicy {
            kind: DurabilityQosPolicyKind::TransientLocal,
        },
        history: HistoryQosPolicy {
            kind: HistoryQosPolicyKind::KeepLast(1),
        },
        reliability: ReliabilityQosPolicy {
            kind: ReliabilityQosPolicyKind::Reliable,
            max_blocking_time: DurationKind::Finite(Duration::new(
                DURATION_ZERO_SEC,
                DURATION_ZERO_NSEC,
            )),
        },
        ..Default::default()
    }
}

async fn process_metatraffic_rtps_message(
    participant_actor: ActorAddress<DomainParticipantActor>,
    message: RtpsMessageRead,
    participant: &DomainParticipantAsync,
) -> DdsResult<()> {
    participant_actor
        .send_actor_mail(domain_participant_actor::ProcessMetatrafficRtpsMessage {
            rtps_message: message,
            participant: participant.clone(),
        })
        .await?
        .receive_reply()
        .await?;

    let builtin_subscriber = participant.get_builtin_subscriber();

    if let Ok(Some(spdp_participant_reader)) = builtin_subscriber
        .lookup_datareader::<SpdpDiscoveredParticipantData>(DCPS_PARTICIPANT)
        .await
    {
        if let Ok(spdp_discovered_participant_list) = spdp_participant_reader
            .read(
                i32::MAX,
                &[SampleStateKind::NotRead],
                ANY_VIEW_STATE,
                ANY_INSTANCE_STATE,
            )
            .await
        {
            for discovered_participant_sample in spdp_discovered_participant_list {
                match discovered_participant_sample.sample_info().instance_state {
                    InstanceStateKind::Alive => {
                        if let Ok(discovered_participant_data) =
                            discovered_participant_sample.data()
                        {
                            participant_actor
                                .send_actor_mail(
                                    domain_participant_actor::AddDiscoveredParticipant {
                                        discovered_participant_data,
                                        participant: participant.clone(),
                                    },
                                )
                                .await?
                                .receive_reply()
                                .await?;
                        }
                    }
                    InstanceStateKind::NotAliveDisposed | InstanceStateKind::NotAliveNoWriters => {
                        participant_actor
                            .send_actor_mail(
                                domain_participant_actor::RemoveDiscoveredParticipant {
                                    handle: discovered_participant_sample
                                        .sample_info()
                                        .instance_handle,
                                },
                            )
                            .await?
                            .receive_reply()
                            .await;
                    }
                }
            }
        }
    }

    Ok(())
}
<|MERGE_RESOLUTION|>--- conflicted
+++ resolved
@@ -1,1059 +1,1047 @@
-use super::{
-    data_reader_actor::DataReaderActor,
-    data_writer_actor::DataWriterActor,
-    domain_participant_actor::{self, FooTypeSupport},
-    message_sender_actor::MessageSenderActor,
-    subscriber_actor,
-    topic_actor::TopicActor,
-};
-use crate::{
-    configuration::DustDdsConfiguration,
-    data_representation_builtin_endpoints::{
-        discovered_reader_data::{DiscoveredReaderData, DCPS_SUBSCRIPTION},
-        discovered_topic_data::{DiscoveredTopicData, DCPS_TOPIC},
-        discovered_writer_data::{DiscoveredWriterData, DCPS_PUBLICATION},
-        spdp_discovered_participant_data::{SpdpDiscoveredParticipantData, DCPS_PARTICIPANT},
-    },
-    dds_async::{
-        domain_participant::DomainParticipantAsync,
-        domain_participant_listener::DomainParticipantListenerAsync,
-    },
-    domain::domain_participant_factory::DomainId,
-    implementation::{
-        actor::{Actor, ActorAddress, Mail, MailHandler, DEFAULT_ACTOR_BUFFER_SIZE},
-        actors::domain_participant_actor::DomainParticipantActor,
-    },
-    infrastructure::{
-        error::{DdsError, DdsResult},
-        instance::InstanceHandle,
-        qos::{
-            DataReaderQos, DataWriterQos, DomainParticipantFactoryQos, DomainParticipantQos,
-            QosKind, TopicQos,
-        },
-        qos_policy::{
-            DurabilityQosPolicy, DurabilityQosPolicyKind, HistoryQosPolicy, HistoryQosPolicyKind,
-            ReliabilityQosPolicy, ReliabilityQosPolicyKind,
-        },
-        status::StatusKind,
-        time::{Duration, DurationKind, DURATION_ZERO_NSEC, DURATION_ZERO_SEC},
-    },
-    rtps::{
-        behavior_types::DURATION_ZERO,
-        discovery_types::{
-            ENTITYID_SEDP_BUILTIN_PUBLICATIONS_ANNOUNCER,
-            ENTITYID_SEDP_BUILTIN_PUBLICATIONS_DETECTOR,
-            ENTITYID_SEDP_BUILTIN_SUBSCRIPTIONS_ANNOUNCER,
-            ENTITYID_SEDP_BUILTIN_SUBSCRIPTIONS_DETECTOR, ENTITYID_SEDP_BUILTIN_TOPICS_ANNOUNCER,
-            ENTITYID_SEDP_BUILTIN_TOPICS_DETECTOR, ENTITYID_SPDP_BUILTIN_PARTICIPANT_READER,
-            ENTITYID_SPDP_BUILTIN_PARTICIPANT_WRITER,
-        },
-        endpoint::RtpsEndpoint,
-        messages::overall_structure::RtpsMessageRead,
-        participant::RtpsParticipant,
-        reader::{RtpsReader, RtpsReaderKind, RtpsStatefulReader, RtpsStatelessReader},
-        reader_locator::RtpsReaderLocator,
-        types::{
-            EntityId, Guid, GuidPrefix, Locator, TopicKind, BUILT_IN_TOPIC, LOCATOR_KIND_UDP_V4,
-            PROTOCOLVERSION, VENDOR_ID_S2E,
-        },
-        writer::RtpsWriter,
-    },
-    subscription::sample_info::{
-        InstanceStateKind, SampleStateKind, ANY_INSTANCE_STATE, ANY_VIEW_STATE,
-    },
-};
-use network_interface::{Addr, NetworkInterface, NetworkInterfaceConfig};
-use socket2::Socket;
-use std::{
-    collections::HashMap,
-    net::{IpAddr, Ipv4Addr, SocketAddr},
-    sync::{
-        atomic::{AtomicU32, Ordering},
-        Arc, OnceLock,
-    },
-};
-use tracing::{info, warn};
-
-const MAX_DATAGRAM_SIZE: usize = 65507;
-
-#[derive(Default)]
-pub struct DomainParticipantFactoryActor {
-    domain_participant_list: HashMap<InstanceHandle, Actor<DomainParticipantActor>>,
-    qos: DomainParticipantFactoryQos,
-    default_participant_qos: DomainParticipantQos,
-    configuration: DustDdsConfiguration,
-}
-
-impl DomainParticipantFactoryActor {
-    pub fn new() -> Self {
-        Default::default()
-    }
-
-    fn get_unique_participant_id(&mut self) -> u32 {
-        static COUNTER: OnceLock<AtomicU32> = OnceLock::new();
-        let c = COUNTER.get_or_init(|| AtomicU32::new(0));
-        c.fetch_add(1, Ordering::Acquire)
-    }
-
-    fn create_new_guid_prefix(&mut self) -> GuidPrefix {
-        let interface_address = NetworkInterface::show()
-            .expect("Could not scan interfaces")
-            .into_iter()
-            .filter(|x| {
-                if let Some(if_name) = self.configuration.interface_name() {
-                    &x.name == if_name
-                } else {
-                    true
-                }
-            })
-            .flat_map(|i| {
-                i.addr
-                    .into_iter()
-                    .filter(|a| matches!(a, Addr::V4(v4) if !v4.ip.is_loopback()))
-            })
-            .next();
-        let host_id = if let Some(interface) = interface_address {
-            match interface.ip() {
-                IpAddr::V4(a) => a.octets(),
-                IpAddr::V6(_) => unimplemented!("IPv6 not yet implemented"),
-            }
-        } else {
-            warn!("Failed to get Host ID from IP address, use 0 instead");
-            [0; 4]
-        };
-
-        let app_id = std::process::id().to_ne_bytes();
-        let instance_id = self.get_unique_participant_id().to_ne_bytes();
-
-        [
-            host_id[0],
-            host_id[1],
-            host_id[2],
-            host_id[3], // Host ID
-            app_id[0],
-            app_id[1],
-            app_id[2],
-            app_id[3], // App ID
-            instance_id[0],
-            instance_id[1],
-            instance_id[2],
-            instance_id[3], // Instance ID
-        ]
-    }
-
-    fn create_builtin_topics(
-        &self,
-        guid_prefix: GuidPrefix,
-        handle: &tokio::runtime::Handle,
-    ) -> HashMap<String, Actor<TopicActor>> {
-        let mut topic_list = HashMap::new();
-
-        let spdp_topic_entity_id = EntityId::new([0, 0, 0], BUILT_IN_TOPIC);
-        let spdp_topic_guid = Guid::new(guid_prefix, spdp_topic_entity_id);
-        let spdp_topic_participant = Actor::spawn(
-            TopicActor::new(
-                spdp_topic_guid,
-                TopicQos::default(),
-                "SpdpDiscoveredParticipantData".to_string(),
-                DCPS_PARTICIPANT,
-                None,
-                Arc::new(FooTypeSupport::new::<SpdpDiscoveredParticipantData>()),
-                handle,
-            ),
-            handle,
-            DEFAULT_ACTOR_BUFFER_SIZE,
-        );
-        topic_list.insert(DCPS_PARTICIPANT.to_owned(), spdp_topic_participant);
-
-        let sedp_topics_entity_id = EntityId::new([0, 0, 1], BUILT_IN_TOPIC);
-        let sedp_topic_topics_guid = Guid::new(guid_prefix, sedp_topics_entity_id);
-        let sedp_topic_topics = Actor::spawn(
-            TopicActor::new(
-                sedp_topic_topics_guid,
-                TopicQos::default(),
-                "DiscoveredTopicData".to_string(),
-                DCPS_TOPIC,
-                None,
-                Arc::new(FooTypeSupport::new::<DiscoveredTopicData>()),
-                handle,
-            ),
-            handle,
-            DEFAULT_ACTOR_BUFFER_SIZE,
-        );
-        topic_list.insert(DCPS_TOPIC.to_owned(), sedp_topic_topics);
-
-        let sedp_publications_entity_id = EntityId::new([0, 0, 2], BUILT_IN_TOPIC);
-        let sedp_topic_publications_guid = Guid::new(guid_prefix, sedp_publications_entity_id);
-        let sedp_topic_publications = Actor::spawn(
-            TopicActor::new(
-                sedp_topic_publications_guid,
-                TopicQos::default(),
-                "DiscoveredWriterData".to_string(),
-                DCPS_PUBLICATION,
-                None,
-                Arc::new(FooTypeSupport::new::<DiscoveredWriterData>()),
-                handle,
-            ),
-            handle,
-            DEFAULT_ACTOR_BUFFER_SIZE,
-        );
-
-        topic_list.insert(DCPS_PUBLICATION.to_owned(), sedp_topic_publications);
-
-        let sedp_subscriptions_entity_id = EntityId::new([0, 0, 3], BUILT_IN_TOPIC);
-        let sedp_topic_subscriptions_guid = Guid::new(guid_prefix, sedp_subscriptions_entity_id);
-        let sedp_topic_subscriptions = Actor::spawn(
-            TopicActor::new(
-                sedp_topic_subscriptions_guid,
-                TopicQos::default(),
-                "DiscoveredReaderData".to_string(),
-                DCPS_SUBSCRIPTION,
-                None,
-                Arc::new(FooTypeSupport::new::<DiscoveredReaderData>()),
-                handle,
-            ),
-            handle,
-            DEFAULT_ACTOR_BUFFER_SIZE,
-        );
-        topic_list.insert(DCPS_SUBSCRIPTION.to_owned(), sedp_topic_subscriptions);
-
-        topic_list
-    }
-
-    fn create_builtin_readers(
-        &self,
-        guid_prefix: GuidPrefix,
-        topic_list: &HashMap<String, Actor<TopicActor>>,
-        handle: &tokio::runtime::Handle,
-    ) -> Vec<DataReaderActor> {
-        let spdp_reader_qos = DataReaderQos {
-            durability: DurabilityQosPolicy {
-                kind: DurabilityQosPolicyKind::TransientLocal,
-            },
-            history: HistoryQosPolicy {
-                kind: HistoryQosPolicyKind::KeepLast(1),
-            },
-            reliability: ReliabilityQosPolicy {
-                kind: ReliabilityQosPolicyKind::BestEffort,
-                max_blocking_time: DurationKind::Finite(Duration::new(
-                    DURATION_ZERO_SEC,
-                    DURATION_ZERO_NSEC,
-                )),
-            },
-            ..Default::default()
-        };
-        let spdp_builtin_participant_reader_guid =
-            Guid::new(guid_prefix, ENTITYID_SPDP_BUILTIN_PARTICIPANT_READER);
-        let spdp_builtin_participant_reader = DataReaderActor::new(
-            create_builtin_stateless_reader(spdp_builtin_participant_reader_guid),
-            topic_list[DCPS_PARTICIPANT].address(),
-            spdp_reader_qos,
-            None,
-            vec![],
-            handle,
-        );
-
-        let sedp_builtin_topics_reader_guid =
-            Guid::new(guid_prefix, ENTITYID_SEDP_BUILTIN_TOPICS_DETECTOR);
-        let sedp_builtin_topics_reader = DataReaderActor::new(
-            create_builtin_stateful_reader(sedp_builtin_topics_reader_guid),
-            topic_list[DCPS_TOPIC].address(),
-            sedp_data_reader_qos(),
-            None,
-            vec![],
-            handle,
-        );
-
-        let sedp_builtin_publications_reader_guid =
-            Guid::new(guid_prefix, ENTITYID_SEDP_BUILTIN_PUBLICATIONS_DETECTOR);
-        let sedp_builtin_publications_reader = DataReaderActor::new(
-            create_builtin_stateful_reader(sedp_builtin_publications_reader_guid),
-            topic_list[DCPS_PUBLICATION].address(),
-            sedp_data_reader_qos(),
-            None,
-            vec![],
-            handle,
-        );
-
-        let sedp_builtin_subscriptions_reader_guid =
-            Guid::new(guid_prefix, ENTITYID_SEDP_BUILTIN_SUBSCRIPTIONS_DETECTOR);
-        let sedp_builtin_subscriptions_reader = DataReaderActor::new(
-            create_builtin_stateful_reader(sedp_builtin_subscriptions_reader_guid),
-            topic_list[DCPS_SUBSCRIPTION].address(),
-            sedp_data_reader_qos(),
-            None,
-            vec![],
-            handle,
-        );
-
-        vec![
-            spdp_builtin_participant_reader,
-            sedp_builtin_topics_reader,
-            sedp_builtin_publications_reader,
-            sedp_builtin_subscriptions_reader,
-        ]
-    }
-
-    fn create_builtin_writers(
-        &self,
-        guid_prefix: GuidPrefix,
-        domain_id: DomainId,
-        topic_list: &HashMap<String, Actor<TopicActor>>,
-        handle: &tokio::runtime::Handle,
-    ) -> Vec<DataWriterActor> {
-        let spdp_writer_qos = DataWriterQos {
-            durability: DurabilityQosPolicy {
-                kind: DurabilityQosPolicyKind::TransientLocal,
-            },
-            history: HistoryQosPolicy {
-                kind: HistoryQosPolicyKind::KeepLast(1),
-            },
-            reliability: ReliabilityQosPolicy {
-                kind: ReliabilityQosPolicyKind::BestEffort,
-                max_blocking_time: DurationKind::Finite(Duration::new(
-                    DURATION_ZERO_SEC,
-                    DURATION_ZERO_NSEC,
-                )),
-            },
-            ..Default::default()
-        };
-        let spdp_builtin_participant_writer_guid =
-            Guid::new(guid_prefix, ENTITYID_SPDP_BUILTIN_PARTICIPANT_WRITER);
-        let mut spdp_builtin_participant_writer = DataWriterActor::new(
-            create_builtin_stateless_writer(spdp_builtin_participant_writer_guid),
-            topic_list[DCPS_PARTICIPANT].address(),
-            None,
-            vec![],
-            spdp_writer_qos,
-            handle,
-        );
-
-        let spdp_discovery_locator_list = [Locator::new(
-            LOCATOR_KIND_UDP_V4,
-            port_builtin_multicast(domain_id) as u32,
-            DEFAULT_MULTICAST_LOCATOR_ADDRESS,
-        )];
-
-        for reader_locator in spdp_discovery_locator_list
-            .iter()
-            .map(|&locator| RtpsReaderLocator::new(locator, false))
-        {
-            spdp_builtin_participant_writer.reader_locator_add(reader_locator);
-        }
-
-        let sedp_builtin_topics_writer_guid =
-            Guid::new(guid_prefix, ENTITYID_SEDP_BUILTIN_TOPICS_ANNOUNCER);
-        let sedp_builtin_topics_writer = DataWriterActor::new(
-            create_builtin_stateful_writer(sedp_builtin_topics_writer_guid),
-            topic_list[DCPS_TOPIC].address(),
-            None,
-            vec![],
-            sedp_data_writer_qos(),
-            handle,
-        );
-
-        let sedp_builtin_publications_writer_guid =
-            Guid::new(guid_prefix, ENTITYID_SEDP_BUILTIN_PUBLICATIONS_ANNOUNCER);
-        let sedp_builtin_publications_writer = DataWriterActor::new(
-            create_builtin_stateful_writer(sedp_builtin_publications_writer_guid),
-            topic_list[DCPS_PUBLICATION].address(),
-            None,
-            vec![],
-            sedp_data_writer_qos(),
-            handle,
-        );
-
-        let sedp_builtin_subscriptions_writer_guid =
-            Guid::new(guid_prefix, ENTITYID_SEDP_BUILTIN_SUBSCRIPTIONS_ANNOUNCER);
-        let sedp_builtin_subscriptions_writer = DataWriterActor::new(
-            create_builtin_stateful_writer(sedp_builtin_subscriptions_writer_guid),
-            topic_list[DCPS_SUBSCRIPTION].address(),
-            None,
-            vec![],
-            sedp_data_writer_qos(),
-            handle,
-        );
-
-        vec![
-            spdp_builtin_participant_writer,
-            sedp_builtin_topics_writer,
-            sedp_builtin_publications_writer,
-            sedp_builtin_subscriptions_writer,
-        ]
-    }
-}
-
-pub async fn read_message(
-    socket: &mut tokio::net::UdpSocket,
-    buf: &mut [u8],
-) -> DdsResult<RtpsMessageRead> {
-    let (bytes, _) = socket.recv_from(buf).await?;
-    if bytes > 0 {
-        Ok(RtpsMessageRead::try_from(&buf[0..bytes])?)
-    } else {
-        Err(DdsError::NoData)
-    }
-}
-
-pub struct CreateParticipant {
-    pub domain_id: DomainId,
-    pub qos: QosKind<DomainParticipantQos>,
-    pub listener: Option<Box<dyn DomainParticipantListenerAsync + Send>>,
-    pub status_kind: Vec<StatusKind>,
-    pub runtime_handle: tokio::runtime::Handle,
-}
-impl Mail for CreateParticipant {
-    type Result = DdsResult<ActorAddress<DomainParticipantActor>>;
-}
-impl MailHandler<CreateParticipant> for DomainParticipantFactoryActor {
-    async fn handle(&mut self, message: CreateParticipant) -> <CreateParticipant as Mail>::Result {
-        let domain_participant_qos = match message.qos {
-            QosKind::Default => self.default_participant_qos.clone(),
-            QosKind::Specific(q) => q,
-        };
-
-        let guid_prefix = self.create_new_guid_prefix();
-
-        let socket = std::net::UdpSocket::bind("0.0.0.0:0000")?;
-        let message_sender_actor =
-            MessageSenderActor::new(socket, PROTOCOLVERSION, VENDOR_ID_S2E, guid_prefix);
-
-        let rtps_participant = RtpsParticipant::new(
-            guid_prefix,
-            vec![],
-            vec![],
-            vec![],
-            vec![],
-            PROTOCOLVERSION,
-            VENDOR_ID_S2E,
-        );
-        let participant_guid = rtps_participant.guid();
-
-        let topic_list = self.create_builtin_topics(guid_prefix, &message.runtime_handle);
-        let builtin_data_writer_list = self.create_builtin_writers(
-            guid_prefix,
-            message.domain_id,
-            &topic_list,
-            &message.runtime_handle,
-        );
-        let builtin_data_reader_list =
-            self.create_builtin_readers(guid_prefix, &topic_list, &message.runtime_handle);
-
-        let domain_participant = DomainParticipantActor::new(
-            rtps_participant,
-            message.domain_id,
-            self.configuration.domain_tag().to_string(),
-            domain_participant_qos,
-            self.configuration.fragment_size(),
-            message.listener,
-            message.status_kind,
-            topic_list,
-            builtin_data_writer_list,
-            builtin_data_reader_list,
-            message_sender_actor,
-            &message.runtime_handle,
-        );
-
-        let participant_actor = Actor::spawn(
-            domain_participant,
-            &message.runtime_handle,
-            DEFAULT_ACTOR_BUFFER_SIZE,
-        );
-        let status_condition = participant_actor
-            .send_actor_mail(domain_participant_actor::GetStatuscondition)
-            .await
-            .receive_reply()
-            .await;
-        let builtin_subscriber = participant_actor
-            .send_actor_mail(domain_participant_actor::GetBuiltInSubscriber)
-            .await
-            .receive_reply()
-            .await;
-        let builtin_subscriber_status_condition_address = builtin_subscriber
-            .send_actor_mail(subscriber_actor::GetStatuscondition)
-            .await?
-            .receive_reply()
-            .await;
-
-        let participant = DomainParticipantAsync::new(
-            participant_actor.address(),
-            status_condition.clone(),
-            builtin_subscriber,
-            builtin_subscriber_status_condition_address,
-            message.domain_id,
-            message.runtime_handle.clone(),
-        );
-
-        // Start the regular participant announcement task
-        let participant_clone = participant.clone();
-        let mut interval =
-            tokio::time::interval(self.configuration.participant_announcement_interval());
-        message.runtime_handle.spawn(async move {
-            loop {
-                interval.tick().await;
-
-                let r = participant_clone.announce_participant().await;
-                if r.is_err() {
-                    break;
-                }
-            }
-        });
-
-        // Open socket for unicast user-defined data
-        let interface_address_list = NetworkInterface::show()
-            .expect("Could not scan interfaces")
-            .into_iter()
-            .filter(|x| {
-                if let Some(if_name) = self.configuration.interface_name() {
-                    &x.name == if_name
-                } else {
-                    true
-                }
-            })
-            .flat_map(|i| {
-                i.addr.into_iter().filter(|a| match a {
-                    #[rustfmt::skip]
-                    Addr::V4(_) => true,
-                    _ => false,
-                })
-            });
-
-        let default_unicast_socket =
-            socket2::Socket::new(socket2::Domain::IPV4, socket2::Type::DGRAM, None)?;
-        default_unicast_socket.bind(&SocketAddr::from((Ipv4Addr::UNSPECIFIED, 0)).into())?;
-        default_unicast_socket.set_nonblocking(true)?;
-        if let Some(buffer_size) = self.configuration.udp_receive_buffer_size() {
-            default_unicast_socket.set_recv_buffer_size(buffer_size)?;
-        }
-        let default_unicast_socket = std::net::UdpSocket::from(default_unicast_socket);
-        let user_defined_unicast_port = default_unicast_socket.local_addr()?.port().into();
-        let default_unicast_locator_list: Vec<Locator> = interface_address_list
-            .clone()
-            .map(|a| Locator::from_ip_and_port(&a, user_defined_unicast_port))
-            .collect();
-        participant_actor
-            .send_actor_mail(domain_participant_actor::SetDefaultUnicastLocatorList {
-                list: default_unicast_locator_list,
-            })
-            .await
-            .receive_reply()
-            .await;
-
-        let participant_address_clone = participant_actor.address();
-        let participant_clone = participant.clone();
-        let mut socket = tokio::net::UdpSocket::from_std(default_unicast_socket)?;
-        message.runtime_handle.spawn(async move {
-<<<<<<< HEAD
-            let mut buf = Box::new([0; 65507]);
-=======
-            let mut buf = Box::new([0; MAX_DATAGRAM_SIZE]);
->>>>>>> ea034e5c
-            loop {
-                if let Ok(message) = read_message(&mut socket, buf.as_mut_slice()).await {
-                    let r = participant_address_clone
-                        .send_actor_mail(domain_participant_actor::ProcessUserDefinedRtpsMessage {
-                            rtps_message: message,
-                            participant: participant_clone.clone(),
-                        })
-                        .await;
-                    if r.is_err() {
-                        break;
-                    }
-                }
-            }
-        });
-
-        // Open socket for unicast metatraffic data
-        let metattrafic_unicast_socket =
-            std::net::UdpSocket::bind(SocketAddr::from((Ipv4Addr::UNSPECIFIED, 0)))?;
-        metattrafic_unicast_socket.set_nonblocking(true)?;
-        let metattrafic_unicast_locator_port =
-            metattrafic_unicast_socket.local_addr()?.port().into();
-        let metatraffic_unicast_locator_list: Vec<Locator> = interface_address_list
-            .clone()
-            .map(|a| Locator::from_ip_and_port(&a, metattrafic_unicast_locator_port))
-            .collect();
-        participant_actor
-            .send_actor_mail(domain_participant_actor::SetMetatrafficUnicastLocatorList {
-                list: metatraffic_unicast_locator_list,
-            })
-            .await
-            .receive_reply()
-            .await;
-
-        let participant_address_clone = participant_actor.address();
-        let participant_clone = participant.clone();
-        let mut socket =
-            tokio::net::UdpSocket::from_std(metattrafic_unicast_socket).map_err(|_| {
-                DdsError::Error("Failed to open metattrafic unicast socket".to_string())
-            })?;
-        message.runtime_handle.spawn(async move {
-<<<<<<< HEAD
-            let mut buf = Box::new([0; 65507]);
-=======
-            let mut buf = Box::new([0; MAX_DATAGRAM_SIZE]);
->>>>>>> ea034e5c
-            loop {
-                if let Ok(message) = read_message(&mut socket, buf.as_mut_slice()).await {
-                    let r = process_metatraffic_rtps_message(
-                        participant_address_clone.clone(),
-                        message,
-                        &participant_clone,
-                    )
-                    .await;
-                    if r.is_err() {
-                        break;
-                    }
-                }
-            }
-        });
-
-        // Open socket for multicast metatraffic data
-        let metatraffic_multicast_locator_list = vec![Locator::new(
-            LOCATOR_KIND_UDP_V4,
-            port_builtin_multicast(message.domain_id) as u32,
-            DEFAULT_MULTICAST_LOCATOR_ADDRESS,
-        )];
-        participant_actor
-            .send_actor_mail(
-                domain_participant_actor::SetMetatrafficMulticastLocatorList {
-                    list: metatraffic_multicast_locator_list,
-                },
-            )
-            .await
-            .receive_reply()
-            .await;
-
-        let participant_address_clone = participant_actor.address();
-        let participant_clone = participant.clone();
-        let mut socket = get_multicast_socket(
-            DEFAULT_MULTICAST_LOCATOR_ADDRESS,
-            port_builtin_multicast(message.domain_id),
-            interface_address_list,
-        )?;
-        message.runtime_handle.spawn(async move {
-<<<<<<< HEAD
-            let mut buf = Box::new([0; 65507]);
-=======
-            let mut buf = Box::new([0; MAX_DATAGRAM_SIZE]);
->>>>>>> ea034e5c
-            loop {
-                if let Ok(message) = read_message(&mut socket, buf.as_mut_slice()).await {
-                    let r = process_metatraffic_rtps_message(
-                        participant_address_clone.clone(),
-                        message,
-                        &participant_clone,
-                    )
-                    .await;
-                    if r.is_err() {
-                        break;
-                    }
-                }
-            }
-        });
-
-        let participant_address = participant_actor.address();
-        self.domain_participant_list.insert(
-            InstanceHandle::new(participant_guid.into()),
-            participant_actor,
-        );
-        Ok(participant_address)
-    }
-}
-
-pub struct DeleteParticipant {
-    pub handle: InstanceHandle,
-}
-impl Mail for DeleteParticipant {
-    type Result = DdsResult<Actor<DomainParticipantActor>>;
-}
-impl MailHandler<DeleteParticipant> for DomainParticipantFactoryActor {
-    async fn handle(&mut self, message: DeleteParticipant) -> <DeleteParticipant as Mail>::Result {
-        let is_participant_empty = self.domain_participant_list[&message.handle]
-            .send_actor_mail(domain_participant_actor::IsEmpty)
-            .await
-            .receive_reply()
-            .await;
-        if is_participant_empty {
-            if let Some(d) = self.domain_participant_list.remove(&message.handle) {
-                Ok(d)
-            } else {
-                Err(DdsError::PreconditionNotMet(
-                    "Participant can only be deleted from its parent domain participant factory"
-                        .to_string(),
-                ))
-            }
-        } else {
-            Err(DdsError::PreconditionNotMet(
-                "Domain participant still contains other entities".to_string(),
-            ))
-        }
-    }
-}
-
-pub struct LookupParticipant {
-    pub domain_id: DomainId,
-}
-impl Mail for LookupParticipant {
-    type Result = DdsResult<Option<ActorAddress<DomainParticipantActor>>>;
-}
-impl MailHandler<LookupParticipant> for DomainParticipantFactoryActor {
-    async fn handle(&mut self, message: LookupParticipant) -> <LookupParticipant as Mail>::Result {
-        for dp in self.domain_participant_list.values() {
-            if dp
-                .send_actor_mail(domain_participant_actor::GetDomainId)
-                .await
-                .receive_reply()
-                .await
-                == message.domain_id
-            {
-                return Ok(Some(dp.address()));
-            }
-        }
-
-        Ok(None)
-    }
-}
-
-pub struct SetDefaultParticipantQos {
-    pub qos: QosKind<DomainParticipantQos>,
-}
-impl Mail for SetDefaultParticipantQos {
-    type Result = DdsResult<()>;
-}
-impl MailHandler<SetDefaultParticipantQos> for DomainParticipantFactoryActor {
-    async fn handle(
-        &mut self,
-        message: SetDefaultParticipantQos,
-    ) -> <SetDefaultParticipantQos as Mail>::Result {
-        let qos = match message.qos {
-            QosKind::Default => DomainParticipantQos::default(),
-            QosKind::Specific(q) => q,
-        };
-
-        self.default_participant_qos = qos;
-
-        Ok(())
-    }
-}
-
-pub struct GetDefaultParticipantQos;
-impl Mail for GetDefaultParticipantQos {
-    type Result = DomainParticipantQos;
-}
-impl MailHandler<GetDefaultParticipantQos> for DomainParticipantFactoryActor {
-    async fn handle(
-        &mut self,
-        _: GetDefaultParticipantQos,
-    ) -> <GetDefaultParticipantQos as Mail>::Result {
-        self.default_participant_qos.clone()
-    }
-}
-
-pub struct SetQos {
-    pub qos: QosKind<DomainParticipantFactoryQos>,
-}
-impl Mail for SetQos {
-    type Result = DdsResult<()>;
-}
-impl MailHandler<SetQos> for DomainParticipantFactoryActor {
-    async fn handle(&mut self, message: SetQos) -> <SetQos as Mail>::Result {
-        let qos = match message.qos {
-            QosKind::Default => DomainParticipantFactoryQos::default(),
-            QosKind::Specific(q) => q,
-        };
-
-        self.qos = qos;
-
-        Ok(())
-    }
-}
-
-pub struct GetQos;
-impl Mail for GetQos {
-    type Result = DomainParticipantFactoryQos;
-}
-impl MailHandler<GetQos> for DomainParticipantFactoryActor {
-    async fn handle(&mut self, _: GetQos) -> <GetQos as Mail>::Result {
-        self.qos.clone()
-    }
-}
-
-pub struct SetConfiguration {
-    pub configuration: DustDdsConfiguration,
-}
-impl Mail for SetConfiguration {
-    type Result = ();
-}
-impl MailHandler<SetConfiguration> for DomainParticipantFactoryActor {
-    async fn handle(&mut self, message: SetConfiguration) -> <SetConfiguration as Mail>::Result {
-        self.configuration = message.configuration;
-    }
-}
-
-pub struct GetConfiguration;
-impl Mail for GetConfiguration {
-    type Result = DustDdsConfiguration;
-}
-impl MailHandler<GetConfiguration> for DomainParticipantFactoryActor {
-    async fn handle(&mut self, _: GetConfiguration) -> <GetConfiguration as Mail>::Result {
-        self.configuration.clone()
-    }
-}
-
-type LocatorAddress = [u8; 16];
-// As of 9.6.1.4.1  Default multicast address
-const DEFAULT_MULTICAST_LOCATOR_ADDRESS: LocatorAddress =
-    [0, 0, 0, 0, 0, 0, 0, 0, 0, 0, 0, 0, 239, 255, 0, 1];
-
-const PB: i32 = 7400;
-const DG: i32 = 250;
-#[allow(non_upper_case_globals)]
-const d0: i32 = 0;
-const DEFAULT_HEARTBEAT_PERIOD: Duration = Duration::new(2, 0);
-const DEFAULT_NACK_RESPONSE_DELAY: Duration = Duration::new(0, 200);
-const DEFAULT_NACK_SUPPRESSION_DURATION: Duration =
-    Duration::new(DURATION_ZERO_SEC, DURATION_ZERO_NSEC);
-
-fn port_builtin_multicast(domain_id: DomainId) -> u16 {
-    (PB + DG * domain_id + d0) as u16
-}
-
-fn get_multicast_socket(
-    multicast_address: LocatorAddress,
-    port: u16,
-    interface_address_list: impl IntoIterator<Item = Addr>,
-) -> std::io::Result<tokio::net::UdpSocket> {
-    let socket_addr = SocketAddr::from((Ipv4Addr::UNSPECIFIED, port));
-
-    let socket = Socket::new(
-        socket2::Domain::IPV4,
-        socket2::Type::DGRAM,
-        Some(socket2::Protocol::UDP),
-    )?;
-
-    socket.set_reuse_address(true)?;
-    socket.set_nonblocking(true)?;
-    socket.set_read_timeout(Some(std::time::Duration::from_millis(50)))?;
-
-    socket.bind(&socket_addr.into())?;
-    let addr = Ipv4Addr::new(
-        multicast_address[12],
-        multicast_address[13],
-        multicast_address[14],
-        multicast_address[15],
-    );
-    for interface_addr in interface_address_list {
-        match interface_addr {
-            Addr::V4(a) => {
-                let r = socket.join_multicast_v4(&addr, &a.ip);
-                if let Err(e) = r {
-                    info!(
-                        "Failed to join multicast group on address {} with error {}",
-                        a.ip, e
-                    )
-                }
-            }
-            Addr::V6(_) => (),
-        }
-    }
-
-    socket.set_multicast_loop_v4(true)?;
-
-    tokio::net::UdpSocket::from_std(socket.into())
-}
-
-fn create_builtin_stateless_reader(guid: Guid) -> RtpsReaderKind {
-    let unicast_locator_list = &[];
-    let multicast_locator_list = &[];
-
-    RtpsReaderKind::Stateless(RtpsStatelessReader::new(RtpsReader::new(
-        RtpsEndpoint::new(
-            guid,
-            TopicKind::WithKey,
-            unicast_locator_list,
-            multicast_locator_list,
-        ),
-        DURATION_ZERO,
-        DURATION_ZERO,
-        false,
-    )))
-}
-
-fn create_builtin_stateful_reader(guid: Guid) -> RtpsReaderKind {
-    const DEFAULT_HEARTBEAT_SUPPRESSION_DURATION: Duration =
-        Duration::new(DURATION_ZERO_SEC, DURATION_ZERO_NSEC);
-    const DEFAULT_HEARTBEAT_RESPONSE_DELAY: Duration = Duration::new(0, 500);
-
-    let topic_kind = TopicKind::WithKey;
-    let heartbeat_response_delay = DEFAULT_HEARTBEAT_SUPPRESSION_DURATION.into();
-    let heartbeat_suppression_duration = DEFAULT_HEARTBEAT_RESPONSE_DELAY.into();
-    let expects_inline_qos = false;
-    let unicast_locator_list = &[];
-    let multicast_locator_list = &[];
-
-    RtpsReaderKind::Stateful(RtpsStatefulReader::new(RtpsReader::new(
-        RtpsEndpoint::new(
-            guid,
-            topic_kind,
-            unicast_locator_list,
-            multicast_locator_list,
-        ),
-        heartbeat_response_delay,
-        heartbeat_suppression_duration,
-        expects_inline_qos,
-    )))
-}
-
-fn create_builtin_stateful_writer(guid: Guid) -> RtpsWriter {
-    let unicast_locator_list = &[];
-    let multicast_locator_list = &[];
-    let topic_kind = TopicKind::WithKey;
-    let push_mode = true;
-    let heartbeat_period = DEFAULT_HEARTBEAT_PERIOD.into();
-    let nack_response_delay = DEFAULT_NACK_RESPONSE_DELAY.into();
-    let nack_suppression_duration = DEFAULT_NACK_SUPPRESSION_DURATION.into();
-    let data_max_size_serialized = usize::MAX;
-
-    RtpsWriter::new(
-        RtpsEndpoint::new(
-            guid,
-            topic_kind,
-            unicast_locator_list,
-            multicast_locator_list,
-        ),
-        push_mode,
-        heartbeat_period,
-        nack_response_delay,
-        nack_suppression_duration,
-        data_max_size_serialized,
-    )
-}
-
-fn create_builtin_stateless_writer(guid: Guid) -> RtpsWriter {
-    let heartbeat_period = DEFAULT_HEARTBEAT_PERIOD.into();
-    let nack_response_delay = DEFAULT_NACK_RESPONSE_DELAY.into();
-    let nack_suppression_duration = DEFAULT_NACK_SUPPRESSION_DURATION.into();
-    let unicast_locator_list = &[];
-    let multicast_locator_list = &[];
-
-    RtpsWriter::new(
-        RtpsEndpoint::new(
-            guid,
-            TopicKind::WithKey,
-            unicast_locator_list,
-            multicast_locator_list,
-        ),
-        true,
-        heartbeat_period,
-        nack_response_delay,
-        nack_suppression_duration,
-        usize::MAX,
-    )
-}
-
-pub fn sedp_data_reader_qos() -> DataReaderQos {
-    DataReaderQos {
-        durability: DurabilityQosPolicy {
-            kind: DurabilityQosPolicyKind::TransientLocal,
-        },
-        history: HistoryQosPolicy {
-            kind: HistoryQosPolicyKind::KeepLast(1),
-        },
-        reliability: ReliabilityQosPolicy {
-            kind: ReliabilityQosPolicyKind::Reliable,
-            max_blocking_time: DurationKind::Finite(Duration::new(
-                DURATION_ZERO_SEC,
-                DURATION_ZERO_NSEC,
-            )),
-        },
-        ..Default::default()
-    }
-}
-
-pub fn sedp_data_writer_qos() -> DataWriterQos {
-    DataWriterQos {
-        durability: DurabilityQosPolicy {
-            kind: DurabilityQosPolicyKind::TransientLocal,
-        },
-        history: HistoryQosPolicy {
-            kind: HistoryQosPolicyKind::KeepLast(1),
-        },
-        reliability: ReliabilityQosPolicy {
-            kind: ReliabilityQosPolicyKind::Reliable,
-            max_blocking_time: DurationKind::Finite(Duration::new(
-                DURATION_ZERO_SEC,
-                DURATION_ZERO_NSEC,
-            )),
-        },
-        ..Default::default()
-    }
-}
-
-async fn process_metatraffic_rtps_message(
-    participant_actor: ActorAddress<DomainParticipantActor>,
-    message: RtpsMessageRead,
-    participant: &DomainParticipantAsync,
-) -> DdsResult<()> {
-    participant_actor
-        .send_actor_mail(domain_participant_actor::ProcessMetatrafficRtpsMessage {
-            rtps_message: message,
-            participant: participant.clone(),
-        })
-        .await?
-        .receive_reply()
-        .await?;
-
-    let builtin_subscriber = participant.get_builtin_subscriber();
-
-    if let Ok(Some(spdp_participant_reader)) = builtin_subscriber
-        .lookup_datareader::<SpdpDiscoveredParticipantData>(DCPS_PARTICIPANT)
-        .await
-    {
-        if let Ok(spdp_discovered_participant_list) = spdp_participant_reader
-            .read(
-                i32::MAX,
-                &[SampleStateKind::NotRead],
-                ANY_VIEW_STATE,
-                ANY_INSTANCE_STATE,
-            )
-            .await
-        {
-            for discovered_participant_sample in spdp_discovered_participant_list {
-                match discovered_participant_sample.sample_info().instance_state {
-                    InstanceStateKind::Alive => {
-                        if let Ok(discovered_participant_data) =
-                            discovered_participant_sample.data()
-                        {
-                            participant_actor
-                                .send_actor_mail(
-                                    domain_participant_actor::AddDiscoveredParticipant {
-                                        discovered_participant_data,
-                                        participant: participant.clone(),
-                                    },
-                                )
-                                .await?
-                                .receive_reply()
-                                .await?;
-                        }
-                    }
-                    InstanceStateKind::NotAliveDisposed | InstanceStateKind::NotAliveNoWriters => {
-                        participant_actor
-                            .send_actor_mail(
-                                domain_participant_actor::RemoveDiscoveredParticipant {
-                                    handle: discovered_participant_sample
-                                        .sample_info()
-                                        .instance_handle,
-                                },
-                            )
-                            .await?
-                            .receive_reply()
-                            .await;
-                    }
-                }
-            }
-        }
-    }
-
-    Ok(())
-}
+use super::{
+    data_reader_actor::DataReaderActor,
+    data_writer_actor::DataWriterActor,
+    domain_participant_actor::{self, FooTypeSupport},
+    message_sender_actor::MessageSenderActor,
+    subscriber_actor,
+    topic_actor::TopicActor,
+};
+use crate::{
+    configuration::DustDdsConfiguration,
+    data_representation_builtin_endpoints::{
+        discovered_reader_data::{DiscoveredReaderData, DCPS_SUBSCRIPTION},
+        discovered_topic_data::{DiscoveredTopicData, DCPS_TOPIC},
+        discovered_writer_data::{DiscoveredWriterData, DCPS_PUBLICATION},
+        spdp_discovered_participant_data::{SpdpDiscoveredParticipantData, DCPS_PARTICIPANT},
+    },
+    dds_async::{
+        domain_participant::DomainParticipantAsync,
+        domain_participant_listener::DomainParticipantListenerAsync,
+    },
+    domain::domain_participant_factory::DomainId,
+    implementation::{
+        actor::{Actor, ActorAddress, Mail, MailHandler, DEFAULT_ACTOR_BUFFER_SIZE},
+        actors::domain_participant_actor::DomainParticipantActor,
+    },
+    infrastructure::{
+        error::{DdsError, DdsResult},
+        instance::InstanceHandle,
+        qos::{
+            DataReaderQos, DataWriterQos, DomainParticipantFactoryQos, DomainParticipantQos,
+            QosKind, TopicQos,
+        },
+        qos_policy::{
+            DurabilityQosPolicy, DurabilityQosPolicyKind, HistoryQosPolicy, HistoryQosPolicyKind,
+            ReliabilityQosPolicy, ReliabilityQosPolicyKind,
+        },
+        status::StatusKind,
+        time::{Duration, DurationKind, DURATION_ZERO_NSEC, DURATION_ZERO_SEC},
+    },
+    rtps::{
+        behavior_types::DURATION_ZERO,
+        discovery_types::{
+            ENTITYID_SEDP_BUILTIN_PUBLICATIONS_ANNOUNCER,
+            ENTITYID_SEDP_BUILTIN_PUBLICATIONS_DETECTOR,
+            ENTITYID_SEDP_BUILTIN_SUBSCRIPTIONS_ANNOUNCER,
+            ENTITYID_SEDP_BUILTIN_SUBSCRIPTIONS_DETECTOR, ENTITYID_SEDP_BUILTIN_TOPICS_ANNOUNCER,
+            ENTITYID_SEDP_BUILTIN_TOPICS_DETECTOR, ENTITYID_SPDP_BUILTIN_PARTICIPANT_READER,
+            ENTITYID_SPDP_BUILTIN_PARTICIPANT_WRITER,
+        },
+        endpoint::RtpsEndpoint,
+        messages::overall_structure::RtpsMessageRead,
+        participant::RtpsParticipant,
+        reader::{RtpsReader, RtpsReaderKind, RtpsStatefulReader, RtpsStatelessReader},
+        reader_locator::RtpsReaderLocator,
+        types::{
+            EntityId, Guid, GuidPrefix, Locator, TopicKind, BUILT_IN_TOPIC, LOCATOR_KIND_UDP_V4,
+            PROTOCOLVERSION, VENDOR_ID_S2E,
+        },
+        writer::RtpsWriter,
+    },
+    subscription::sample_info::{
+        InstanceStateKind, SampleStateKind, ANY_INSTANCE_STATE, ANY_VIEW_STATE,
+    },
+};
+use network_interface::{Addr, NetworkInterface, NetworkInterfaceConfig};
+use socket2::Socket;
+use std::{
+    collections::HashMap,
+    net::{IpAddr, Ipv4Addr, SocketAddr},
+    sync::{
+        atomic::{AtomicU32, Ordering},
+        Arc, OnceLock,
+    },
+};
+use tracing::{info, warn};
+
+const MAX_DATAGRAM_SIZE: usize = 65507;
+
+#[derive(Default)]
+pub struct DomainParticipantFactoryActor {
+    domain_participant_list: HashMap<InstanceHandle, Actor<DomainParticipantActor>>,
+    qos: DomainParticipantFactoryQos,
+    default_participant_qos: DomainParticipantQos,
+    configuration: DustDdsConfiguration,
+}
+
+impl DomainParticipantFactoryActor {
+    pub fn new() -> Self {
+        Default::default()
+    }
+
+    fn get_unique_participant_id(&mut self) -> u32 {
+        static COUNTER: OnceLock<AtomicU32> = OnceLock::new();
+        let c = COUNTER.get_or_init(|| AtomicU32::new(0));
+        c.fetch_add(1, Ordering::Acquire)
+    }
+
+    fn create_new_guid_prefix(&mut self) -> GuidPrefix {
+        let interface_address = NetworkInterface::show()
+            .expect("Could not scan interfaces")
+            .into_iter()
+            .filter(|x| {
+                if let Some(if_name) = self.configuration.interface_name() {
+                    &x.name == if_name
+                } else {
+                    true
+                }
+            })
+            .flat_map(|i| {
+                i.addr
+                    .into_iter()
+                    .filter(|a| matches!(a, Addr::V4(v4) if !v4.ip.is_loopback()))
+            })
+            .next();
+        let host_id = if let Some(interface) = interface_address {
+            match interface.ip() {
+                IpAddr::V4(a) => a.octets(),
+                IpAddr::V6(_) => unimplemented!("IPv6 not yet implemented"),
+            }
+        } else {
+            warn!("Failed to get Host ID from IP address, use 0 instead");
+            [0; 4]
+        };
+
+        let app_id = std::process::id().to_ne_bytes();
+        let instance_id = self.get_unique_participant_id().to_ne_bytes();
+
+        [
+            host_id[0],
+            host_id[1],
+            host_id[2],
+            host_id[3], // Host ID
+            app_id[0],
+            app_id[1],
+            app_id[2],
+            app_id[3], // App ID
+            instance_id[0],
+            instance_id[1],
+            instance_id[2],
+            instance_id[3], // Instance ID
+        ]
+    }
+
+    fn create_builtin_topics(
+        &self,
+        guid_prefix: GuidPrefix,
+        handle: &tokio::runtime::Handle,
+    ) -> HashMap<String, Actor<TopicActor>> {
+        let mut topic_list = HashMap::new();
+
+        let spdp_topic_entity_id = EntityId::new([0, 0, 0], BUILT_IN_TOPIC);
+        let spdp_topic_guid = Guid::new(guid_prefix, spdp_topic_entity_id);
+        let spdp_topic_participant = Actor::spawn(
+            TopicActor::new(
+                spdp_topic_guid,
+                TopicQos::default(),
+                "SpdpDiscoveredParticipantData".to_string(),
+                DCPS_PARTICIPANT,
+                None,
+                Arc::new(FooTypeSupport::new::<SpdpDiscoveredParticipantData>()),
+                handle,
+            ),
+            handle,
+            DEFAULT_ACTOR_BUFFER_SIZE,
+        );
+        topic_list.insert(DCPS_PARTICIPANT.to_owned(), spdp_topic_participant);
+
+        let sedp_topics_entity_id = EntityId::new([0, 0, 1], BUILT_IN_TOPIC);
+        let sedp_topic_topics_guid = Guid::new(guid_prefix, sedp_topics_entity_id);
+        let sedp_topic_topics = Actor::spawn(
+            TopicActor::new(
+                sedp_topic_topics_guid,
+                TopicQos::default(),
+                "DiscoveredTopicData".to_string(),
+                DCPS_TOPIC,
+                None,
+                Arc::new(FooTypeSupport::new::<DiscoveredTopicData>()),
+                handle,
+            ),
+            handle,
+            DEFAULT_ACTOR_BUFFER_SIZE,
+        );
+        topic_list.insert(DCPS_TOPIC.to_owned(), sedp_topic_topics);
+
+        let sedp_publications_entity_id = EntityId::new([0, 0, 2], BUILT_IN_TOPIC);
+        let sedp_topic_publications_guid = Guid::new(guid_prefix, sedp_publications_entity_id);
+        let sedp_topic_publications = Actor::spawn(
+            TopicActor::new(
+                sedp_topic_publications_guid,
+                TopicQos::default(),
+                "DiscoveredWriterData".to_string(),
+                DCPS_PUBLICATION,
+                None,
+                Arc::new(FooTypeSupport::new::<DiscoveredWriterData>()),
+                handle,
+            ),
+            handle,
+            DEFAULT_ACTOR_BUFFER_SIZE,
+        );
+
+        topic_list.insert(DCPS_PUBLICATION.to_owned(), sedp_topic_publications);
+
+        let sedp_subscriptions_entity_id = EntityId::new([0, 0, 3], BUILT_IN_TOPIC);
+        let sedp_topic_subscriptions_guid = Guid::new(guid_prefix, sedp_subscriptions_entity_id);
+        let sedp_topic_subscriptions = Actor::spawn(
+            TopicActor::new(
+                sedp_topic_subscriptions_guid,
+                TopicQos::default(),
+                "DiscoveredReaderData".to_string(),
+                DCPS_SUBSCRIPTION,
+                None,
+                Arc::new(FooTypeSupport::new::<DiscoveredReaderData>()),
+                handle,
+            ),
+            handle,
+            DEFAULT_ACTOR_BUFFER_SIZE,
+        );
+        topic_list.insert(DCPS_SUBSCRIPTION.to_owned(), sedp_topic_subscriptions);
+
+        topic_list
+    }
+
+    fn create_builtin_readers(
+        &self,
+        guid_prefix: GuidPrefix,
+        topic_list: &HashMap<String, Actor<TopicActor>>,
+        handle: &tokio::runtime::Handle,
+    ) -> Vec<DataReaderActor> {
+        let spdp_reader_qos = DataReaderQos {
+            durability: DurabilityQosPolicy {
+                kind: DurabilityQosPolicyKind::TransientLocal,
+            },
+            history: HistoryQosPolicy {
+                kind: HistoryQosPolicyKind::KeepLast(1),
+            },
+            reliability: ReliabilityQosPolicy {
+                kind: ReliabilityQosPolicyKind::BestEffort,
+                max_blocking_time: DurationKind::Finite(Duration::new(
+                    DURATION_ZERO_SEC,
+                    DURATION_ZERO_NSEC,
+                )),
+            },
+            ..Default::default()
+        };
+        let spdp_builtin_participant_reader_guid =
+            Guid::new(guid_prefix, ENTITYID_SPDP_BUILTIN_PARTICIPANT_READER);
+        let spdp_builtin_participant_reader = DataReaderActor::new(
+            create_builtin_stateless_reader(spdp_builtin_participant_reader_guid),
+            topic_list[DCPS_PARTICIPANT].address(),
+            spdp_reader_qos,
+            None,
+            vec![],
+            handle,
+        );
+
+        let sedp_builtin_topics_reader_guid =
+            Guid::new(guid_prefix, ENTITYID_SEDP_BUILTIN_TOPICS_DETECTOR);
+        let sedp_builtin_topics_reader = DataReaderActor::new(
+            create_builtin_stateful_reader(sedp_builtin_topics_reader_guid),
+            topic_list[DCPS_TOPIC].address(),
+            sedp_data_reader_qos(),
+            None,
+            vec![],
+            handle,
+        );
+
+        let sedp_builtin_publications_reader_guid =
+            Guid::new(guid_prefix, ENTITYID_SEDP_BUILTIN_PUBLICATIONS_DETECTOR);
+        let sedp_builtin_publications_reader = DataReaderActor::new(
+            create_builtin_stateful_reader(sedp_builtin_publications_reader_guid),
+            topic_list[DCPS_PUBLICATION].address(),
+            sedp_data_reader_qos(),
+            None,
+            vec![],
+            handle,
+        );
+
+        let sedp_builtin_subscriptions_reader_guid =
+            Guid::new(guid_prefix, ENTITYID_SEDP_BUILTIN_SUBSCRIPTIONS_DETECTOR);
+        let sedp_builtin_subscriptions_reader = DataReaderActor::new(
+            create_builtin_stateful_reader(sedp_builtin_subscriptions_reader_guid),
+            topic_list[DCPS_SUBSCRIPTION].address(),
+            sedp_data_reader_qos(),
+            None,
+            vec![],
+            handle,
+        );
+
+        vec![
+            spdp_builtin_participant_reader,
+            sedp_builtin_topics_reader,
+            sedp_builtin_publications_reader,
+            sedp_builtin_subscriptions_reader,
+        ]
+    }
+
+    fn create_builtin_writers(
+        &self,
+        guid_prefix: GuidPrefix,
+        domain_id: DomainId,
+        topic_list: &HashMap<String, Actor<TopicActor>>,
+        handle: &tokio::runtime::Handle,
+    ) -> Vec<DataWriterActor> {
+        let spdp_writer_qos = DataWriterQos {
+            durability: DurabilityQosPolicy {
+                kind: DurabilityQosPolicyKind::TransientLocal,
+            },
+            history: HistoryQosPolicy {
+                kind: HistoryQosPolicyKind::KeepLast(1),
+            },
+            reliability: ReliabilityQosPolicy {
+                kind: ReliabilityQosPolicyKind::BestEffort,
+                max_blocking_time: DurationKind::Finite(Duration::new(
+                    DURATION_ZERO_SEC,
+                    DURATION_ZERO_NSEC,
+                )),
+            },
+            ..Default::default()
+        };
+        let spdp_builtin_participant_writer_guid =
+            Guid::new(guid_prefix, ENTITYID_SPDP_BUILTIN_PARTICIPANT_WRITER);
+        let mut spdp_builtin_participant_writer = DataWriterActor::new(
+            create_builtin_stateless_writer(spdp_builtin_participant_writer_guid),
+            topic_list[DCPS_PARTICIPANT].address(),
+            None,
+            vec![],
+            spdp_writer_qos,
+            handle,
+        );
+
+        let spdp_discovery_locator_list = [Locator::new(
+            LOCATOR_KIND_UDP_V4,
+            port_builtin_multicast(domain_id) as u32,
+            DEFAULT_MULTICAST_LOCATOR_ADDRESS,
+        )];
+
+        for reader_locator in spdp_discovery_locator_list
+            .iter()
+            .map(|&locator| RtpsReaderLocator::new(locator, false))
+        {
+            spdp_builtin_participant_writer.reader_locator_add(reader_locator);
+        }
+
+        let sedp_builtin_topics_writer_guid =
+            Guid::new(guid_prefix, ENTITYID_SEDP_BUILTIN_TOPICS_ANNOUNCER);
+        let sedp_builtin_topics_writer = DataWriterActor::new(
+            create_builtin_stateful_writer(sedp_builtin_topics_writer_guid),
+            topic_list[DCPS_TOPIC].address(),
+            None,
+            vec![],
+            sedp_data_writer_qos(),
+            handle,
+        );
+
+        let sedp_builtin_publications_writer_guid =
+            Guid::new(guid_prefix, ENTITYID_SEDP_BUILTIN_PUBLICATIONS_ANNOUNCER);
+        let sedp_builtin_publications_writer = DataWriterActor::new(
+            create_builtin_stateful_writer(sedp_builtin_publications_writer_guid),
+            topic_list[DCPS_PUBLICATION].address(),
+            None,
+            vec![],
+            sedp_data_writer_qos(),
+            handle,
+        );
+
+        let sedp_builtin_subscriptions_writer_guid =
+            Guid::new(guid_prefix, ENTITYID_SEDP_BUILTIN_SUBSCRIPTIONS_ANNOUNCER);
+        let sedp_builtin_subscriptions_writer = DataWriterActor::new(
+            create_builtin_stateful_writer(sedp_builtin_subscriptions_writer_guid),
+            topic_list[DCPS_SUBSCRIPTION].address(),
+            None,
+            vec![],
+            sedp_data_writer_qos(),
+            handle,
+        );
+
+        vec![
+            spdp_builtin_participant_writer,
+            sedp_builtin_topics_writer,
+            sedp_builtin_publications_writer,
+            sedp_builtin_subscriptions_writer,
+        ]
+    }
+}
+
+pub async fn read_message(
+    socket: &mut tokio::net::UdpSocket,
+    buf: &mut [u8],
+) -> DdsResult<RtpsMessageRead> {
+    let (bytes, _) = socket.recv_from(buf).await?;
+    if bytes > 0 {
+        Ok(RtpsMessageRead::try_from(&buf[0..bytes])?)
+    } else {
+        Err(DdsError::NoData)
+    }
+}
+
+pub struct CreateParticipant {
+    pub domain_id: DomainId,
+    pub qos: QosKind<DomainParticipantQos>,
+    pub listener: Option<Box<dyn DomainParticipantListenerAsync + Send>>,
+    pub status_kind: Vec<StatusKind>,
+    pub runtime_handle: tokio::runtime::Handle,
+}
+impl Mail for CreateParticipant {
+    type Result = DdsResult<ActorAddress<DomainParticipantActor>>;
+}
+impl MailHandler<CreateParticipant> for DomainParticipantFactoryActor {
+    async fn handle(&mut self, message: CreateParticipant) -> <CreateParticipant as Mail>::Result {
+        let domain_participant_qos = match message.qos {
+            QosKind::Default => self.default_participant_qos.clone(),
+            QosKind::Specific(q) => q,
+        };
+
+        let guid_prefix = self.create_new_guid_prefix();
+
+        let socket = std::net::UdpSocket::bind("0.0.0.0:0000")?;
+        let message_sender_actor =
+            MessageSenderActor::new(socket, PROTOCOLVERSION, VENDOR_ID_S2E, guid_prefix);
+
+        let rtps_participant = RtpsParticipant::new(
+            guid_prefix,
+            vec![],
+            vec![],
+            vec![],
+            vec![],
+            PROTOCOLVERSION,
+            VENDOR_ID_S2E,
+        );
+        let participant_guid = rtps_participant.guid();
+
+        let topic_list = self.create_builtin_topics(guid_prefix, &message.runtime_handle);
+        let builtin_data_writer_list = self.create_builtin_writers(
+            guid_prefix,
+            message.domain_id,
+            &topic_list,
+            &message.runtime_handle,
+        );
+        let builtin_data_reader_list =
+            self.create_builtin_readers(guid_prefix, &topic_list, &message.runtime_handle);
+
+        let domain_participant = DomainParticipantActor::new(
+            rtps_participant,
+            message.domain_id,
+            self.configuration.domain_tag().to_string(),
+            domain_participant_qos,
+            self.configuration.fragment_size(),
+            message.listener,
+            message.status_kind,
+            topic_list,
+            builtin_data_writer_list,
+            builtin_data_reader_list,
+            message_sender_actor,
+            &message.runtime_handle,
+        );
+
+        let participant_actor = Actor::spawn(
+            domain_participant,
+            &message.runtime_handle,
+            DEFAULT_ACTOR_BUFFER_SIZE,
+        );
+        let status_condition = participant_actor
+            .send_actor_mail(domain_participant_actor::GetStatuscondition)
+            .await
+            .receive_reply()
+            .await;
+        let builtin_subscriber = participant_actor
+            .send_actor_mail(domain_participant_actor::GetBuiltInSubscriber)
+            .await
+            .receive_reply()
+            .await;
+        let builtin_subscriber_status_condition_address = builtin_subscriber
+            .send_actor_mail(subscriber_actor::GetStatuscondition)
+            .await?
+            .receive_reply()
+            .await;
+
+        let participant = DomainParticipantAsync::new(
+            participant_actor.address(),
+            status_condition.clone(),
+            builtin_subscriber,
+            builtin_subscriber_status_condition_address,
+            message.domain_id,
+            message.runtime_handle.clone(),
+        );
+
+        // Start the regular participant announcement task
+        let participant_clone = participant.clone();
+        let mut interval =
+            tokio::time::interval(self.configuration.participant_announcement_interval());
+        message.runtime_handle.spawn(async move {
+            loop {
+                interval.tick().await;
+
+                let r = participant_clone.announce_participant().await;
+                if r.is_err() {
+                    break;
+                }
+            }
+        });
+
+        // Open socket for unicast user-defined data
+        let interface_address_list = NetworkInterface::show()
+            .expect("Could not scan interfaces")
+            .into_iter()
+            .filter(|x| {
+                if let Some(if_name) = self.configuration.interface_name() {
+                    &x.name == if_name
+                } else {
+                    true
+                }
+            })
+            .flat_map(|i| {
+                i.addr.into_iter().filter(|a| match a {
+                    #[rustfmt::skip]
+                    Addr::V4(_) => true,
+                    _ => false,
+                })
+            });
+
+        let default_unicast_socket =
+            socket2::Socket::new(socket2::Domain::IPV4, socket2::Type::DGRAM, None)?;
+        default_unicast_socket.bind(&SocketAddr::from((Ipv4Addr::UNSPECIFIED, 0)).into())?;
+        default_unicast_socket.set_nonblocking(true)?;
+        if let Some(buffer_size) = self.configuration.udp_receive_buffer_size() {
+            default_unicast_socket.set_recv_buffer_size(buffer_size)?;
+        }
+        let default_unicast_socket = std::net::UdpSocket::from(default_unicast_socket);
+        let user_defined_unicast_port = default_unicast_socket.local_addr()?.port().into();
+        let default_unicast_locator_list: Vec<Locator> = interface_address_list
+            .clone()
+            .map(|a| Locator::from_ip_and_port(&a, user_defined_unicast_port))
+            .collect();
+        participant_actor
+            .send_actor_mail(domain_participant_actor::SetDefaultUnicastLocatorList {
+                list: default_unicast_locator_list,
+            })
+            .await
+            .receive_reply()
+            .await;
+
+        let participant_address_clone = participant_actor.address();
+        let participant_clone = participant.clone();
+        let mut socket = tokio::net::UdpSocket::from_std(default_unicast_socket)?;
+        message.runtime_handle.spawn(async move {
+            let mut buf = Box::new([0; MAX_DATAGRAM_SIZE]);
+            loop {
+                if let Ok(message) = read_message(&mut socket, buf.as_mut_slice()).await {
+                    let r = participant_address_clone
+                        .send_actor_mail(domain_participant_actor::ProcessUserDefinedRtpsMessage {
+                            rtps_message: message,
+                            participant: participant_clone.clone(),
+                        })
+                        .await;
+                    if r.is_err() {
+                        break;
+                    }
+                }
+            }
+        });
+
+        // Open socket for unicast metatraffic data
+        let metattrafic_unicast_socket =
+            std::net::UdpSocket::bind(SocketAddr::from((Ipv4Addr::UNSPECIFIED, 0)))?;
+        metattrafic_unicast_socket.set_nonblocking(true)?;
+        let metattrafic_unicast_locator_port =
+            metattrafic_unicast_socket.local_addr()?.port().into();
+        let metatraffic_unicast_locator_list: Vec<Locator> = interface_address_list
+            .clone()
+            .map(|a| Locator::from_ip_and_port(&a, metattrafic_unicast_locator_port))
+            .collect();
+        participant_actor
+            .send_actor_mail(domain_participant_actor::SetMetatrafficUnicastLocatorList {
+                list: metatraffic_unicast_locator_list,
+            })
+            .await
+            .receive_reply()
+            .await;
+
+        let participant_address_clone = participant_actor.address();
+        let participant_clone = participant.clone();
+        let mut socket =
+            tokio::net::UdpSocket::from_std(metattrafic_unicast_socket).map_err(|_| {
+                DdsError::Error("Failed to open metattrafic unicast socket".to_string())
+            })?;
+        message.runtime_handle.spawn(async move {
+            let mut buf = Box::new([0; MAX_DATAGRAM_SIZE]);
+            loop {
+                if let Ok(message) = read_message(&mut socket, buf.as_mut_slice()).await {
+                    let r = process_metatraffic_rtps_message(
+                        participant_address_clone.clone(),
+                        message,
+                        &participant_clone,
+                    )
+                    .await;
+                    if r.is_err() {
+                        break;
+                    }
+                }
+            }
+        });
+
+        // Open socket for multicast metatraffic data
+        let metatraffic_multicast_locator_list = vec![Locator::new(
+            LOCATOR_KIND_UDP_V4,
+            port_builtin_multicast(message.domain_id) as u32,
+            DEFAULT_MULTICAST_LOCATOR_ADDRESS,
+        )];
+        participant_actor
+            .send_actor_mail(
+                domain_participant_actor::SetMetatrafficMulticastLocatorList {
+                    list: metatraffic_multicast_locator_list,
+                },
+            )
+            .await
+            .receive_reply()
+            .await;
+
+        let participant_address_clone = participant_actor.address();
+        let participant_clone = participant.clone();
+        let mut socket = get_multicast_socket(
+            DEFAULT_MULTICAST_LOCATOR_ADDRESS,
+            port_builtin_multicast(message.domain_id),
+            interface_address_list,
+        )?;
+        message.runtime_handle.spawn(async move {
+            let mut buf = Box::new([0; MAX_DATAGRAM_SIZE]);
+            loop {
+                if let Ok(message) = read_message(&mut socket, buf.as_mut_slice()).await {
+                    let r = process_metatraffic_rtps_message(
+                        participant_address_clone.clone(),
+                        message,
+                        &participant_clone,
+                    )
+                    .await;
+                    if r.is_err() {
+                        break;
+                    }
+                }
+            }
+        });
+
+        let participant_address = participant_actor.address();
+        self.domain_participant_list.insert(
+            InstanceHandle::new(participant_guid.into()),
+            participant_actor,
+        );
+        Ok(participant_address)
+    }
+}
+
+pub struct DeleteParticipant {
+    pub handle: InstanceHandle,
+}
+impl Mail for DeleteParticipant {
+    type Result = DdsResult<Actor<DomainParticipantActor>>;
+}
+impl MailHandler<DeleteParticipant> for DomainParticipantFactoryActor {
+    async fn handle(&mut self, message: DeleteParticipant) -> <DeleteParticipant as Mail>::Result {
+        let is_participant_empty = self.domain_participant_list[&message.handle]
+            .send_actor_mail(domain_participant_actor::IsEmpty)
+            .await
+            .receive_reply()
+            .await;
+        if is_participant_empty {
+            if let Some(d) = self.domain_participant_list.remove(&message.handle) {
+                Ok(d)
+            } else {
+                Err(DdsError::PreconditionNotMet(
+                    "Participant can only be deleted from its parent domain participant factory"
+                        .to_string(),
+                ))
+            }
+        } else {
+            Err(DdsError::PreconditionNotMet(
+                "Domain participant still contains other entities".to_string(),
+            ))
+        }
+    }
+}
+
+pub struct LookupParticipant {
+    pub domain_id: DomainId,
+}
+impl Mail for LookupParticipant {
+    type Result = DdsResult<Option<ActorAddress<DomainParticipantActor>>>;
+}
+impl MailHandler<LookupParticipant> for DomainParticipantFactoryActor {
+    async fn handle(&mut self, message: LookupParticipant) -> <LookupParticipant as Mail>::Result {
+        for dp in self.domain_participant_list.values() {
+            if dp
+                .send_actor_mail(domain_participant_actor::GetDomainId)
+                .await
+                .receive_reply()
+                .await
+                == message.domain_id
+            {
+                return Ok(Some(dp.address()));
+            }
+        }
+
+        Ok(None)
+    }
+}
+
+pub struct SetDefaultParticipantQos {
+    pub qos: QosKind<DomainParticipantQos>,
+}
+impl Mail for SetDefaultParticipantQos {
+    type Result = DdsResult<()>;
+}
+impl MailHandler<SetDefaultParticipantQos> for DomainParticipantFactoryActor {
+    async fn handle(
+        &mut self,
+        message: SetDefaultParticipantQos,
+    ) -> <SetDefaultParticipantQos as Mail>::Result {
+        let qos = match message.qos {
+            QosKind::Default => DomainParticipantQos::default(),
+            QosKind::Specific(q) => q,
+        };
+
+        self.default_participant_qos = qos;
+
+        Ok(())
+    }
+}
+
+pub struct GetDefaultParticipantQos;
+impl Mail for GetDefaultParticipantQos {
+    type Result = DomainParticipantQos;
+}
+impl MailHandler<GetDefaultParticipantQos> for DomainParticipantFactoryActor {
+    async fn handle(
+        &mut self,
+        _: GetDefaultParticipantQos,
+    ) -> <GetDefaultParticipantQos as Mail>::Result {
+        self.default_participant_qos.clone()
+    }
+}
+
+pub struct SetQos {
+    pub qos: QosKind<DomainParticipantFactoryQos>,
+}
+impl Mail for SetQos {
+    type Result = DdsResult<()>;
+}
+impl MailHandler<SetQos> for DomainParticipantFactoryActor {
+    async fn handle(&mut self, message: SetQos) -> <SetQos as Mail>::Result {
+        let qos = match message.qos {
+            QosKind::Default => DomainParticipantFactoryQos::default(),
+            QosKind::Specific(q) => q,
+        };
+
+        self.qos = qos;
+
+        Ok(())
+    }
+}
+
+pub struct GetQos;
+impl Mail for GetQos {
+    type Result = DomainParticipantFactoryQos;
+}
+impl MailHandler<GetQos> for DomainParticipantFactoryActor {
+    async fn handle(&mut self, _: GetQos) -> <GetQos as Mail>::Result {
+        self.qos.clone()
+    }
+}
+
+pub struct SetConfiguration {
+    pub configuration: DustDdsConfiguration,
+}
+impl Mail for SetConfiguration {
+    type Result = ();
+}
+impl MailHandler<SetConfiguration> for DomainParticipantFactoryActor {
+    async fn handle(&mut self, message: SetConfiguration) -> <SetConfiguration as Mail>::Result {
+        self.configuration = message.configuration;
+    }
+}
+
+pub struct GetConfiguration;
+impl Mail for GetConfiguration {
+    type Result = DustDdsConfiguration;
+}
+impl MailHandler<GetConfiguration> for DomainParticipantFactoryActor {
+    async fn handle(&mut self, _: GetConfiguration) -> <GetConfiguration as Mail>::Result {
+        self.configuration.clone()
+    }
+}
+
+type LocatorAddress = [u8; 16];
+// As of 9.6.1.4.1  Default multicast address
+const DEFAULT_MULTICAST_LOCATOR_ADDRESS: LocatorAddress =
+    [0, 0, 0, 0, 0, 0, 0, 0, 0, 0, 0, 0, 239, 255, 0, 1];
+
+const PB: i32 = 7400;
+const DG: i32 = 250;
+#[allow(non_upper_case_globals)]
+const d0: i32 = 0;
+const DEFAULT_HEARTBEAT_PERIOD: Duration = Duration::new(2, 0);
+const DEFAULT_NACK_RESPONSE_DELAY: Duration = Duration::new(0, 200);
+const DEFAULT_NACK_SUPPRESSION_DURATION: Duration =
+    Duration::new(DURATION_ZERO_SEC, DURATION_ZERO_NSEC);
+
+fn port_builtin_multicast(domain_id: DomainId) -> u16 {
+    (PB + DG * domain_id + d0) as u16
+}
+
+fn get_multicast_socket(
+    multicast_address: LocatorAddress,
+    port: u16,
+    interface_address_list: impl IntoIterator<Item = Addr>,
+) -> std::io::Result<tokio::net::UdpSocket> {
+    let socket_addr = SocketAddr::from((Ipv4Addr::UNSPECIFIED, port));
+
+    let socket = Socket::new(
+        socket2::Domain::IPV4,
+        socket2::Type::DGRAM,
+        Some(socket2::Protocol::UDP),
+    )?;
+
+    socket.set_reuse_address(true)?;
+    socket.set_nonblocking(true)?;
+    socket.set_read_timeout(Some(std::time::Duration::from_millis(50)))?;
+
+    socket.bind(&socket_addr.into())?;
+    let addr = Ipv4Addr::new(
+        multicast_address[12],
+        multicast_address[13],
+        multicast_address[14],
+        multicast_address[15],
+    );
+    for interface_addr in interface_address_list {
+        match interface_addr {
+            Addr::V4(a) => {
+                let r = socket.join_multicast_v4(&addr, &a.ip);
+                if let Err(e) = r {
+                    info!(
+                        "Failed to join multicast group on address {} with error {}",
+                        a.ip, e
+                    )
+                }
+            }
+            Addr::V6(_) => (),
+        }
+    }
+
+    socket.set_multicast_loop_v4(true)?;
+
+    tokio::net::UdpSocket::from_std(socket.into())
+}
+
+fn create_builtin_stateless_reader(guid: Guid) -> RtpsReaderKind {
+    let unicast_locator_list = &[];
+    let multicast_locator_list = &[];
+
+    RtpsReaderKind::Stateless(RtpsStatelessReader::new(RtpsReader::new(
+        RtpsEndpoint::new(
+            guid,
+            TopicKind::WithKey,
+            unicast_locator_list,
+            multicast_locator_list,
+        ),
+        DURATION_ZERO,
+        DURATION_ZERO,
+        false,
+    )))
+}
+
+fn create_builtin_stateful_reader(guid: Guid) -> RtpsReaderKind {
+    const DEFAULT_HEARTBEAT_SUPPRESSION_DURATION: Duration =
+        Duration::new(DURATION_ZERO_SEC, DURATION_ZERO_NSEC);
+    const DEFAULT_HEARTBEAT_RESPONSE_DELAY: Duration = Duration::new(0, 500);
+
+    let topic_kind = TopicKind::WithKey;
+    let heartbeat_response_delay = DEFAULT_HEARTBEAT_SUPPRESSION_DURATION.into();
+    let heartbeat_suppression_duration = DEFAULT_HEARTBEAT_RESPONSE_DELAY.into();
+    let expects_inline_qos = false;
+    let unicast_locator_list = &[];
+    let multicast_locator_list = &[];
+
+    RtpsReaderKind::Stateful(RtpsStatefulReader::new(RtpsReader::new(
+        RtpsEndpoint::new(
+            guid,
+            topic_kind,
+            unicast_locator_list,
+            multicast_locator_list,
+        ),
+        heartbeat_response_delay,
+        heartbeat_suppression_duration,
+        expects_inline_qos,
+    )))
+}
+
+fn create_builtin_stateful_writer(guid: Guid) -> RtpsWriter {
+    let unicast_locator_list = &[];
+    let multicast_locator_list = &[];
+    let topic_kind = TopicKind::WithKey;
+    let push_mode = true;
+    let heartbeat_period = DEFAULT_HEARTBEAT_PERIOD.into();
+    let nack_response_delay = DEFAULT_NACK_RESPONSE_DELAY.into();
+    let nack_suppression_duration = DEFAULT_NACK_SUPPRESSION_DURATION.into();
+    let data_max_size_serialized = usize::MAX;
+
+    RtpsWriter::new(
+        RtpsEndpoint::new(
+            guid,
+            topic_kind,
+            unicast_locator_list,
+            multicast_locator_list,
+        ),
+        push_mode,
+        heartbeat_period,
+        nack_response_delay,
+        nack_suppression_duration,
+        data_max_size_serialized,
+    )
+}
+
+fn create_builtin_stateless_writer(guid: Guid) -> RtpsWriter {
+    let heartbeat_period = DEFAULT_HEARTBEAT_PERIOD.into();
+    let nack_response_delay = DEFAULT_NACK_RESPONSE_DELAY.into();
+    let nack_suppression_duration = DEFAULT_NACK_SUPPRESSION_DURATION.into();
+    let unicast_locator_list = &[];
+    let multicast_locator_list = &[];
+
+    RtpsWriter::new(
+        RtpsEndpoint::new(
+            guid,
+            TopicKind::WithKey,
+            unicast_locator_list,
+            multicast_locator_list,
+        ),
+        true,
+        heartbeat_period,
+        nack_response_delay,
+        nack_suppression_duration,
+        usize::MAX,
+    )
+}
+
+pub fn sedp_data_reader_qos() -> DataReaderQos {
+    DataReaderQos {
+        durability: DurabilityQosPolicy {
+            kind: DurabilityQosPolicyKind::TransientLocal,
+        },
+        history: HistoryQosPolicy {
+            kind: HistoryQosPolicyKind::KeepLast(1),
+        },
+        reliability: ReliabilityQosPolicy {
+            kind: ReliabilityQosPolicyKind::Reliable,
+            max_blocking_time: DurationKind::Finite(Duration::new(
+                DURATION_ZERO_SEC,
+                DURATION_ZERO_NSEC,
+            )),
+        },
+        ..Default::default()
+    }
+}
+
+pub fn sedp_data_writer_qos() -> DataWriterQos {
+    DataWriterQos {
+        durability: DurabilityQosPolicy {
+            kind: DurabilityQosPolicyKind::TransientLocal,
+        },
+        history: HistoryQosPolicy {
+            kind: HistoryQosPolicyKind::KeepLast(1),
+        },
+        reliability: ReliabilityQosPolicy {
+            kind: ReliabilityQosPolicyKind::Reliable,
+            max_blocking_time: DurationKind::Finite(Duration::new(
+                DURATION_ZERO_SEC,
+                DURATION_ZERO_NSEC,
+            )),
+        },
+        ..Default::default()
+    }
+}
+
+async fn process_metatraffic_rtps_message(
+    participant_actor: ActorAddress<DomainParticipantActor>,
+    message: RtpsMessageRead,
+    participant: &DomainParticipantAsync,
+) -> DdsResult<()> {
+    participant_actor
+        .send_actor_mail(domain_participant_actor::ProcessMetatrafficRtpsMessage {
+            rtps_message: message,
+            participant: participant.clone(),
+        })
+        .await?
+        .receive_reply()
+        .await?;
+
+    let builtin_subscriber = participant.get_builtin_subscriber();
+
+    if let Ok(Some(spdp_participant_reader)) = builtin_subscriber
+        .lookup_datareader::<SpdpDiscoveredParticipantData>(DCPS_PARTICIPANT)
+        .await
+    {
+        if let Ok(spdp_discovered_participant_list) = spdp_participant_reader
+            .read(
+                i32::MAX,
+                &[SampleStateKind::NotRead],
+                ANY_VIEW_STATE,
+                ANY_INSTANCE_STATE,
+            )
+            .await
+        {
+            for discovered_participant_sample in spdp_discovered_participant_list {
+                match discovered_participant_sample.sample_info().instance_state {
+                    InstanceStateKind::Alive => {
+                        if let Ok(discovered_participant_data) =
+                            discovered_participant_sample.data()
+                        {
+                            participant_actor
+                                .send_actor_mail(
+                                    domain_participant_actor::AddDiscoveredParticipant {
+                                        discovered_participant_data,
+                                        participant: participant.clone(),
+                                    },
+                                )
+                                .await?
+                                .receive_reply()
+                                .await?;
+                        }
+                    }
+                    InstanceStateKind::NotAliveDisposed | InstanceStateKind::NotAliveNoWriters => {
+                        participant_actor
+                            .send_actor_mail(
+                                domain_participant_actor::RemoveDiscoveredParticipant {
+                                    handle: discovered_participant_sample
+                                        .sample_info()
+                                        .instance_handle,
+                                },
+                            )
+                            .await?
+                            .receive_reply()
+                            .await;
+                    }
+                }
+            }
+        }
+    }
+
+    Ok(())
+}