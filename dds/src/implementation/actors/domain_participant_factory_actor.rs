<<<<<<< HEAD
use super::subscriber_actor;
=======
>>>>>>> 6402b8f6
use crate::{
    configuration::DustDdsConfiguration,
    dds_async::{
        domain_participant::DomainParticipantAsync,
        domain_participant_listener::DomainParticipantListenerAsync,
    },
    domain::domain_participant_factory::DomainId,
    implementation::{
        actors::domain_participant_actor::{self, DomainParticipantActor},
        rtps::{
            messages::overall_structure::RtpsMessageRead,
            participant::RtpsParticipant,
            types::{Locator, LOCATOR_KIND_UDP_V4, PROTOCOLVERSION, VENDOR_ID_S2E},
        },
        rtps_udp_psm::udp_transport::UdpTransportWrite,
        utils::actor::{Actor, ActorAddress},
    },
    infrastructure::{
        error::{DdsError, DdsResult},
        instance::InstanceHandle,
        qos::{DomainParticipantFactoryQos, DomainParticipantQos, QosKind},
        status::StatusKind,
    },
};
use dust_dds_derive::actor_interface;
use network_interface::{Addr, NetworkInterface, NetworkInterfaceConfig};
use socket2::Socket;
use std::{
    collections::HashMap,
    net::{IpAddr, Ipv4Addr, SocketAddr},
    sync::{
        atomic::{AtomicU32, Ordering},
        Arc, OnceLock,
    },
};
use tracing::{info, warn};

use super::subscriber_actor;

pub struct DomainParticipantFactoryActor {
    domain_participant_list: HashMap<InstanceHandle, Actor<DomainParticipantActor>>,
    qos: DomainParticipantFactoryQos,
    default_participant_qos: DomainParticipantQos,
    configuration: DustDdsConfiguration,
}

impl DomainParticipantFactoryActor {
    pub fn new() -> Self {
        Self {
            domain_participant_list: HashMap::new(),
            qos: DomainParticipantFactoryQos::default(),
            default_participant_qos: DomainParticipantQos::default(),
            configuration: DustDdsConfiguration::default(),
        }
    }

    fn get_unique_participant_id(&mut self) -> u32 {
        static COUNTER: OnceLock<AtomicU32> = OnceLock::new();
        let c = COUNTER.get_or_init(|| AtomicU32::new(0));
        c.fetch_add(1, Ordering::Acquire)
    }
}

pub async fn read_message(socket: &mut tokio::net::UdpSocket) -> DdsResult<RtpsMessageRead> {
    let mut buf = vec![0; 65507];
    let (bytes, _) = socket.recv_from(&mut buf).await?;
    buf.truncate(bytes);
    if bytes > 0 {
        RtpsMessageRead::new(Arc::from(buf.into_boxed_slice()))
    } else {
        Err(DdsError::NoData)
    }
}

#[actor_interface]
impl DomainParticipantFactoryActor {
    async fn create_participant(
        &mut self,
        domain_id: DomainId,
        qos: QosKind<DomainParticipantQos>,
<<<<<<< HEAD
        listener: Option<Box<dyn DomainParticipantListenerAsync + Send>>,
=======
        listener: Box<dyn DomainParticipantListenerAsync + Send>,
>>>>>>> 6402b8f6
        status_kind: Vec<StatusKind>,
        runtime_handle: tokio::runtime::Handle,
    ) -> DdsResult<ActorAddress<DomainParticipantActor>> {
        let domain_participant_qos = match qos {
            QosKind::Default => self.default_participant_qos.clone(),
            QosKind::Specific(q) => q,
        };

        let interface_address_list =
            get_interface_address_list(self.configuration.interface_name());

        let host_id = if let Some(interface) = interface_address_list.first() {
            match interface.ip() {
                IpAddr::V4(a) => a.octets(),
                IpAddr::V6(_) => unimplemented!("IPv6 not yet implemented"),
            }
        } else {
            warn!("Failed to get Host ID from IP address, use 0 instead");
            [0; 4]
        };

        let app_id = std::process::id().to_ne_bytes();
        let instance_id = self.get_unique_participant_id().to_ne_bytes();

        #[rustfmt::skip]
        let guid_prefix = [
            host_id[0],  host_id[1], host_id[2], host_id[3], // Host ID
            app_id[0], app_id[1], app_id[2], app_id[3], // App ID
            instance_id[0], instance_id[1], instance_id[2], instance_id[3], // Instance ID
        ];

        let default_unicast_socket =
            socket2::Socket::new(socket2::Domain::IPV4, socket2::Type::DGRAM, None).map_err(
                |_| DdsError::Error("Failed to create default unicast socket".to_string()),
            )?;
        default_unicast_socket
            .bind(&SocketAddr::from((Ipv4Addr::UNSPECIFIED, 0)).into())
            .map_err(|_| DdsError::Error("Failed to bind to default unicast socket".to_string()))?;
        default_unicast_socket
            .set_nonblocking(true)
            .map_err(|_| DdsError::Error("Failed to set socket non-blocking".to_string()))?;
        if let Some(buffer_size) = self.configuration.udp_receive_buffer_size() {
            default_unicast_socket
                .set_recv_buffer_size(buffer_size)
                .map_err(|_| {
                    DdsError::Error(
                        "Failed to set default unicast socket receive buffer size".to_string(),
                    )
                })?;
        }
        let default_unicast_socket = std::net::UdpSocket::from(default_unicast_socket);

        let user_defined_unicast_port = default_unicast_socket
            .local_addr()
            .map_err(|_| DdsError::Error("Failed to get socket address".to_string()))?
            .port();
        let user_defined_unicast_locator_port = user_defined_unicast_port.into();

        let default_unicast_locator_list: Vec<Locator> = interface_address_list
            .iter()
            .map(|a| Locator::from_ip_and_port(a, user_defined_unicast_locator_port))
            .collect();

        let default_multicast_locator_list = vec![];

        let metattrafic_unicast_socket =
            std::net::UdpSocket::bind(SocketAddr::from((Ipv4Addr::UNSPECIFIED, 0)))
                .map_err(|_| DdsError::Error("Failed to open metatraffic socket".to_string()))?;
        metattrafic_unicast_socket
            .set_nonblocking(true)
            .map_err(|_| {
                DdsError::Error("Failed to set metatraffic socket non-blocking".to_string())
            })?;

        let metattrafic_unicast_locator_port = metattrafic_unicast_socket
            .local_addr()
            .map_err(|_| DdsError::Error("Failed to get metatraffic socket address".to_string()))?
            .port()
            .into();
        let metatraffic_unicast_locator_list: Vec<Locator> = interface_address_list
            .iter()
            .map(|a| Locator::from_ip_and_port(a, metattrafic_unicast_locator_port))
            .collect();

        let metatraffic_multicast_locator_list = vec![Locator::new(
            LOCATOR_KIND_UDP_V4,
            port_builtin_multicast(domain_id) as u32,
            DEFAULT_MULTICAST_LOCATOR_ADDRESS,
        )];

        let spdp_discovery_locator_list = metatraffic_multicast_locator_list.clone();

        let socket = std::net::UdpSocket::bind("0.0.0.0:0000").unwrap();
        let udp_transport_write = Arc::new(UdpTransportWrite::new(socket));

        let rtps_participant = RtpsParticipant::new(
            guid_prefix,
            default_unicast_locator_list,
            default_multicast_locator_list,
            metatraffic_unicast_locator_list,
            metatraffic_multicast_locator_list,
            PROTOCOLVERSION,
            VENDOR_ID_S2E,
        );
        let participant_guid = rtps_participant.guid();

        let domain_participant = DomainParticipantActor::new(
            rtps_participant,
            domain_id,
            self.configuration.domain_tag().to_string(),
            domain_participant_qos,
            &spdp_discovery_locator_list,
            self.configuration.fragment_size(),
            udp_transport_write,
            listener,
            status_kind,
            &runtime_handle,
        )
        .await;
        let participant_actor = Actor::spawn(domain_participant, &runtime_handle);
        let participant_address = participant_actor.address();
        self.domain_participant_list.insert(
            InstanceHandle::new(participant_guid.into()),
            participant_actor,
        );
        let status_condition = participant_address
            .send_mail_and_await_reply(domain_participant_actor::get_statuscondition::new())
            .await?;
        let builtin_subscriber = participant_address
            .send_mail_and_await_reply(domain_participant_actor::get_built_in_subscriber::new())
            .await?;
        let builtin_subscriber_status_condition_address = builtin_subscriber
            .send_mail_and_await_reply(subscriber_actor::get_statuscondition::new())
            .await?;
        let participant = DomainParticipantAsync::new(
            participant_address.clone(),
            status_condition.clone(),
            builtin_subscriber,
            builtin_subscriber_status_condition_address,
            domain_id,
            runtime_handle.clone(),
        );

        let participant_address_clone = participant_address.clone();
        let participant_clone = participant.clone();
        let mut socket = get_multicast_socket(
            DEFAULT_MULTICAST_LOCATOR_ADDRESS,
            port_builtin_multicast(domain_id),
            &interface_address_list,
        )
        .map_err(|_| DdsError::Error("Failed to open socket".to_string()))?;
        runtime_handle.spawn(async move {
            loop {
                if let Ok(message) = read_message(&mut socket).await {
                    let r = participant_address_clone
                        .send_mail_and_await_reply(
                            domain_participant_actor::process_metatraffic_rtps_message::new(
                                message,
                                participant_clone.clone(),
                            ),
                        )
                        .await;
                    if r.is_err() {
                        break;
                    }

                    let r = participant_address_clone
                        .send_mail_and_await_reply(
                            domain_participant_actor::process_builtin_discovery::new(
                                participant_clone.clone(),
                            ),
                        )
                        .await;
                    if r.is_err() {
                        break;
                    }
                    let r = participant_address_clone
                        .send_mail(domain_participant_actor::send_message::new())
                        .await;
                    if r.is_err() {
                        break;
                    }
                }
            }
        });

        let participant_address_clone = participant_address.clone();
        let participant_clone = participant.clone();
        let mut socket =
            tokio::net::UdpSocket::from_std(metattrafic_unicast_socket).map_err(|_| {
                DdsError::Error("Failed to open metattrafic unicast socket".to_string())
            })?;
        runtime_handle.spawn(async move {
            loop {
                if let Ok(message) = read_message(&mut socket).await {
                    let r: DdsResult<()> = async {
                        participant_address_clone
                            .send_mail_and_await_reply(
                                domain_participant_actor::process_metatraffic_rtps_message::new(
                                    message,
                                    participant_clone.clone(),
                                ),
                            )
                            .await??;
                        participant_address_clone
                            .send_mail_and_await_reply(
                                domain_participant_actor::process_builtin_discovery::new(
                                    participant_clone.clone(),
                                ),
                            )
                            .await?;

                        participant_address_clone
                            .send_mail(domain_participant_actor::send_message::new())
                            .await?;
                        Ok(())
                    }
                    .await;

                    if r.is_err() {
                        break;
                    }
                }
            }
        });

        let participant_address_clone = participant_address.clone();
        let participant_clone = participant.clone();
        let mut socket = tokio::net::UdpSocket::from_std(default_unicast_socket)
            .map_err(|_| DdsError::Error("Failed to open default unicast socket".to_string()))?;
        runtime_handle.spawn(async move {
            loop {
                if let Ok(message) = read_message(&mut socket).await {
                    let r = participant_address_clone
                        .send_mail(
                            domain_participant_actor::process_user_defined_rtps_message::new(
                                message,
                                participant_clone.clone(),
                            ),
                        )
                        .await;

                    if r.is_err() {
                        break;
                    }
                }
            }
        });

        Ok(participant_address)
    }

    async fn delete_participant(&mut self, handle: InstanceHandle) -> DdsResult<()> {
        let is_participant_empty = self.domain_participant_list[&handle]
            .send_mail_and_await_reply(domain_participant_actor::is_empty::new())
            .await;
        if is_participant_empty {
            self.domain_participant_list.remove(&handle);
            Ok(())
        } else {
            Err(DdsError::PreconditionNotMet(
                "Domain participant still contains other entities".to_string(),
            ))
        }
    }

    async fn lookup_participant(
        &self,
        domain_id: DomainId,
    ) -> DdsResult<Option<ActorAddress<DomainParticipantActor>>> {
        for dp in self.domain_participant_list.values() {
            if dp
                .send_mail_and_await_reply(domain_participant_actor::get_domain_id::new())
                .await
                == domain_id
            {
                return Ok(Some(dp.address()));
            }
        }

        Ok(None)
    }

    async fn set_default_participant_qos(
        &mut self,
        qos: QosKind<DomainParticipantQos>,
    ) -> DdsResult<()> {
        let qos = match qos {
            QosKind::Default => DomainParticipantQos::default(),
            QosKind::Specific(q) => q,
        };

        self.default_participant_qos = qos;

        Ok(())
    }

    async fn get_default_participant_qos(&self) -> DdsResult<DomainParticipantQos> {
        Ok(self.default_participant_qos.clone())
    }

    async fn set_qos(&mut self, qos: QosKind<DomainParticipantFactoryQos>) -> DdsResult<()> {
        let qos = match qos {
            QosKind::Default => DomainParticipantFactoryQos::default(),
            QosKind::Specific(q) => q,
        };

        self.qos = qos;

        Ok(())
    }

    async fn get_qos(&self) -> DdsResult<DomainParticipantFactoryQos> {
        Ok(self.qos.clone())
    }

    async fn set_configuration(&mut self, configuration: DustDdsConfiguration) -> DdsResult<()> {
        self.configuration = configuration;
        Ok(())
    }

    async fn get_configuration(&self) -> DdsResult<DustDdsConfiguration> {
        Ok(self.configuration.clone())
    }
}

type LocatorAddress = [u8; 16];
// As of 9.6.1.4.1  Default multicast address
const DEFAULT_MULTICAST_LOCATOR_ADDRESS: LocatorAddress =
    [0, 0, 0, 0, 0, 0, 0, 0, 0, 0, 0, 0, 239, 255, 0, 1];

const PB: i32 = 7400;
const DG: i32 = 250;
#[allow(non_upper_case_globals)]
const d0: i32 = 0;

fn port_builtin_multicast(domain_id: DomainId) -> u16 {
    (PB + DG * domain_id + d0) as u16
}

fn get_interface_address_list(interface_name: Option<&String>) -> Vec<Addr> {
    NetworkInterface::show()
        .expect("Could not scan interfaces")
        .into_iter()
        .filter(|x| {
            if let Some(if_name) = interface_name {
                &x.name == if_name
            } else {
                true
            }
        })
        .flat_map(|i| {
            i.addr.into_iter().filter(|a| match a {
                #[rustfmt::skip]
                Addr::V4(v4) if !v4.ip.is_loopback() => true,
                _ => false,
            })
        })
        .collect()
}

fn get_multicast_socket(
    multicast_address: LocatorAddress,
    port: u16,
    interface_address_list: &[Addr],
) -> std::io::Result<tokio::net::UdpSocket> {
    let socket_addr = SocketAddr::from((Ipv4Addr::UNSPECIFIED, port));

    let socket = Socket::new(
        socket2::Domain::IPV4,
        socket2::Type::DGRAM,
        Some(socket2::Protocol::UDP),
    )?;

    socket.set_reuse_address(true)?;
    socket.set_nonblocking(true)?;
    socket.set_read_timeout(Some(std::time::Duration::from_millis(50)))?;

    socket.bind(&socket_addr.into())?;
    let addr = Ipv4Addr::new(
        multicast_address[12],
        multicast_address[13],
        multicast_address[14],
        multicast_address[15],
    );
    for interface_addr in interface_address_list {
        match interface_addr {
            Addr::V4(a) => {
                let r = socket.join_multicast_v4(&addr, &a.ip);
                if let Err(e) = r {
                    info!(
                        "Failed to join multicast group on address {} with error {}",
                        a.ip, e
                    )
                }
            }
            Addr::V6(_) => (),
        }
    }

    socket.set_multicast_loop_v4(true)?;

    tokio::net::UdpSocket::from_std(socket.into())
}
<|MERGE_RESOLUTION|>--- conflicted
+++ resolved
@@ -1,493 +1,486 @@
-<<<<<<< HEAD
-use super::subscriber_actor;
-=======
->>>>>>> 6402b8f6
-use crate::{
-    configuration::DustDdsConfiguration,
-    dds_async::{
-        domain_participant::DomainParticipantAsync,
-        domain_participant_listener::DomainParticipantListenerAsync,
-    },
-    domain::domain_participant_factory::DomainId,
-    implementation::{
-        actors::domain_participant_actor::{self, DomainParticipantActor},
-        rtps::{
-            messages::overall_structure::RtpsMessageRead,
-            participant::RtpsParticipant,
-            types::{Locator, LOCATOR_KIND_UDP_V4, PROTOCOLVERSION, VENDOR_ID_S2E},
-        },
-        rtps_udp_psm::udp_transport::UdpTransportWrite,
-        utils::actor::{Actor, ActorAddress},
-    },
-    infrastructure::{
-        error::{DdsError, DdsResult},
-        instance::InstanceHandle,
-        qos::{DomainParticipantFactoryQos, DomainParticipantQos, QosKind},
-        status::StatusKind,
-    },
-};
-use dust_dds_derive::actor_interface;
-use network_interface::{Addr, NetworkInterface, NetworkInterfaceConfig};
-use socket2::Socket;
-use std::{
-    collections::HashMap,
-    net::{IpAddr, Ipv4Addr, SocketAddr},
-    sync::{
-        atomic::{AtomicU32, Ordering},
-        Arc, OnceLock,
-    },
-};
-use tracing::{info, warn};
-
-use super::subscriber_actor;
-
-pub struct DomainParticipantFactoryActor {
-    domain_participant_list: HashMap<InstanceHandle, Actor<DomainParticipantActor>>,
-    qos: DomainParticipantFactoryQos,
-    default_participant_qos: DomainParticipantQos,
-    configuration: DustDdsConfiguration,
-}
-
-impl DomainParticipantFactoryActor {
-    pub fn new() -> Self {
-        Self {
-            domain_participant_list: HashMap::new(),
-            qos: DomainParticipantFactoryQos::default(),
-            default_participant_qos: DomainParticipantQos::default(),
-            configuration: DustDdsConfiguration::default(),
-        }
-    }
-
-    fn get_unique_participant_id(&mut self) -> u32 {
-        static COUNTER: OnceLock<AtomicU32> = OnceLock::new();
-        let c = COUNTER.get_or_init(|| AtomicU32::new(0));
-        c.fetch_add(1, Ordering::Acquire)
-    }
-}
-
-pub async fn read_message(socket: &mut tokio::net::UdpSocket) -> DdsResult<RtpsMessageRead> {
-    let mut buf = vec![0; 65507];
-    let (bytes, _) = socket.recv_from(&mut buf).await?;
-    buf.truncate(bytes);
-    if bytes > 0 {
-        RtpsMessageRead::new(Arc::from(buf.into_boxed_slice()))
-    } else {
-        Err(DdsError::NoData)
-    }
-}
-
-#[actor_interface]
-impl DomainParticipantFactoryActor {
-    async fn create_participant(
-        &mut self,
-        domain_id: DomainId,
-        qos: QosKind<DomainParticipantQos>,
-<<<<<<< HEAD
-        listener: Option<Box<dyn DomainParticipantListenerAsync + Send>>,
-=======
-        listener: Box<dyn DomainParticipantListenerAsync + Send>,
->>>>>>> 6402b8f6
-        status_kind: Vec<StatusKind>,
-        runtime_handle: tokio::runtime::Handle,
-    ) -> DdsResult<ActorAddress<DomainParticipantActor>> {
-        let domain_participant_qos = match qos {
-            QosKind::Default => self.default_participant_qos.clone(),
-            QosKind::Specific(q) => q,
-        };
-
-        let interface_address_list =
-            get_interface_address_list(self.configuration.interface_name());
-
-        let host_id = if let Some(interface) = interface_address_list.first() {
-            match interface.ip() {
-                IpAddr::V4(a) => a.octets(),
-                IpAddr::V6(_) => unimplemented!("IPv6 not yet implemented"),
-            }
-        } else {
-            warn!("Failed to get Host ID from IP address, use 0 instead");
-            [0; 4]
-        };
-
-        let app_id = std::process::id().to_ne_bytes();
-        let instance_id = self.get_unique_participant_id().to_ne_bytes();
-
-        #[rustfmt::skip]
-        let guid_prefix = [
-            host_id[0],  host_id[1], host_id[2], host_id[3], // Host ID
-            app_id[0], app_id[1], app_id[2], app_id[3], // App ID
-            instance_id[0], instance_id[1], instance_id[2], instance_id[3], // Instance ID
-        ];
-
-        let default_unicast_socket =
-            socket2::Socket::new(socket2::Domain::IPV4, socket2::Type::DGRAM, None).map_err(
-                |_| DdsError::Error("Failed to create default unicast socket".to_string()),
-            )?;
-        default_unicast_socket
-            .bind(&SocketAddr::from((Ipv4Addr::UNSPECIFIED, 0)).into())
-            .map_err(|_| DdsError::Error("Failed to bind to default unicast socket".to_string()))?;
-        default_unicast_socket
-            .set_nonblocking(true)
-            .map_err(|_| DdsError::Error("Failed to set socket non-blocking".to_string()))?;
-        if let Some(buffer_size) = self.configuration.udp_receive_buffer_size() {
-            default_unicast_socket
-                .set_recv_buffer_size(buffer_size)
-                .map_err(|_| {
-                    DdsError::Error(
-                        "Failed to set default unicast socket receive buffer size".to_string(),
-                    )
-                })?;
-        }
-        let default_unicast_socket = std::net::UdpSocket::from(default_unicast_socket);
-
-        let user_defined_unicast_port = default_unicast_socket
-            .local_addr()
-            .map_err(|_| DdsError::Error("Failed to get socket address".to_string()))?
-            .port();
-        let user_defined_unicast_locator_port = user_defined_unicast_port.into();
-
-        let default_unicast_locator_list: Vec<Locator> = interface_address_list
-            .iter()
-            .map(|a| Locator::from_ip_and_port(a, user_defined_unicast_locator_port))
-            .collect();
-
-        let default_multicast_locator_list = vec![];
-
-        let metattrafic_unicast_socket =
-            std::net::UdpSocket::bind(SocketAddr::from((Ipv4Addr::UNSPECIFIED, 0)))
-                .map_err(|_| DdsError::Error("Failed to open metatraffic socket".to_string()))?;
-        metattrafic_unicast_socket
-            .set_nonblocking(true)
-            .map_err(|_| {
-                DdsError::Error("Failed to set metatraffic socket non-blocking".to_string())
-            })?;
-
-        let metattrafic_unicast_locator_port = metattrafic_unicast_socket
-            .local_addr()
-            .map_err(|_| DdsError::Error("Failed to get metatraffic socket address".to_string()))?
-            .port()
-            .into();
-        let metatraffic_unicast_locator_list: Vec<Locator> = interface_address_list
-            .iter()
-            .map(|a| Locator::from_ip_and_port(a, metattrafic_unicast_locator_port))
-            .collect();
-
-        let metatraffic_multicast_locator_list = vec![Locator::new(
-            LOCATOR_KIND_UDP_V4,
-            port_builtin_multicast(domain_id) as u32,
-            DEFAULT_MULTICAST_LOCATOR_ADDRESS,
-        )];
-
-        let spdp_discovery_locator_list = metatraffic_multicast_locator_list.clone();
-
-        let socket = std::net::UdpSocket::bind("0.0.0.0:0000").unwrap();
-        let udp_transport_write = Arc::new(UdpTransportWrite::new(socket));
-
-        let rtps_participant = RtpsParticipant::new(
-            guid_prefix,
-            default_unicast_locator_list,
-            default_multicast_locator_list,
-            metatraffic_unicast_locator_list,
-            metatraffic_multicast_locator_list,
-            PROTOCOLVERSION,
-            VENDOR_ID_S2E,
-        );
-        let participant_guid = rtps_participant.guid();
-
-        let domain_participant = DomainParticipantActor::new(
-            rtps_participant,
-            domain_id,
-            self.configuration.domain_tag().to_string(),
-            domain_participant_qos,
-            &spdp_discovery_locator_list,
-            self.configuration.fragment_size(),
-            udp_transport_write,
-            listener,
-            status_kind,
-            &runtime_handle,
-        )
-        .await;
-        let participant_actor = Actor::spawn(domain_participant, &runtime_handle);
-        let participant_address = participant_actor.address();
-        self.domain_participant_list.insert(
-            InstanceHandle::new(participant_guid.into()),
-            participant_actor,
-        );
-        let status_condition = participant_address
-            .send_mail_and_await_reply(domain_participant_actor::get_statuscondition::new())
-            .await?;
-        let builtin_subscriber = participant_address
-            .send_mail_and_await_reply(domain_participant_actor::get_built_in_subscriber::new())
-            .await?;
-        let builtin_subscriber_status_condition_address = builtin_subscriber
-            .send_mail_and_await_reply(subscriber_actor::get_statuscondition::new())
-            .await?;
-        let participant = DomainParticipantAsync::new(
-            participant_address.clone(),
-            status_condition.clone(),
-            builtin_subscriber,
-            builtin_subscriber_status_condition_address,
-            domain_id,
-            runtime_handle.clone(),
-        );
-
-        let participant_address_clone = participant_address.clone();
-        let participant_clone = participant.clone();
-        let mut socket = get_multicast_socket(
-            DEFAULT_MULTICAST_LOCATOR_ADDRESS,
-            port_builtin_multicast(domain_id),
-            &interface_address_list,
-        )
-        .map_err(|_| DdsError::Error("Failed to open socket".to_string()))?;
-        runtime_handle.spawn(async move {
-            loop {
-                if let Ok(message) = read_message(&mut socket).await {
-                    let r = participant_address_clone
-                        .send_mail_and_await_reply(
-                            domain_participant_actor::process_metatraffic_rtps_message::new(
-                                message,
-                                participant_clone.clone(),
-                            ),
-                        )
-                        .await;
-                    if r.is_err() {
-                        break;
-                    }
-
-                    let r = participant_address_clone
-                        .send_mail_and_await_reply(
-                            domain_participant_actor::process_builtin_discovery::new(
-                                participant_clone.clone(),
-                            ),
-                        )
-                        .await;
-                    if r.is_err() {
-                        break;
-                    }
-                    let r = participant_address_clone
-                        .send_mail(domain_participant_actor::send_message::new())
-                        .await;
-                    if r.is_err() {
-                        break;
-                    }
-                }
-            }
-        });
-
-        let participant_address_clone = participant_address.clone();
-        let participant_clone = participant.clone();
-        let mut socket =
-            tokio::net::UdpSocket::from_std(metattrafic_unicast_socket).map_err(|_| {
-                DdsError::Error("Failed to open metattrafic unicast socket".to_string())
-            })?;
-        runtime_handle.spawn(async move {
-            loop {
-                if let Ok(message) = read_message(&mut socket).await {
-                    let r: DdsResult<()> = async {
-                        participant_address_clone
-                            .send_mail_and_await_reply(
-                                domain_participant_actor::process_metatraffic_rtps_message::new(
-                                    message,
-                                    participant_clone.clone(),
-                                ),
-                            )
-                            .await??;
-                        participant_address_clone
-                            .send_mail_and_await_reply(
-                                domain_participant_actor::process_builtin_discovery::new(
-                                    participant_clone.clone(),
-                                ),
-                            )
-                            .await?;
-
-                        participant_address_clone
-                            .send_mail(domain_participant_actor::send_message::new())
-                            .await?;
-                        Ok(())
-                    }
-                    .await;
-
-                    if r.is_err() {
-                        break;
-                    }
-                }
-            }
-        });
-
-        let participant_address_clone = participant_address.clone();
-        let participant_clone = participant.clone();
-        let mut socket = tokio::net::UdpSocket::from_std(default_unicast_socket)
-            .map_err(|_| DdsError::Error("Failed to open default unicast socket".to_string()))?;
-        runtime_handle.spawn(async move {
-            loop {
-                if let Ok(message) = read_message(&mut socket).await {
-                    let r = participant_address_clone
-                        .send_mail(
-                            domain_participant_actor::process_user_defined_rtps_message::new(
-                                message,
-                                participant_clone.clone(),
-                            ),
-                        )
-                        .await;
-
-                    if r.is_err() {
-                        break;
-                    }
-                }
-            }
-        });
-
-        Ok(participant_address)
-    }
-
-    async fn delete_participant(&mut self, handle: InstanceHandle) -> DdsResult<()> {
-        let is_participant_empty = self.domain_participant_list[&handle]
-            .send_mail_and_await_reply(domain_participant_actor::is_empty::new())
-            .await;
-        if is_participant_empty {
-            self.domain_participant_list.remove(&handle);
-            Ok(())
-        } else {
-            Err(DdsError::PreconditionNotMet(
-                "Domain participant still contains other entities".to_string(),
-            ))
-        }
-    }
-
-    async fn lookup_participant(
-        &self,
-        domain_id: DomainId,
-    ) -> DdsResult<Option<ActorAddress<DomainParticipantActor>>> {
-        for dp in self.domain_participant_list.values() {
-            if dp
-                .send_mail_and_await_reply(domain_participant_actor::get_domain_id::new())
-                .await
-                == domain_id
-            {
-                return Ok(Some(dp.address()));
-            }
-        }
-
-        Ok(None)
-    }
-
-    async fn set_default_participant_qos(
-        &mut self,
-        qos: QosKind<DomainParticipantQos>,
-    ) -> DdsResult<()> {
-        let qos = match qos {
-            QosKind::Default => DomainParticipantQos::default(),
-            QosKind::Specific(q) => q,
-        };
-
-        self.default_participant_qos = qos;
-
-        Ok(())
-    }
-
-    async fn get_default_participant_qos(&self) -> DdsResult<DomainParticipantQos> {
-        Ok(self.default_participant_qos.clone())
-    }
-
-    async fn set_qos(&mut self, qos: QosKind<DomainParticipantFactoryQos>) -> DdsResult<()> {
-        let qos = match qos {
-            QosKind::Default => DomainParticipantFactoryQos::default(),
-            QosKind::Specific(q) => q,
-        };
-
-        self.qos = qos;
-
-        Ok(())
-    }
-
-    async fn get_qos(&self) -> DdsResult<DomainParticipantFactoryQos> {
-        Ok(self.qos.clone())
-    }
-
-    async fn set_configuration(&mut self, configuration: DustDdsConfiguration) -> DdsResult<()> {
-        self.configuration = configuration;
-        Ok(())
-    }
-
-    async fn get_configuration(&self) -> DdsResult<DustDdsConfiguration> {
-        Ok(self.configuration.clone())
-    }
-}
-
-type LocatorAddress = [u8; 16];
-// As of 9.6.1.4.1  Default multicast address
-const DEFAULT_MULTICAST_LOCATOR_ADDRESS: LocatorAddress =
-    [0, 0, 0, 0, 0, 0, 0, 0, 0, 0, 0, 0, 239, 255, 0, 1];
-
-const PB: i32 = 7400;
-const DG: i32 = 250;
-#[allow(non_upper_case_globals)]
-const d0: i32 = 0;
-
-fn port_builtin_multicast(domain_id: DomainId) -> u16 {
-    (PB + DG * domain_id + d0) as u16
-}
-
-fn get_interface_address_list(interface_name: Option<&String>) -> Vec<Addr> {
-    NetworkInterface::show()
-        .expect("Could not scan interfaces")
-        .into_iter()
-        .filter(|x| {
-            if let Some(if_name) = interface_name {
-                &x.name == if_name
-            } else {
-                true
-            }
-        })
-        .flat_map(|i| {
-            i.addr.into_iter().filter(|a| match a {
-                #[rustfmt::skip]
-                Addr::V4(v4) if !v4.ip.is_loopback() => true,
-                _ => false,
-            })
-        })
-        .collect()
-}
-
-fn get_multicast_socket(
-    multicast_address: LocatorAddress,
-    port: u16,
-    interface_address_list: &[Addr],
-) -> std::io::Result<tokio::net::UdpSocket> {
-    let socket_addr = SocketAddr::from((Ipv4Addr::UNSPECIFIED, port));
-
-    let socket = Socket::new(
-        socket2::Domain::IPV4,
-        socket2::Type::DGRAM,
-        Some(socket2::Protocol::UDP),
-    )?;
-
-    socket.set_reuse_address(true)?;
-    socket.set_nonblocking(true)?;
-    socket.set_read_timeout(Some(std::time::Duration::from_millis(50)))?;
-
-    socket.bind(&socket_addr.into())?;
-    let addr = Ipv4Addr::new(
-        multicast_address[12],
-        multicast_address[13],
-        multicast_address[14],
-        multicast_address[15],
-    );
-    for interface_addr in interface_address_list {
-        match interface_addr {
-            Addr::V4(a) => {
-                let r = socket.join_multicast_v4(&addr, &a.ip);
-                if let Err(e) = r {
-                    info!(
-                        "Failed to join multicast group on address {} with error {}",
-                        a.ip, e
-                    )
-                }
-            }
-            Addr::V6(_) => (),
-        }
-    }
-
-    socket.set_multicast_loop_v4(true)?;
-
-    tokio::net::UdpSocket::from_std(socket.into())
-}
+use super::subscriber_actor;
+use crate::{
+    configuration::DustDdsConfiguration,
+    dds_async::{
+        domain_participant::DomainParticipantAsync,
+        domain_participant_listener::DomainParticipantListenerAsync,
+    },
+    domain::domain_participant_factory::DomainId,
+    implementation::{
+        actors::domain_participant_actor::{self, DomainParticipantActor},
+        rtps::{
+            messages::overall_structure::RtpsMessageRead,
+            participant::RtpsParticipant,
+            types::{Locator, LOCATOR_KIND_UDP_V4, PROTOCOLVERSION, VENDOR_ID_S2E},
+        },
+        rtps_udp_psm::udp_transport::UdpTransportWrite,
+        utils::actor::{Actor, ActorAddress},
+    },
+    infrastructure::{
+        error::{DdsError, DdsResult},
+        instance::InstanceHandle,
+        qos::{DomainParticipantFactoryQos, DomainParticipantQos, QosKind},
+        status::StatusKind,
+    },
+};
+use dust_dds_derive::actor_interface;
+use network_interface::{Addr, NetworkInterface, NetworkInterfaceConfig};
+use socket2::Socket;
+use std::{
+    collections::HashMap,
+    net::{IpAddr, Ipv4Addr, SocketAddr},
+    sync::{
+        atomic::{AtomicU32, Ordering},
+        Arc, OnceLock,
+    },
+};
+use tracing::{info, warn};
+
+use super::subscriber_actor;
+
+pub struct DomainParticipantFactoryActor {
+    domain_participant_list: HashMap<InstanceHandle, Actor<DomainParticipantActor>>,
+    qos: DomainParticipantFactoryQos,
+    default_participant_qos: DomainParticipantQos,
+    configuration: DustDdsConfiguration,
+}
+
+impl DomainParticipantFactoryActor {
+    pub fn new() -> Self {
+        Self {
+            domain_participant_list: HashMap::new(),
+            qos: DomainParticipantFactoryQos::default(),
+            default_participant_qos: DomainParticipantQos::default(),
+            configuration: DustDdsConfiguration::default(),
+        }
+    }
+
+    fn get_unique_participant_id(&mut self) -> u32 {
+        static COUNTER: OnceLock<AtomicU32> = OnceLock::new();
+        let c = COUNTER.get_or_init(|| AtomicU32::new(0));
+        c.fetch_add(1, Ordering::Acquire)
+    }
+}
+
+pub async fn read_message(socket: &mut tokio::net::UdpSocket) -> DdsResult<RtpsMessageRead> {
+    let mut buf = vec![0; 65507];
+    let (bytes, _) = socket.recv_from(&mut buf).await?;
+    buf.truncate(bytes);
+    if bytes > 0 {
+        RtpsMessageRead::new(Arc::from(buf.into_boxed_slice()))
+    } else {
+        Err(DdsError::NoData)
+    }
+}
+
+#[actor_interface]
+impl DomainParticipantFactoryActor {
+    async fn create_participant(
+        &mut self,
+        domain_id: DomainId,
+        qos: QosKind<DomainParticipantQos>,
+        listener: Option<Box<dyn DomainParticipantListenerAsync + Send>>,
+        status_kind: Vec<StatusKind>,
+        runtime_handle: tokio::runtime::Handle,
+    ) -> DdsResult<ActorAddress<DomainParticipantActor>> {
+        let domain_participant_qos = match qos {
+            QosKind::Default => self.default_participant_qos.clone(),
+            QosKind::Specific(q) => q,
+        };
+
+        let interface_address_list =
+            get_interface_address_list(self.configuration.interface_name());
+
+        let host_id = if let Some(interface) = interface_address_list.first() {
+            match interface.ip() {
+                IpAddr::V4(a) => a.octets(),
+                IpAddr::V6(_) => unimplemented!("IPv6 not yet implemented"),
+            }
+        } else {
+            warn!("Failed to get Host ID from IP address, use 0 instead");
+            [0; 4]
+        };
+
+        let app_id = std::process::id().to_ne_bytes();
+        let instance_id = self.get_unique_participant_id().to_ne_bytes();
+
+        #[rustfmt::skip]
+        let guid_prefix = [
+            host_id[0],  host_id[1], host_id[2], host_id[3], // Host ID
+            app_id[0], app_id[1], app_id[2], app_id[3], // App ID
+            instance_id[0], instance_id[1], instance_id[2], instance_id[3], // Instance ID
+        ];
+
+        let default_unicast_socket =
+            socket2::Socket::new(socket2::Domain::IPV4, socket2::Type::DGRAM, None).map_err(
+                |_| DdsError::Error("Failed to create default unicast socket".to_string()),
+            )?;
+        default_unicast_socket
+            .bind(&SocketAddr::from((Ipv4Addr::UNSPECIFIED, 0)).into())
+            .map_err(|_| DdsError::Error("Failed to bind to default unicast socket".to_string()))?;
+        default_unicast_socket
+            .set_nonblocking(true)
+            .map_err(|_| DdsError::Error("Failed to set socket non-blocking".to_string()))?;
+        if let Some(buffer_size) = self.configuration.udp_receive_buffer_size() {
+            default_unicast_socket
+                .set_recv_buffer_size(buffer_size)
+                .map_err(|_| {
+                    DdsError::Error(
+                        "Failed to set default unicast socket receive buffer size".to_string(),
+                    )
+                })?;
+        }
+        let default_unicast_socket = std::net::UdpSocket::from(default_unicast_socket);
+
+        let user_defined_unicast_port = default_unicast_socket
+            .local_addr()
+            .map_err(|_| DdsError::Error("Failed to get socket address".to_string()))?
+            .port();
+        let user_defined_unicast_locator_port = user_defined_unicast_port.into();
+
+        let default_unicast_locator_list: Vec<Locator> = interface_address_list
+            .iter()
+            .map(|a| Locator::from_ip_and_port(a, user_defined_unicast_locator_port))
+            .collect();
+
+        let default_multicast_locator_list = vec![];
+
+        let metattrafic_unicast_socket =
+            std::net::UdpSocket::bind(SocketAddr::from((Ipv4Addr::UNSPECIFIED, 0)))
+                .map_err(|_| DdsError::Error("Failed to open metatraffic socket".to_string()))?;
+        metattrafic_unicast_socket
+            .set_nonblocking(true)
+            .map_err(|_| {
+                DdsError::Error("Failed to set metatraffic socket non-blocking".to_string())
+            })?;
+
+        let metattrafic_unicast_locator_port = metattrafic_unicast_socket
+            .local_addr()
+            .map_err(|_| DdsError::Error("Failed to get metatraffic socket address".to_string()))?
+            .port()
+            .into();
+        let metatraffic_unicast_locator_list: Vec<Locator> = interface_address_list
+            .iter()
+            .map(|a| Locator::from_ip_and_port(a, metattrafic_unicast_locator_port))
+            .collect();
+
+        let metatraffic_multicast_locator_list = vec![Locator::new(
+            LOCATOR_KIND_UDP_V4,
+            port_builtin_multicast(domain_id) as u32,
+            DEFAULT_MULTICAST_LOCATOR_ADDRESS,
+        )];
+
+        let spdp_discovery_locator_list = metatraffic_multicast_locator_list.clone();
+
+        let socket = std::net::UdpSocket::bind("0.0.0.0:0000").unwrap();
+        let udp_transport_write = Arc::new(UdpTransportWrite::new(socket));
+
+        let rtps_participant = RtpsParticipant::new(
+            guid_prefix,
+            default_unicast_locator_list,
+            default_multicast_locator_list,
+            metatraffic_unicast_locator_list,
+            metatraffic_multicast_locator_list,
+            PROTOCOLVERSION,
+            VENDOR_ID_S2E,
+        );
+        let participant_guid = rtps_participant.guid();
+
+        let domain_participant = DomainParticipantActor::new(
+            rtps_participant,
+            domain_id,
+            self.configuration.domain_tag().to_string(),
+            domain_participant_qos,
+            &spdp_discovery_locator_list,
+            self.configuration.fragment_size(),
+            udp_transport_write,
+            listener,
+            status_kind,
+            &runtime_handle,
+        )
+        .await;
+        let participant_actor = Actor::spawn(domain_participant, &runtime_handle);
+        let participant_address = participant_actor.address();
+        self.domain_participant_list.insert(
+            InstanceHandle::new(participant_guid.into()),
+            participant_actor,
+        );
+        let status_condition = participant_address
+            .send_mail_and_await_reply(domain_participant_actor::get_statuscondition::new())
+            .await?;
+        let builtin_subscriber = participant_address
+            .send_mail_and_await_reply(domain_participant_actor::get_built_in_subscriber::new())
+            .await?;
+        let builtin_subscriber_status_condition_address = builtin_subscriber
+            .send_mail_and_await_reply(subscriber_actor::get_statuscondition::new())
+            .await?;
+        let participant = DomainParticipantAsync::new(
+            participant_address.clone(),
+            status_condition.clone(),
+            builtin_subscriber,
+            builtin_subscriber_status_condition_address,
+            domain_id,
+            runtime_handle.clone(),
+        );
+
+        let participant_address_clone = participant_address.clone();
+        let participant_clone = participant.clone();
+        let mut socket = get_multicast_socket(
+            DEFAULT_MULTICAST_LOCATOR_ADDRESS,
+            port_builtin_multicast(domain_id),
+            &interface_address_list,
+        )
+        .map_err(|_| DdsError::Error("Failed to open socket".to_string()))?;
+        runtime_handle.spawn(async move {
+            loop {
+                if let Ok(message) = read_message(&mut socket).await {
+                    let r = participant_address_clone
+                        .send_mail_and_await_reply(
+                            domain_participant_actor::process_metatraffic_rtps_message::new(
+                                message,
+                                participant_clone.clone(),
+                            ),
+                        )
+                        .await;
+                    if r.is_err() {
+                        break;
+                    }
+
+                    let r = participant_address_clone
+                        .send_mail_and_await_reply(
+                            domain_participant_actor::process_builtin_discovery::new(
+                                participant_clone.clone(),
+                            ),
+                        )
+                        .await;
+                    if r.is_err() {
+                        break;
+                    }
+                    let r = participant_address_clone
+                        .send_mail(domain_participant_actor::send_message::new())
+                        .await;
+                    if r.is_err() {
+                        break;
+                    }
+                }
+            }
+        });
+
+        let participant_address_clone = participant_address.clone();
+        let participant_clone = participant.clone();
+        let mut socket =
+            tokio::net::UdpSocket::from_std(metattrafic_unicast_socket).map_err(|_| {
+                DdsError::Error("Failed to open metattrafic unicast socket".to_string())
+            })?;
+        runtime_handle.spawn(async move {
+            loop {
+                if let Ok(message) = read_message(&mut socket).await {
+                    let r: DdsResult<()> = async {
+                        participant_address_clone
+                            .send_mail_and_await_reply(
+                                domain_participant_actor::process_metatraffic_rtps_message::new(
+                                    message,
+                                    participant_clone.clone(),
+                                ),
+                            )
+                            .await??;
+                        participant_address_clone
+                            .send_mail_and_await_reply(
+                                domain_participant_actor::process_builtin_discovery::new(
+                                    participant_clone.clone(),
+                                ),
+                            )
+                            .await?;
+
+                        participant_address_clone
+                            .send_mail(domain_participant_actor::send_message::new())
+                            .await?;
+                        Ok(())
+                    }
+                    .await;
+
+                    if r.is_err() {
+                        break;
+                    }
+                }
+            }
+        });
+
+        let participant_address_clone = participant_address.clone();
+        let participant_clone = participant.clone();
+        let mut socket = tokio::net::UdpSocket::from_std(default_unicast_socket)
+            .map_err(|_| DdsError::Error("Failed to open default unicast socket".to_string()))?;
+        runtime_handle.spawn(async move {
+            loop {
+                if let Ok(message) = read_message(&mut socket).await {
+                    let r = participant_address_clone
+                        .send_mail(
+                            domain_participant_actor::process_user_defined_rtps_message::new(
+                                message,
+                                participant_clone.clone(),
+                            ),
+                        )
+                        .await;
+
+                    if r.is_err() {
+                        break;
+                    }
+                }
+            }
+        });
+
+        Ok(participant_address)
+    }
+
+    async fn delete_participant(&mut self, handle: InstanceHandle) -> DdsResult<()> {
+        let is_participant_empty = self.domain_participant_list[&handle]
+            .send_mail_and_await_reply(domain_participant_actor::is_empty::new())
+            .await;
+        if is_participant_empty {
+            self.domain_participant_list.remove(&handle);
+            Ok(())
+        } else {
+            Err(DdsError::PreconditionNotMet(
+                "Domain participant still contains other entities".to_string(),
+            ))
+        }
+    }
+
+    async fn lookup_participant(
+        &self,
+        domain_id: DomainId,
+    ) -> DdsResult<Option<ActorAddress<DomainParticipantActor>>> {
+        for dp in self.domain_participant_list.values() {
+            if dp
+                .send_mail_and_await_reply(domain_participant_actor::get_domain_id::new())
+                .await
+                == domain_id
+            {
+                return Ok(Some(dp.address()));
+            }
+        }
+
+        Ok(None)
+    }
+
+    async fn set_default_participant_qos(
+        &mut self,
+        qos: QosKind<DomainParticipantQos>,
+    ) -> DdsResult<()> {
+        let qos = match qos {
+            QosKind::Default => DomainParticipantQos::default(),
+            QosKind::Specific(q) => q,
+        };
+
+        self.default_participant_qos = qos;
+
+        Ok(())
+    }
+
+    async fn get_default_participant_qos(&self) -> DdsResult<DomainParticipantQos> {
+        Ok(self.default_participant_qos.clone())
+    }
+
+    async fn set_qos(&mut self, qos: QosKind<DomainParticipantFactoryQos>) -> DdsResult<()> {
+        let qos = match qos {
+            QosKind::Default => DomainParticipantFactoryQos::default(),
+            QosKind::Specific(q) => q,
+        };
+
+        self.qos = qos;
+
+        Ok(())
+    }
+
+    async fn get_qos(&self) -> DdsResult<DomainParticipantFactoryQos> {
+        Ok(self.qos.clone())
+    }
+
+    async fn set_configuration(&mut self, configuration: DustDdsConfiguration) -> DdsResult<()> {
+        self.configuration = configuration;
+        Ok(())
+    }
+
+    async fn get_configuration(&self) -> DdsResult<DustDdsConfiguration> {
+        Ok(self.configuration.clone())
+    }
+}
+
+type LocatorAddress = [u8; 16];
+// As of 9.6.1.4.1  Default multicast address
+const DEFAULT_MULTICAST_LOCATOR_ADDRESS: LocatorAddress =
+    [0, 0, 0, 0, 0, 0, 0, 0, 0, 0, 0, 0, 239, 255, 0, 1];
+
+const PB: i32 = 7400;
+const DG: i32 = 250;
+#[allow(non_upper_case_globals)]
+const d0: i32 = 0;
+
+fn port_builtin_multicast(domain_id: DomainId) -> u16 {
+    (PB + DG * domain_id + d0) as u16
+}
+
+fn get_interface_address_list(interface_name: Option<&String>) -> Vec<Addr> {
+    NetworkInterface::show()
+        .expect("Could not scan interfaces")
+        .into_iter()
+        .filter(|x| {
+            if let Some(if_name) = interface_name {
+                &x.name == if_name
+            } else {
+                true
+            }
+        })
+        .flat_map(|i| {
+            i.addr.into_iter().filter(|a| match a {
+                #[rustfmt::skip]
+                Addr::V4(v4) if !v4.ip.is_loopback() => true,
+                _ => false,
+            })
+        })
+        .collect()
+}
+
+fn get_multicast_socket(
+    multicast_address: LocatorAddress,
+    port: u16,
+    interface_address_list: &[Addr],
+) -> std::io::Result<tokio::net::UdpSocket> {
+    let socket_addr = SocketAddr::from((Ipv4Addr::UNSPECIFIED, port));
+
+    let socket = Socket::new(
+        socket2::Domain::IPV4,
+        socket2::Type::DGRAM,
+        Some(socket2::Protocol::UDP),
+    )?;
+
+    socket.set_reuse_address(true)?;
+    socket.set_nonblocking(true)?;
+    socket.set_read_timeout(Some(std::time::Duration::from_millis(50)))?;
+
+    socket.bind(&socket_addr.into())?;
+    let addr = Ipv4Addr::new(
+        multicast_address[12],
+        multicast_address[13],
+        multicast_address[14],
+        multicast_address[15],
+    );
+    for interface_addr in interface_address_list {
+        match interface_addr {
+            Addr::V4(a) => {
+                let r = socket.join_multicast_v4(&addr, &a.ip);
+                if let Err(e) = r {
+                    info!(
+                        "Failed to join multicast group on address {} with error {}",
+                        a.ip, e
+                    )
+                }
+            }
+            Addr::V6(_) => (),
+        }
+    }
+
+    socket.set_multicast_loop_v4(true)?;
+
+    tokio::net::UdpSocket::from_std(socket.into())
+}