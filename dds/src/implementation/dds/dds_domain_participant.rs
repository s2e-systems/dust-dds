--- conflicted
+++ resolved
@@ -1,1598 +1,1594 @@
-use fnmatch_regex::glob_to_regex;
-use tokio::{sync::mpsc::Sender, task::JoinSet};
-
-use crate::{
-    builtin_topics::{
-        BuiltInTopicKey, ParticipantBuiltinTopicData, PublicationBuiltinTopicData,
-        SubscriptionBuiltinTopicData,
-    },
-    domain::domain_participant_factory::DomainId,
-    implementation::{
-        data_representation_builtin_endpoints::{
-            discovered_reader_data::{DiscoveredReaderData, DCPS_SUBSCRIPTION},
-            discovered_topic_data::{DiscoveredTopicData, DCPS_TOPIC},
-            discovered_writer_data::{DiscoveredWriterData, DCPS_PUBLICATION},
-            spdp_discovered_participant_data::{
-                ParticipantProxy, SpdpDiscoveredParticipantData, DCPS_PARTICIPANT,
-            },
-        },
-        dds::{dds_data_reader::DdsDataReader, dds_subscriber::DdsSubscriber, dds_topic::DdsTopic},
-        rtps::{
-            discovery_types::{BuiltinEndpointQos, BuiltinEndpointSet},
-            endpoint::RtpsEndpoint,
-            group::RtpsGroup,
-<<<<<<< HEAD
-            messages::RtpsMessageRead,
-=======
-            messages::{overall_structure::RtpsMessageRead, types::Count},
->>>>>>> 92e8d746
-            participant::RtpsParticipant,
-            reader::RtpsReader,
-            reader_locator::RtpsReaderLocator,
-            reader_proxy::RtpsReaderProxy,
-            stateful_reader::{
-                RtpsStatefulReader, DEFAULT_HEARTBEAT_RESPONSE_DELAY,
-                DEFAULT_HEARTBEAT_SUPPRESSION_DURATION,
-            },
-            stateful_writer::{
-                RtpsStatefulWriter, DEFAULT_HEARTBEAT_PERIOD, DEFAULT_NACK_RESPONSE_DELAY,
-                DEFAULT_NACK_SUPPRESSION_DURATION,
-            },
-            stateless_reader::RtpsStatelessReader,
-            stateless_writer::RtpsStatelessWriter,
-            types::{
-                DurabilityKind, EntityId, EntityKey, Guid, Locator, ProtocolVersion,
-                ReliabilityKind, TopicKind, VendorId, BUILT_IN_READER_GROUP,
-                BUILT_IN_READER_WITH_KEY, BUILT_IN_TOPIC, BUILT_IN_WRITER_GROUP,
-                BUILT_IN_WRITER_WITH_KEY, ENTITYID_PARTICIPANT, USER_DEFINED_READER_GROUP,
-                USER_DEFINED_TOPIC, USER_DEFINED_WRITER_GROUP,
-            },
-            writer::RtpsWriter,
-        },
-        utils::{actor, condvar::DdsCondvar},
-    },
-    infrastructure::{
-        instance::InstanceHandle,
-        qos::{DataReaderQos, DataWriterQos, QosKind},
-        qos_policy::{
-            DurabilityQosPolicy, DurabilityQosPolicyKind, HistoryQosPolicy, HistoryQosPolicyKind,
-            QosPolicyId, ReliabilityQosPolicy, ReliabilityQosPolicyKind, DEADLINE_QOS_POLICY_ID,
-            DESTINATIONORDER_QOS_POLICY_ID, DURABILITY_QOS_POLICY_ID, LATENCYBUDGET_QOS_POLICY_ID,
-            LIVELINESS_QOS_POLICY_ID, PRESENTATION_QOS_POLICY_ID, RELIABILITY_QOS_POLICY_ID,
-        },
-        time::{DurationKind, DURATION_ZERO},
-    },
-    subscription::sample_info::{
-        InstanceStateKind, SampleStateKind, ANY_INSTANCE_STATE, ANY_SAMPLE_STATE, ANY_VIEW_STATE,
-    },
-    topic_definition::type_support::{dds_serialize, DdsType},
-    {
-        builtin_topics::TopicBuiltinTopicData,
-        infrastructure::{
-            error::{DdsError, DdsResult},
-            qos::{DomainParticipantQos, PublisherQos, SubscriberQos, TopicQos},
-            time::{Duration, Time},
-        },
-    },
-};
-
-use std::{
-    collections::{HashMap, HashSet},
-    future::Future,
-    sync::atomic::{AtomicU8, Ordering},
-    time::{SystemTime, UNIX_EPOCH},
-};
-
-use super::{
-    dds_data_writer::{self, DdsDataWriter},
-    dds_publisher::DdsPublisher,
-    message_receiver::MessageReceiver,
-    nodes::DataWriterNode,
-    status_listener::ListenerTriggerKind,
-};
-
-pub const ENTITYID_SPDP_BUILTIN_PARTICIPANT_WRITER: EntityId =
-    EntityId::new(EntityKey::new([0x00, 0x01, 0x00]), BUILT_IN_WRITER_WITH_KEY);
-
-pub const ENTITYID_SPDP_BUILTIN_PARTICIPANT_READER: EntityId =
-    EntityId::new(EntityKey::new([0x00, 0x01, 0x00]), BUILT_IN_READER_WITH_KEY);
-
-pub const ENTITYID_SEDP_BUILTIN_TOPICS_ANNOUNCER: EntityId =
-    EntityId::new(EntityKey::new([0, 0, 0x02]), BUILT_IN_WRITER_WITH_KEY);
-
-pub const ENTITYID_SEDP_BUILTIN_TOPICS_DETECTOR: EntityId =
-    EntityId::new(EntityKey::new([0, 0, 0x02]), BUILT_IN_READER_WITH_KEY);
-
-pub const ENTITYID_SEDP_BUILTIN_PUBLICATIONS_ANNOUNCER: EntityId =
-    EntityId::new(EntityKey::new([0, 0, 0x03]), BUILT_IN_WRITER_WITH_KEY);
-
-pub const ENTITYID_SEDP_BUILTIN_PUBLICATIONS_DETECTOR: EntityId =
-    EntityId::new(EntityKey::new([0, 0, 0x03]), BUILT_IN_READER_WITH_KEY);
-
-pub const ENTITYID_SEDP_BUILTIN_SUBSCRIPTIONS_ANNOUNCER: EntityId =
-    EntityId::new(EntityKey::new([0, 0, 0x04]), BUILT_IN_WRITER_WITH_KEY);
-
-pub const ENTITYID_SEDP_BUILTIN_SUBSCRIPTIONS_DETECTOR: EntityId =
-    EntityId::new(EntityKey::new([0, 0, 0x04]), BUILT_IN_READER_WITH_KEY);
-
-#[derive(Debug)]
-pub enum AnnounceKind {
-    CreatedDataReader(DiscoveredReaderData),
-    CreatedDataWriter(DiscoveredWriterData),
-    CratedTopic(DiscoveredTopicData),
-    DeletedDataReader(InstanceHandle),
-    DeletedDataWriter(InstanceHandle),
-    DeletedParticipant,
-}
-
-pub struct DdsDomainParticipant {
-    rtps_participant: RtpsParticipant,
-    domain_id: DomainId,
-    domain_tag: String,
-    qos: DomainParticipantQos,
-    builtin_subscriber: DdsSubscriber,
-    builtin_publisher: DdsPublisher,
-    user_defined_subscriber_list: Vec<DdsSubscriber>,
-    user_defined_subscriber_counter: AtomicU8,
-    default_subscriber_qos: SubscriberQos,
-    user_defined_publisher_list: Vec<DdsPublisher>,
-    user_defined_publisher_counter: AtomicU8,
-    default_publisher_qos: PublisherQos,
-    topic_list: Vec<DdsTopic>,
-    user_defined_topic_counter: AtomicU8,
-    default_topic_qos: TopicQos,
-    manual_liveliness_count: Count,
-    lease_duration: Duration,
-    discovered_participant_list: HashMap<InstanceHandle, SpdpDiscoveredParticipantData>,
-    discovered_topic_list: HashMap<InstanceHandle, TopicBuiltinTopicData>,
-    enabled: bool,
-    user_defined_data_send_condvar: DdsCondvar,
-    ignored_participants: HashSet<InstanceHandle>,
-    ignored_publications: HashSet<InstanceHandle>,
-    ignored_subcriptions: HashSet<InstanceHandle>,
-    data_max_size_serialized: usize,
-    announce_sender: Sender<AnnounceKind>,
-    sedp_condvar: DdsCondvar,
-    task_set: JoinSet<()>,
-}
-
-impl DdsDomainParticipant {
-    #[allow(clippy::too_many_arguments)]
-    pub fn new(
-        rtps_participant: RtpsParticipant,
-        domain_id: DomainId,
-        domain_tag: String,
-        domain_participant_qos: DomainParticipantQos,
-        spdp_discovery_locator_list: &[Locator],
-        user_defined_data_send_condvar: DdsCondvar,
-        data_max_size_serialized: usize,
-        announce_sender: Sender<AnnounceKind>,
-        sedp_condvar: DdsCondvar,
-    ) -> Self {
-        let lease_duration = Duration::new(100, 0);
-        let guid_prefix = rtps_participant.guid().prefix();
-
-        let spdp_topic_entity_id = EntityId::new(EntityKey::new([0, 0, 0]), BUILT_IN_TOPIC);
-        let spdp_topic_guid = Guid::new(guid_prefix, spdp_topic_entity_id);
-        let _spdp_topic_participant = DdsTopic::new(
-            spdp_topic_guid,
-            TopicQos::default(),
-            SpdpDiscoveredParticipantData::type_name(),
-            DCPS_PARTICIPANT,
-            announce_sender.clone(),
-        );
-
-        let sedp_topics_entity_id = EntityId::new(EntityKey::new([0, 0, 1]), BUILT_IN_TOPIC);
-        let sedp_topics_guid = Guid::new(guid_prefix, sedp_topics_entity_id);
-        let _sedp_topic_topics = DdsTopic::new(
-            sedp_topics_guid,
-            TopicQos::default(),
-            DiscoveredTopicData::type_name(),
-            DCPS_TOPIC,
-            announce_sender.clone(),
-        );
-
-        let sedp_publications_entity_id = EntityId::new(EntityKey::new([0, 0, 2]), BUILT_IN_TOPIC);
-        let sedp_publications_guid = Guid::new(guid_prefix, sedp_publications_entity_id);
-        let _sedp_topic_publications = DdsTopic::new(
-            sedp_publications_guid,
-            TopicQos::default(),
-            DiscoveredWriterData::type_name(),
-            DCPS_PUBLICATION,
-            announce_sender.clone(),
-        );
-
-        let sedp_subscriptions_entity_id = EntityId::new(EntityKey::new([0, 0, 2]), BUILT_IN_TOPIC);
-        let sedp_subscriptions_guid = Guid::new(guid_prefix, sedp_subscriptions_entity_id);
-        let _sedp_topic_subscriptions = DdsTopic::new(
-            sedp_subscriptions_guid,
-            TopicQos::default(),
-            DiscoveredReaderData::type_name(),
-            DCPS_SUBSCRIPTION,
-            announce_sender.clone(),
-        );
-
-        // Built-in subscriber creation
-        let spdp_builtin_participant_reader = DdsDataReader::new(
-            create_builtin_stateless_reader::<SpdpDiscoveredParticipantData>(Guid::new(
-                guid_prefix,
-                ENTITYID_SPDP_BUILTIN_PARTICIPANT_READER,
-            )),
-            ParticipantBuiltinTopicData::type_name(),
-            String::from(DCPS_PARTICIPANT),
-        );
-
-        let sedp_builtin_topics_reader = DdsDataReader::new(
-            create_builtin_stateful_reader::<DiscoveredTopicData>(Guid::new(
-                guid_prefix,
-                ENTITYID_SEDP_BUILTIN_TOPICS_DETECTOR,
-            )),
-            TopicBuiltinTopicData::type_name(),
-            String::from(DCPS_TOPIC),
-        );
-
-        let sedp_builtin_publications_reader = DdsDataReader::new(
-            create_builtin_stateful_reader::<DiscoveredWriterData>(Guid::new(
-                guid_prefix,
-                ENTITYID_SEDP_BUILTIN_PUBLICATIONS_DETECTOR,
-            )),
-            PublicationBuiltinTopicData::type_name(),
-            String::from(DCPS_PUBLICATION),
-        );
-
-        let sedp_builtin_subscriptions_reader = DdsDataReader::new(
-            create_builtin_stateful_reader::<DiscoveredReaderData>(Guid::new(
-                guid_prefix,
-                ENTITYID_SEDP_BUILTIN_SUBSCRIPTIONS_DETECTOR,
-            )),
-            SubscriptionBuiltinTopicData::type_name(),
-            String::from(DCPS_SUBSCRIPTION),
-        );
-
-        let mut builtin_subscriber = DdsSubscriber::new(
-            SubscriberQos::default(),
-            RtpsGroup::new(Guid::new(
-                guid_prefix,
-                EntityId::new(EntityKey::new([0, 0, 0]), BUILT_IN_READER_GROUP),
-            )),
-        );
-        builtin_subscriber.stateless_data_reader_add(spdp_builtin_participant_reader);
-        builtin_subscriber.stateful_data_reader_add(sedp_builtin_topics_reader);
-        builtin_subscriber.stateful_data_reader_add(sedp_builtin_publications_reader);
-        builtin_subscriber.stateful_data_reader_add(sedp_builtin_subscriptions_reader);
-
-        // Built-in publisher creation
-        let mut spdp_builtin_participant_writer = DdsDataWriter::new(
-            create_builtin_stateless_writer(Guid::new(
-                guid_prefix,
-                ENTITYID_SPDP_BUILTIN_PARTICIPANT_WRITER,
-            )),
-            SpdpDiscoveredParticipantData::type_name(),
-            String::from(DCPS_PARTICIPANT),
-        );
-
-        for reader_locator in spdp_discovery_locator_list
-            .iter()
-            .map(|&locator| RtpsReaderLocator::new(locator, false))
-        {
-            spdp_builtin_participant_writer.reader_locator_add(reader_locator);
-        }
-
-        let sedp_builtin_topics_writer = DdsDataWriter::new(
-            create_builtin_stateful_writer(Guid::new(
-                guid_prefix,
-                ENTITYID_SEDP_BUILTIN_TOPICS_ANNOUNCER,
-            )),
-            DiscoveredTopicData::type_name(),
-            String::from(DCPS_TOPIC),
-        );
-        let (sedp_builtin_topics_writer_address, sedp_builtin_topics_writer_handle) =
-            actor::spawn_actor(sedp_builtin_topics_writer);
-
-        let sedp_builtin_publications_writer = DdsDataWriter::new(
-            create_builtin_stateful_writer(Guid::new(
-                guid_prefix,
-                ENTITYID_SEDP_BUILTIN_PUBLICATIONS_ANNOUNCER,
-            )),
-            DiscoveredWriterData::type_name(),
-            String::from(DCPS_PUBLICATION),
-        );
-        let (sedp_builtin_publications_writer_address, sedp_builtin_publications_writer_handle) =
-            actor::spawn_actor(sedp_builtin_publications_writer);
-
-        let sedp_builtin_subscriptions_writer = DdsDataWriter::new(
-            create_builtin_stateful_writer(Guid::new(
-                guid_prefix,
-                ENTITYID_SEDP_BUILTIN_SUBSCRIPTIONS_ANNOUNCER,
-            )),
-            DiscoveredReaderData::type_name(),
-            String::from(DCPS_SUBSCRIPTION),
-        );
-        let (sedp_builtin_subscriptions_writer_address, sedp_builtin_subscriptions_writer_handle) =
-            actor::spawn_actor(sedp_builtin_subscriptions_writer);
-
-        let mut builtin_publisher = DdsPublisher::new(
-            PublisherQos::default(),
-            RtpsGroup::new(Guid::new(
-                guid_prefix,
-                EntityId::new(EntityKey::new([0, 0, 0]), BUILT_IN_WRITER_GROUP),
-            )),
-        );
-        builtin_publisher.stateless_datawriter_add(spdp_builtin_participant_writer);
-        builtin_publisher.stateful_datawriter_add((
-            sedp_builtin_topics_writer_address,
-            sedp_builtin_topics_writer_handle,
-        ));
-        builtin_publisher.stateful_datawriter_add((
-            sedp_builtin_publications_writer_address,
-            sedp_builtin_publications_writer_handle,
-        ));
-        builtin_publisher.stateful_datawriter_add((
-            sedp_builtin_subscriptions_writer_address,
-            sedp_builtin_subscriptions_writer_handle,
-        ));
-
-        Self {
-            rtps_participant,
-            domain_id,
-            domain_tag,
-            qos: domain_participant_qos,
-            builtin_subscriber,
-            builtin_publisher,
-            user_defined_subscriber_list: Vec::new(),
-            user_defined_subscriber_counter: AtomicU8::new(0),
-            default_subscriber_qos: SubscriberQos::default(),
-            user_defined_publisher_list: Vec::new(),
-            user_defined_publisher_counter: AtomicU8::new(0),
-            default_publisher_qos: PublisherQos::default(),
-            topic_list: Vec::new(),
-            user_defined_topic_counter: AtomicU8::new(0),
-            default_topic_qos: TopicQos::default(),
-            manual_liveliness_count: Count::new(0),
-            lease_duration,
-            discovered_participant_list: HashMap::new(),
-            discovered_topic_list: HashMap::new(),
-            enabled: false,
-            user_defined_data_send_condvar,
-            ignored_participants: HashSet::new(),
-            ignored_publications: HashSet::new(),
-            ignored_subcriptions: HashSet::new(),
-            data_max_size_serialized,
-            announce_sender,
-            sedp_condvar,
-            task_set: JoinSet::new(),
-        }
-    }
-
-    pub fn spawn(&mut self, future: impl Future<Output = ()> + Send + 'static) {
-        self.task_set.spawn(future);
-    }
-
-    pub fn guid(&self) -> Guid {
-        self.rtps_participant.guid()
-    }
-
-    pub fn vendor_id(&self) -> VendorId {
-        self.rtps_participant.vendor_id()
-    }
-
-    pub fn protocol_version(&self) -> ProtocolVersion {
-        self.rtps_participant.protocol_version()
-    }
-
-    pub fn default_unicast_locator_list(&self) -> &[Locator] {
-        self.rtps_participant.default_unicast_locator_list()
-    }
-
-    pub fn default_multicast_locator_list(&self) -> &[Locator] {
-        self.rtps_participant.default_multicast_locator_list()
-    }
-
-    pub fn metatraffic_unicast_locator_list(&self) -> &[Locator] {
-        self.rtps_participant.metatraffic_unicast_locator_list()
-    }
-
-    pub fn metatraffic_multicast_locator_list(&self) -> &[Locator] {
-        self.rtps_participant.metatraffic_multicast_locator_list()
-    }
-
-    pub fn get_builtin_subscriber(&self) -> &DdsSubscriber {
-        &self.builtin_subscriber
-    }
-
-    pub fn get_builtin_subscriber_mut(&mut self) -> &mut DdsSubscriber {
-        &mut self.builtin_subscriber
-    }
-
-    pub fn get_builtin_publisher(&self) -> &DdsPublisher {
-        &self.builtin_publisher
-    }
-
-    pub fn get_builtin_publisher_mut(&mut self) -> &mut DdsPublisher {
-        &mut self.builtin_publisher
-    }
-
-    pub fn get_current_time(&self) -> Time {
-        let now_system_time = SystemTime::now();
-        let unix_time = now_system_time
-            .duration_since(UNIX_EPOCH)
-            .expect("Clock time is before Unix epoch start");
-        Time::new(unix_time.as_secs() as i32, unix_time.subsec_nanos())
-    }
-
-    pub fn is_enabled(&self) -> bool {
-        self.enabled
-    }
-
-    pub fn is_participant_ignored(&self, handle: InstanceHandle) -> bool {
-        self.ignored_participants.contains(&handle)
-    }
-
-    pub fn is_subscription_ignored(&self, handle: InstanceHandle) -> bool {
-        self.ignored_subcriptions.contains(&handle)
-    }
-
-    pub fn is_publication_ignored(&self, handle: InstanceHandle) -> bool {
-        self.ignored_publications.contains(&handle)
-    }
-
-    pub fn get_domain_id(&self) -> DomainId {
-        self.domain_id
-    }
-
-    pub fn get_domain_tag(&self) -> &str {
-        &self.domain_tag
-    }
-
-    pub fn discovered_participant_add(
-        &mut self,
-        handle: InstanceHandle,
-        discovered_participant_data: SpdpDiscoveredParticipantData,
-    ) {
-        self.discovered_participant_list
-            .insert(handle, discovered_participant_data);
-    }
-
-    pub fn _discovered_participant_remove(&mut self, handle: InstanceHandle) {
-        self.discovered_participant_list.remove(&handle);
-    }
-
-    pub fn discovered_participant_list(
-        &self,
-    ) -> std::collections::hash_map::Iter<InstanceHandle, SpdpDiscoveredParticipantData> {
-        self.discovered_participant_list.iter()
-    }
-
-    pub fn create_publisher(&mut self, qos: QosKind<PublisherQos>) -> DdsResult<Guid> {
-        let publisher_qos = match qos {
-            QosKind::Default => self.default_publisher_qos.clone(),
-            QosKind::Specific(q) => q,
-        };
-        let publisher_counter = self
-            .user_defined_publisher_counter
-            .fetch_add(1, Ordering::Relaxed);
-        let entity_id = EntityId::new(
-            EntityKey::new([publisher_counter, 0, 0]),
-            USER_DEFINED_WRITER_GROUP,
-        );
-        let guid = Guid::new(self.rtps_participant.guid().prefix(), entity_id);
-        let rtps_group = RtpsGroup::new(guid);
-        let mut publisher = DdsPublisher::new(publisher_qos, rtps_group);
-        if self.is_enabled() && self.get_qos().entity_factory.autoenable_created_entities {
-            publisher.enable();
-        }
-
-        self.user_defined_publisher_list.push(publisher);
-
-        Ok(guid)
-    }
-
-    pub fn delete_publisher(&mut self, publisher_guid: Guid) -> DdsResult<()> {
-        if self.rtps_participant.guid().prefix() != publisher_guid.prefix() {
-            return Err(DdsError::PreconditionNotMet(
-                "Publisher can only be deleted from its parent participant".to_string(),
-            ));
-        }
-
-        if self
-            .user_defined_publisher_list()
-            .iter()
-            .find(|x| x.guid() == publisher_guid)
-            .ok_or(DdsError::AlreadyDeleted)?
-            .stateful_data_writer_list()
-            .iter()
-            .count()
-            > 0
-        {
-            return Err(DdsError::PreconditionNotMet(
-                "Publisher still contains data writers".to_string(),
-            ));
-        }
-
-        self.user_defined_publisher_list
-            .retain(|x| x.guid() != publisher_guid);
-
-        Ok(())
-    }
-
-    pub fn user_defined_publisher_list(&self) -> &[DdsPublisher] {
-        self.user_defined_publisher_list.as_slice()
-    }
-
-    pub fn user_defined_publisher_list_mut(&mut self) -> &mut [DdsPublisher] {
-        self.user_defined_publisher_list.as_mut_slice()
-    }
-
-    pub fn get_publisher(&self, publisher_guid: Guid) -> Option<&DdsPublisher> {
-        self.user_defined_publisher_list()
-            .iter()
-            .find(|p| p.guid() == publisher_guid)
-    }
-
-    pub fn get_publisher_mut(&mut self, publisher_guid: Guid) -> Option<&mut DdsPublisher> {
-        self.user_defined_publisher_list_mut()
-            .iter_mut()
-            .find(|p| p.guid() == publisher_guid)
-    }
-
-    pub fn create_subscriber(&mut self, qos: QosKind<SubscriberQos>) -> DdsResult<Guid> {
-        let subscriber_qos = match qos {
-            QosKind::Default => self.default_subscriber_qos.clone(),
-            QosKind::Specific(q) => q,
-        };
-        let subcriber_counter = self
-            .user_defined_subscriber_counter
-            .fetch_add(1, Ordering::Relaxed);
-        let entity_id = EntityId::new(
-            EntityKey::new([subcriber_counter, 0, 0]),
-            USER_DEFINED_READER_GROUP,
-        );
-        let guid = Guid::new(self.rtps_participant.guid().prefix(), entity_id);
-        let rtps_group = RtpsGroup::new(guid);
-        let mut subscriber = DdsSubscriber::new(subscriber_qos, rtps_group);
-        if self.enabled && self.qos.entity_factory.autoenable_created_entities {
-            subscriber.enable()?;
-        }
-
-        self.user_defined_subscriber_list.push(subscriber);
-
-        Ok(guid)
-    }
-
-    pub fn delete_subscriber(&mut self, subscriber_guid: Guid) -> DdsResult<()> {
-        if self.rtps_participant.guid().prefix() != subscriber_guid.prefix() {
-            return Err(DdsError::PreconditionNotMet(
-                "Subscriber can only be deleted from its parent participant".to_string(),
-            ));
-        }
-
-        if self
-            .user_defined_subscriber_list()
-            .iter()
-            .find(|&x| x.guid() == subscriber_guid)
-            .ok_or(DdsError::AlreadyDeleted)?
-            .stateful_data_reader_list()
-            .iter()
-            .count()
-            > 0
-        {
-            return Err(DdsError::PreconditionNotMet(
-                "Subscriber still contains data readers".to_string(),
-            ));
-        }
-
-        self.user_defined_subscriber_list
-            .retain(|x| x.guid() != subscriber_guid);
-
-        Ok(())
-    }
-
-    pub fn user_defined_subscriber_list(&self) -> &[DdsSubscriber] {
-        &self.user_defined_subscriber_list
-    }
-
-    pub fn user_defined_subscriber_list_mut(&mut self) -> &mut [DdsSubscriber] {
-        &mut self.user_defined_subscriber_list
-    }
-
-    pub fn get_subscriber(&self, subscriber_guid: Guid) -> Option<&DdsSubscriber> {
-        self.user_defined_subscriber_list
-            .iter()
-            .find(|s| s.guid() == subscriber_guid)
-    }
-
-    pub fn get_subscriber_mut(&mut self, subscriber_guid: Guid) -> Option<&mut DdsSubscriber> {
-        self.user_defined_subscriber_list
-            .iter_mut()
-            .find(|s| s.guid() == subscriber_guid)
-    }
-
-    pub fn create_topic(
-        &mut self,
-        topic_name: &str,
-        type_name: &'static str,
-        qos: QosKind<TopicQos>,
-    ) -> DdsResult<Guid> {
-        let topic_counter = self
-            .user_defined_topic_counter
-            .fetch_add(1, Ordering::Relaxed);
-        let topic_guid = Guid::new(
-            self.rtps_participant.guid().prefix(),
-            EntityId::new(EntityKey::new([topic_counter, 0, 0]), USER_DEFINED_TOPIC),
-        );
-        let qos = match qos {
-            QosKind::Default => self.default_topic_qos.clone(),
-            QosKind::Specific(q) => q,
-        };
-
-        // /////// Create topic
-        let mut topic = DdsTopic::new(
-            topic_guid,
-            qos,
-            type_name,
-            topic_name,
-            self.announce_sender.clone(),
-        );
-
-        if self.enabled && self.qos.entity_factory.autoenable_created_entities {
-            topic.enable()?;
-        }
-
-        self.topic_list.push(topic);
-
-        Ok(topic_guid)
-    }
-
-    pub fn delete_topic(&mut self, topic_guid: Guid) -> DdsResult<()> {
-        if self.rtps_participant.guid().prefix() != topic_guid.prefix() {
-            return Err(DdsError::PreconditionNotMet(
-                "Topic can only be deleted from its parent participant".to_string(),
-            ));
-        }
-
-        let topic = self
-            .topic_list
-            .iter()
-            .find(|&topic| topic.guid() == topic_guid)
-            .ok_or(DdsError::AlreadyDeleted)?;
-
-        for publisher in self.user_defined_publisher_list() {
-            if publisher.stateful_data_writer_list().iter().any(|w| {
-                w.send(dds_data_writer::GetTypeName).unwrap() == topic.get_type_name()
-                    && w.send(dds_data_writer::GetTopicName).unwrap() == topic.get_name()
-            }) {
-                return Err(DdsError::PreconditionNotMet(
-                    "Topic still attached to some data writer".to_string(),
-                ));
-            }
-        }
-
-        for subscriber in self.user_defined_subscriber_list() {
-            if subscriber.stateful_data_reader_list().iter().any(|r| {
-                r.get_type_name() == topic.get_type_name() && r.get_topic_name() == topic.get_name()
-            }) {
-                return Err(DdsError::PreconditionNotMet(
-                    "Topic still attached to some data reader".to_string(),
-                ));
-            }
-        }
-
-        self.topic_list.retain(|x| x.guid() != topic_guid);
-        Ok(())
-    }
-
-    pub fn topic_list(&self) -> &[DdsTopic] {
-        &self.topic_list
-    }
-
-    pub fn topic_list_mut(&mut self) -> &mut [DdsTopic] {
-        &mut self.topic_list
-    }
-
-    pub fn get_topic(&self, topic_name: &str, type_name: &str) -> Option<&DdsTopic> {
-        self.topic_list()
-            .iter()
-            .find(|t| t.get_name() == topic_name && t.get_type_name() == type_name)
-    }
-
-    pub fn get_qos(&self) -> DomainParticipantQos {
-        self.qos.clone()
-    }
-
-    pub fn data_max_size_serialized(&self) -> usize {
-        self.data_max_size_serialized
-    }
-
-    pub fn find_topic(&mut self, topic_name: &str, type_name: &'static str) -> Option<Guid> {
-        // Check if a topic exists locally. If topic doesn't exist locally check if it has already been
-        // discovered and, if so, create a new local topic representing the discovered topic
-        if let Some(topic) = self
-            .topic_list
-            .iter()
-            .find(|topic| topic.get_name() == topic_name && topic.get_type_name() == type_name)
-        {
-            Some(topic.guid())
-        } else if let Some(discovered_topic_info) = self
-            .discovered_topic_list
-            .values()
-            .find(|t| t.name() == topic_name && t.get_type_name() == type_name)
-            .cloned()
-        {
-            let qos = TopicQos {
-                topic_data: discovered_topic_info.topic_data().clone(),
-                durability: discovered_topic_info.durability().clone(),
-                deadline: discovered_topic_info.deadline().clone(),
-                latency_budget: discovered_topic_info.latency_budget().clone(),
-                liveliness: discovered_topic_info.liveliness().clone(),
-                reliability: discovered_topic_info.reliability().clone(),
-                destination_order: discovered_topic_info.destination_order().clone(),
-                history: discovered_topic_info.history().clone(),
-                resource_limits: discovered_topic_info.resource_limits().clone(),
-                transport_priority: discovered_topic_info.transport_priority().clone(),
-                lifespan: discovered_topic_info.lifespan().clone(),
-                ownership: discovered_topic_info.ownership().clone(),
-            };
-            Some(
-                self.create_topic(
-                    discovered_topic_info.name(),
-                    type_name,
-                    QosKind::Specific(qos),
-                )
-                .unwrap(),
-            )
-        } else {
-            None
-        }
-    }
-
-    pub fn ignore_participant(&mut self, handle: InstanceHandle) {
-        self.ignored_participants.insert(handle);
-    }
-
-    pub fn ignore_topic(&self, _handle: InstanceHandle) {
-        // todo!()
-    }
-
-    pub fn ignore_publication(&mut self, handle: InstanceHandle) {
-        self.ignored_publications.insert(handle);
-
-        // for subscriber in self.user_defined_subscriber_list() {
-        //     for data_reader in subscriber.stateful_data_reader_list() {
-        //         data_reader.remove_matched_writer(
-        //             handle,
-        //             &mut subscriber.get_status_listener_lock(),
-        //             &mut self.get_status_listener_lock(),
-        //         )
-        //     }
-        // }
-    }
-
-    pub fn ignore_subscription(&mut self, handle: InstanceHandle) {
-        self.ignored_subcriptions.insert(handle);
-        // for publisher in self.user_defined_publisher_list() {
-        //     for data_writer in publisher.stateful_data_writer_list() {
-        //         remove_writer_matched_reader(
-        //             data_writer,
-        //             handle,
-        //             &mut publisher.get_status_listener_lock(),
-        //             &mut self.status_listener.write_lock(),
-        //         )
-        //     }
-        // }
-    }
-
-    pub fn delete_contained_entities(&mut self) -> DdsResult<()> {
-        for mut user_defined_publisher in self.user_defined_publisher_list.drain(..) {
-            for data_writer in user_defined_publisher.stateful_datawriter_drain() {
-                todo!()
-                // if data_writer.is_enabled() {
-                //     self.announce_sender
-                //         .try_send(AnnounceKind::DeletedDataWriter(data_writer.guid().into()))
-                //         .ok();
-                // }
-            }
-        }
-
-        for mut user_defined_subscriber in self.user_defined_subscriber_list.drain(..) {
-            for data_reader in user_defined_subscriber.stateful_data_reader_drain() {
-                if data_reader.is_enabled() {
-                    self.announce_sender
-                        .try_send(AnnounceKind::DeletedDataReader(
-                            data_reader.get_instance_handle(),
-                        ))
-                        .ok();
-                }
-            }
-        }
-
-        self.topic_list.clear();
-
-        Ok(())
-    }
-
-    pub fn assert_liveliness(&self) -> DdsResult<()> {
-        todo!()
-    }
-
-    pub fn set_default_publisher_qos(&mut self, qos: QosKind<PublisherQos>) -> DdsResult<()> {
-        match qos {
-            QosKind::Default => self.default_publisher_qos = PublisherQos::default(),
-            QosKind::Specific(q) => self.default_publisher_qos = q,
-        }
-
-        Ok(())
-    }
-
-    pub fn get_default_publisher_qos(&self) -> PublisherQos {
-        self.default_publisher_qos.clone()
-    }
-
-    pub fn set_default_subscriber_qos(&mut self, qos: QosKind<SubscriberQos>) -> DdsResult<()> {
-        match qos {
-            QosKind::Default => self.default_subscriber_qos = SubscriberQos::default(),
-            QosKind::Specific(q) => self.default_subscriber_qos = q,
-        }
-
-        Ok(())
-    }
-
-    pub fn get_default_subscriber_qos(&self) -> SubscriberQos {
-        self.default_subscriber_qos.clone()
-    }
-
-    pub fn set_default_topic_qos(&mut self, qos: QosKind<TopicQos>) -> DdsResult<()> {
-        match qos {
-            QosKind::Default => self.default_topic_qos = TopicQos::default(),
-            QosKind::Specific(q) => {
-                q.is_consistent()?;
-                self.default_topic_qos = q;
-            }
-        }
-
-        Ok(())
-    }
-
-    pub fn get_default_topic_qos(&self) -> TopicQos {
-        self.default_topic_qos.clone()
-    }
-
-    pub fn get_discovered_topics(&self) -> DdsResult<Vec<InstanceHandle>> {
-        Ok(self.discovered_topic_list.keys().cloned().collect())
-    }
-
-    pub fn get_discovered_topic_data(
-        &self,
-        topic_handle: InstanceHandle,
-    ) -> DdsResult<TopicBuiltinTopicData> {
-        self.discovered_topic_list
-            .get(&topic_handle)
-            .cloned()
-            .ok_or(DdsError::BadParameter)
-    }
-
-    pub fn contains_entity(&self, _a_handle: InstanceHandle) -> DdsResult<bool> {
-        todo!()
-    }
-
-    pub fn set_qos(&mut self, qos: QosKind<DomainParticipantQos>) -> DdsResult<()> {
-        self.qos = match qos {
-            QosKind::Default => DomainParticipantQos::default(),
-            QosKind::Specific(q) => q,
-        };
-        self.announce_participant().ok();
-
-        Ok(())
-    }
-
-    pub async fn enable(&mut self) -> DdsResult<()> {
-        if !self.enabled {
-            self.enabled = true;
-
-            self.builtin_subscriber.enable()?;
-            self.builtin_publisher.enable();
-
-            for builtin_stateless_writer in self
-                .builtin_publisher
-                .stateless_data_writer_list_mut()
-                .iter_mut()
-            {
-                builtin_stateless_writer.enable();
-            }
-
-            for builtin_stateful_writer in self
-                .builtin_publisher
-                .stateful_data_writer_list()
-                .iter_mut()
-            {
-                builtin_stateful_writer
-                    .send_async(dds_data_writer::Enable)
-                    .await?;
-            }
-
-            if self.qos.entity_factory.autoenable_created_entities {
-                for publisher in self.user_defined_publisher_list_mut() {
-                    publisher.enable();
-                }
-
-                for subscriber in self.user_defined_subscriber_list.iter_mut() {
-                    subscriber.enable()?;
-                }
-
-                for topic in self.topic_list.iter_mut() {
-                    topic.enable()?;
-                }
-            }
-        }
-        Ok(())
-    }
-
-    pub fn announce_participant(&mut self) -> DdsResult<()> {
-        let spdp_discovered_participant_data = SpdpDiscoveredParticipantData::new(
-            ParticipantBuiltinTopicData::new(
-                BuiltInTopicKey {
-                    value: self.rtps_participant.guid().into(),
-                },
-                self.qos.user_data.clone(),
-            ),
-            ParticipantProxy::new(
-                self.domain_id,
-                self.domain_tag.clone(),
-                self.rtps_participant.protocol_version(),
-                self.rtps_participant.guid().prefix(),
-                self.rtps_participant.vendor_id(),
-                false,
-                self.rtps_participant
-                    .metatraffic_unicast_locator_list()
-                    .to_vec(),
-                self.rtps_participant
-                    .metatraffic_multicast_locator_list()
-                    .to_vec(),
-                self.rtps_participant
-                    .default_unicast_locator_list()
-                    .to_vec(),
-                self.rtps_participant
-                    .default_multicast_locator_list()
-                    .to_vec(),
-                BuiltinEndpointSet::default(),
-                self.manual_liveliness_count,
-                BuiltinEndpointQos::default(),
-            ),
-            self.lease_duration,
-        );
-        let serialized_data =
-            dds_serialize(&spdp_discovered_participant_data).map_err(|_err| DdsError::Error)?;
-
-        let current_time = self.get_current_time();
-        self.builtin_publisher
-            .stateless_data_writer_list_mut()
-            .iter_mut()
-            .find(|x| x.get_type_name() == SpdpDiscoveredParticipantData::type_name())
-            .unwrap()
-            .write_w_timestamp(
-                serialized_data,
-                spdp_discovered_participant_data.get_serialized_key(),
-                None,
-                current_time,
-            )
-    }
-
-    // pub fn remove_discovered_participant(&self, participant_handle: InstanceHandle) {
-    //     if let Some((_, discovered_participant_data)) = self
-    //         .discovered_participant_list()
-    //         .into_iter()
-    //         .find(|&(h, _)| h == &participant_handle)
-    //     {
-    //         let participant_guid_prefix = discovered_participant_data.guid_prefix();
-    //         self.get_builtin_subscriber()
-    //             .sedp_builtin_publications_reader()
-    //             .remove_matched_participant(participant_guid_prefix);
-    //         self.get_builtin_subscriber()
-    //             .sedp_builtin_subscriptions_reader()
-    //             .remove_matched_participant(participant_guid_prefix);
-    //         self.get_builtin_subscriber()
-    //             .sedp_builtin_topics_reader()
-    //             .remove_matched_participant(participant_guid_prefix);
-    //         self.get_builtin_publisher()
-    //             .sedp_builtin_publications_writer()
-    //             .remove_matched_participant(participant_guid_prefix);
-    //         self.get_builtin_publisher()
-    //             .sedp_builtin_subscriptions_writer()
-    //             .remove_matched_participant(participant_guid_prefix);
-    //         self.get_builtin_publisher()
-    //             .sedp_builtin_topics_writer()
-    //             .remove_matched_participant(participant_guid_prefix);
-    //     }
-
-    //     self.discovered_participant_remove(participant_handle);
-    // }
-
-    pub fn receive_builtin_data(
-        &mut self,
-        source_locator: Locator,
-        message: RtpsMessageRead,
-        listener_sender: &tokio::sync::mpsc::Sender<ListenerTriggerKind>,
-    ) -> DdsResult<()> {
-        MessageReceiver::new(self.get_current_time()).process_message(
-            self.rtps_participant.guid(),
-            core::slice::from_mut(&mut self.builtin_publisher),
-            core::slice::from_mut(&mut self.builtin_subscriber),
-            source_locator,
-            &message,
-            listener_sender,
-        )?;
-        self.user_defined_data_send_condvar.notify_all();
-        Ok(())
-    }
-
-    pub fn receive_user_defined_data(
-        &mut self,
-        source_locator: Locator,
-        message: RtpsMessageRead,
-        listener_sender: &tokio::sync::mpsc::Sender<ListenerTriggerKind>,
-    ) -> DdsResult<()> {
-        MessageReceiver::new(self.get_current_time()).process_message(
-            self.rtps_participant.guid(),
-            self.user_defined_publisher_list.as_mut_slice(),
-            self.user_defined_subscriber_list.as_mut_slice(),
-            source_locator,
-            &message,
-            listener_sender,
-        )?;
-        self.user_defined_data_send_condvar.notify_all();
-        Ok(())
-    }
-
-    pub fn discover_matched_readers(
-        &mut self,
-        listener_sender: &tokio::sync::mpsc::Sender<ListenerTriggerKind>,
-    ) -> DdsResult<()> {
-        let samples = self
-            .get_builtin_subscriber_mut()
-            .stateful_data_reader_list_mut()
-            .iter_mut()
-            .find(|x| x.get_topic_name() == DCPS_SUBSCRIPTION)
-            .unwrap()
-            .read::<DiscoveredReaderData>(
-                i32::MAX,
-                ANY_SAMPLE_STATE,
-                ANY_VIEW_STATE,
-                ANY_INSTANCE_STATE,
-                None,
-            )?;
-
-        for discovered_reader_data_sample in samples.into_iter() {
-            match discovered_reader_data_sample.sample_info.instance_state {
-                InstanceStateKind::Alive => {
-                    if let Some(discovered_reader_data) = discovered_reader_data_sample.data {
-                        if !self.is_subscription_ignored(
-                            discovered_reader_data
-                                .reader_proxy()
-                                .remote_reader_guid()
-                                .into(),
-                        ) {
-                            let remote_reader_guid_prefix = discovered_reader_data
-                                .reader_proxy()
-                                .remote_reader_guid()
-                                .prefix();
-                            let reader_parent_participant_guid =
-                                Guid::new(remote_reader_guid_prefix, ENTITYID_PARTICIPANT);
-
-                            let participant_guid = self.guid();
-                            if let Some((
-                                default_unicast_locator_list,
-                                default_multicast_locator_list,
-                            )) = self
-                                .discovered_participant_list
-                                .get(&reader_parent_participant_guid.into())
-                                .map(|discovered_participant_data| {
-                                    (
-                                        discovered_participant_data
-                                            .participant_proxy()
-                                            .default_unicast_locator_list()
-                                            .to_vec(),
-                                        discovered_participant_data
-                                            .participant_proxy()
-                                            .default_multicast_locator_list()
-                                            .to_vec(),
-                                    )
-                                })
-                            {
-                                for publisher in self.user_defined_publisher_list_mut() {
-                                    let publisher_qos = publisher.get_qos();
-                                    let publisher_guid = publisher.guid();
-                                    let is_discovered_reader_regex_matched_to_publisher =
-                                        if let Ok(d) = glob_to_regex(
-                                            &discovered_reader_data
-                                                .subscription_builtin_topic_data()
-                                                .partition()
-                                                .name,
-                                        ) {
-                                            d.is_match(&publisher.get_qos().partition.name)
-                                        } else {
-                                            false
-                                        };
-
-                                    let is_publisher_regex_matched_to_discovered_reader =
-                                        if let Ok(d) =
-                                            glob_to_regex(&publisher.get_qos().partition.name)
-                                        {
-                                            d.is_match(
-                                                &discovered_reader_data
-                                                    .subscription_builtin_topic_data()
-                                                    .partition()
-                                                    .name,
-                                            )
-                                        } else {
-                                            false
-                                        };
-
-                                    let is_partition_string_matched = discovered_reader_data
-                                        .subscription_builtin_topic_data()
-                                        .partition()
-                                        .name
-                                        == publisher.get_qos().partition.name;
-
-                                    if is_discovered_reader_regex_matched_to_publisher
-                                        || is_publisher_regex_matched_to_discovered_reader
-                                        || is_partition_string_matched
-                                    {
-                                        todo!()
-                                        // for data_writer in publisher.stateful_data_writer_list_mut()
-                                        // {
-                                        //     add_matched_reader(
-                                        //         data_writer,
-                                        //         &discovered_reader_data,
-                                        //         &default_unicast_locator_list,
-                                        //         &default_multicast_locator_list,
-                                        //         &publisher_qos,
-                                        //         publisher_guid,
-                                        //         participant_guid,
-                                        //         listener_sender,
-                                        //     )
-                                        // }
-                                    }
-                                }
-                            }
-                        }
-                    }
-                }
-                InstanceStateKind::NotAliveDisposed => {
-                    let participant_guid = self.guid();
-                    for publisher in self.user_defined_publisher_list_mut() {
-                        let publisher_guid = publisher.guid();
-                        todo!()
-                        // for data_writer in publisher.stateful_data_writer_list_mut() {
-                        //     remove_writer_matched_reader(
-                        //         data_writer,
-                        //         discovered_reader_data_sample.sample_info.instance_handle,
-                        //         publisher_guid,
-                        //         participant_guid,
-                        //         listener_sender,
-                        //     )
-                        // }
-                    }
-                }
-
-                InstanceStateKind::NotAliveNoWriters => todo!(),
-            }
-        }
-
-        Ok(())
-    }
-
-    pub fn discover_matched_topics(
-        &mut self,
-        listener_sender: &tokio::sync::mpsc::Sender<ListenerTriggerKind>,
-    ) -> DdsResult<()> {
-        while let Ok(samples) = self
-            .get_builtin_subscriber_mut()
-            .stateful_data_reader_list_mut()
-            .iter_mut()
-            .find(|x| x.get_topic_name() == DCPS_TOPIC)
-            .unwrap()
-            .read::<DiscoveredTopicData>(
-                1,
-                &[SampleStateKind::NotRead],
-                ANY_VIEW_STATE,
-                ANY_INSTANCE_STATE,
-                None,
-            )
-        {
-            let guid = self.guid();
-            for sample in samples {
-                if let Some(topic_data) = sample.data.as_ref() {
-                    for topic in self.topic_list_mut() {
-                        topic.process_discovered_topic(topic_data, guid, listener_sender);
-                    }
-
-                    self.discovered_topic_list.insert(
-                        topic_data.get_serialized_key().into(),
-                        topic_data.topic_builtin_topic_data().clone(),
-                    );
-                }
-            }
-        }
-
-        Ok(())
-    }
-
-    pub fn update_communication_status(
-        &mut self,
-        listener_sender: &tokio::sync::mpsc::Sender<ListenerTriggerKind>,
-    ) -> DdsResult<()> {
-        let now = self.get_current_time();
-        let guid = self.guid();
-        for subscriber in self.user_defined_subscriber_list.iter_mut() {
-            subscriber.update_communication_status(now, guid, listener_sender);
-        }
-
-        Ok(())
-    }
-
-    pub fn announce_sender(&self) -> &Sender<AnnounceKind> {
-        &self.announce_sender
-    }
-
-    pub fn user_defined_data_send_condvar(&self) -> &DdsCondvar {
-        &self.user_defined_data_send_condvar
-    }
-
-    pub fn sedp_condvar(&self) -> &DdsCondvar {
-        &self.sedp_condvar
-    }
-}
-
-#[allow(clippy::too_many_arguments)]
-fn add_matched_reader(
-    writer: &mut DdsDataWriter<RtpsStatefulWriter>,
-    discovered_reader_data: &DiscoveredReaderData,
-    default_unicast_locator_list: &[Locator],
-    default_multicast_locator_list: &[Locator],
-    publisher_qos: &PublisherQos,
-    parent_publisher_guid: Guid,
-    parent_participant_guid: Guid,
-    listener_sender: &tokio::sync::mpsc::Sender<ListenerTriggerKind>,
-) {
-    let is_matched_topic_name = discovered_reader_data
-        .subscription_builtin_topic_data()
-        .topic_name()
-        == writer.get_topic_name();
-    let is_matched_type_name = discovered_reader_data
-        .subscription_builtin_topic_data()
-        .get_type_name()
-        == writer.get_type_name();
-
-    if is_matched_topic_name && is_matched_type_name {
-        let incompatible_qos_policy_list = get_discovered_reader_incompatible_qos_policy_list(
-            &writer.get_qos(),
-            discovered_reader_data.subscription_builtin_topic_data(),
-            publisher_qos,
-        );
-        let instance_handle = discovered_reader_data.get_serialized_key().into();
-
-        if incompatible_qos_policy_list.is_empty() {
-            let unicast_locator_list = if discovered_reader_data
-                .reader_proxy()
-                .unicast_locator_list()
-                .is_empty()
-            {
-                default_unicast_locator_list
-            } else {
-                discovered_reader_data.reader_proxy().unicast_locator_list()
-            };
-
-            let multicast_locator_list = if discovered_reader_data
-                .reader_proxy()
-                .multicast_locator_list()
-                .is_empty()
-            {
-                default_multicast_locator_list
-            } else {
-                discovered_reader_data
-                    .reader_proxy()
-                    .multicast_locator_list()
-            };
-
-            let proxy_reliability = match discovered_reader_data
-                .subscription_builtin_topic_data()
-                .reliability()
-                .kind
-            {
-                ReliabilityQosPolicyKind::BestEffort => ReliabilityKind::BestEffort,
-                ReliabilityQosPolicyKind::Reliable => ReliabilityKind::Reliable,
-            };
-
-            let proxy_durability = match discovered_reader_data
-                .subscription_builtin_topic_data()
-                .durability()
-                .kind
-            {
-                DurabilityQosPolicyKind::Volatile => DurabilityKind::Volatile,
-                DurabilityQosPolicyKind::TransientLocal => DurabilityKind::TransientLocal,
-            };
-
-            let reader_proxy = RtpsReaderProxy::new(
-                discovered_reader_data.reader_proxy().remote_reader_guid(),
-                discovered_reader_data
-                    .reader_proxy()
-                    .remote_group_entity_id(),
-                unicast_locator_list,
-                multicast_locator_list,
-                discovered_reader_data.reader_proxy().expects_inline_qos(),
-                true,
-                proxy_reliability,
-                proxy_durability,
-            );
-
-            writer.matched_reader_add(reader_proxy);
-
-            if !writer
-                .get_matched_subscriptions()
-                .contains(&instance_handle)
-                || writer
-                    .get_matched_subscription_data(instance_handle)
-                    .as_ref()
-                    != Some(discovered_reader_data.subscription_builtin_topic_data())
-            {
-                writer.add_matched_publication(
-                    instance_handle,
-                    discovered_reader_data
-                        .subscription_builtin_topic_data()
-                        .clone(),
-                );
-                on_writer_publication_matched(
-                    writer,
-                    parent_publisher_guid,
-                    parent_participant_guid,
-                    listener_sender,
-                )
-            }
-        } else {
-            writer_on_offered_incompatible_qos(
-                writer,
-                instance_handle,
-                incompatible_qos_policy_list,
-                parent_publisher_guid,
-                parent_participant_guid,
-                listener_sender,
-            );
-        }
-    }
-}
-
-fn get_discovered_reader_incompatible_qos_policy_list(
-    writer_qos: &DataWriterQos,
-    discovered_reader_data: &SubscriptionBuiltinTopicData,
-    publisher_qos: &PublisherQos,
-) -> Vec<QosPolicyId> {
-    let mut incompatible_qos_policy_list = Vec::new();
-    if &writer_qos.durability < discovered_reader_data.durability() {
-        incompatible_qos_policy_list.push(DURABILITY_QOS_POLICY_ID);
-    }
-    if publisher_qos.presentation.access_scope < discovered_reader_data.presentation().access_scope
-        || publisher_qos.presentation.coherent_access
-            != discovered_reader_data.presentation().coherent_access
-        || publisher_qos.presentation.ordered_access
-            != discovered_reader_data.presentation().ordered_access
-    {
-        incompatible_qos_policy_list.push(PRESENTATION_QOS_POLICY_ID);
-    }
-    if &writer_qos.deadline < discovered_reader_data.deadline() {
-        incompatible_qos_policy_list.push(DEADLINE_QOS_POLICY_ID);
-    }
-    if &writer_qos.latency_budget < discovered_reader_data.latency_budget() {
-        incompatible_qos_policy_list.push(LATENCYBUDGET_QOS_POLICY_ID);
-    }
-    if &writer_qos.liveliness < discovered_reader_data.liveliness() {
-        incompatible_qos_policy_list.push(LIVELINESS_QOS_POLICY_ID);
-    }
-    if writer_qos.reliability.kind < discovered_reader_data.reliability().kind {
-        incompatible_qos_policy_list.push(RELIABILITY_QOS_POLICY_ID);
-    }
-    if &writer_qos.destination_order < discovered_reader_data.destination_order() {
-        incompatible_qos_policy_list.push(DESTINATIONORDER_QOS_POLICY_ID);
-    }
-    incompatible_qos_policy_list
-}
-
-fn on_writer_publication_matched(
-    writer: &DdsDataWriter<RtpsStatefulWriter>,
-    parent_publisher_guid: Guid,
-    parent_participant_guid: Guid,
-    listener_sender: &tokio::sync::mpsc::Sender<ListenerTriggerKind>,
-) {
-    listener_sender
-        .try_send(ListenerTriggerKind::PublicationMatched(
-            DataWriterNode::new(
-                writer.guid(),
-                parent_publisher_guid,
-                parent_participant_guid,
-            ),
-        ))
-        .ok();
-}
-
-pub fn remove_writer_matched_reader(
-    writer: &mut DdsDataWriter<RtpsStatefulWriter>,
-    discovered_reader_handle: InstanceHandle,
-    parent_publisher_guid: Guid,
-    parent_participant_guid: Guid,
-    listener_sender: &tokio::sync::mpsc::Sender<ListenerTriggerKind>,
-) {
-    if let Some(r) = writer.get_matched_subscription_data(discovered_reader_handle) {
-        let handle = r.key().value.into();
-        writer.matched_reader_remove(handle);
-        writer.remove_matched_subscription(handle.into());
-
-        on_writer_publication_matched(
-            writer,
-            parent_publisher_guid,
-            parent_participant_guid,
-            listener_sender,
-        )
-    }
-}
-
-fn writer_on_offered_incompatible_qos(
-    writer: &mut DdsDataWriter<RtpsStatefulWriter>,
-    handle: InstanceHandle,
-    incompatible_qos_policy_list: Vec<QosPolicyId>,
-    parent_publisher_guid: Guid,
-    parent_participant_guid: Guid,
-    listener_sender: &tokio::sync::mpsc::Sender<ListenerTriggerKind>,
-) {
-    if !writer.get_incompatible_subscriptions().contains(&handle) {
-        writer.add_offered_incompatible_qos(handle, incompatible_qos_policy_list);
-        listener_sender
-            .try_send(ListenerTriggerKind::OfferedIncompatibleQos(
-                DataWriterNode::new(
-                    writer.guid(),
-                    parent_publisher_guid,
-                    parent_participant_guid,
-                ),
-            ))
-            .ok();
-    }
-}
-
-fn create_builtin_stateful_writer(guid: Guid) -> RtpsStatefulWriter {
-    let unicast_locator_list = &[];
-    let multicast_locator_list = &[];
-    let topic_kind = TopicKind::WithKey;
-    let push_mode = true;
-    let heartbeat_period = DEFAULT_HEARTBEAT_PERIOD;
-    let nack_response_delay = DEFAULT_NACK_RESPONSE_DELAY;
-    let nack_suppression_duration = DEFAULT_NACK_SUPPRESSION_DURATION;
-    let data_max_size_serialized = usize::MAX;
-    let qos = DataWriterQos {
-        durability: DurabilityQosPolicy {
-            kind: DurabilityQosPolicyKind::TransientLocal,
-        },
-        history: HistoryQosPolicy {
-            kind: HistoryQosPolicyKind::KeepLast(1),
-        },
-        reliability: ReliabilityQosPolicy {
-            kind: ReliabilityQosPolicyKind::Reliable,
-            max_blocking_time: DurationKind::Finite(DURATION_ZERO),
-        },
-        ..Default::default()
-    };
-    RtpsStatefulWriter::new(RtpsWriter::new(
-        RtpsEndpoint::new(
-            guid,
-            topic_kind,
-            unicast_locator_list,
-            multicast_locator_list,
-        ),
-        push_mode,
-        heartbeat_period,
-        nack_response_delay,
-        nack_suppression_duration,
-        data_max_size_serialized,
-        qos,
-    ))
-}
-
-fn create_builtin_stateless_writer(guid: Guid) -> RtpsStatelessWriter {
-    let unicast_locator_list = &[];
-    let multicast_locator_list = &[];
-    let qos = DataWriterQos {
-        durability: DurabilityQosPolicy {
-            kind: DurabilityQosPolicyKind::TransientLocal,
-        },
-        history: HistoryQosPolicy {
-            kind: HistoryQosPolicyKind::KeepLast(1),
-        },
-        reliability: ReliabilityQosPolicy {
-            kind: ReliabilityQosPolicyKind::BestEffort,
-            max_blocking_time: DurationKind::Finite(DURATION_ZERO),
-        },
-        ..Default::default()
-    };
-    RtpsStatelessWriter::new(RtpsWriter::new(
-        RtpsEndpoint::new(
-            guid,
-            TopicKind::WithKey,
-            unicast_locator_list,
-            multicast_locator_list,
-        ),
-        true,
-        DURATION_ZERO,
-        DURATION_ZERO,
-        DURATION_ZERO,
-        usize::MAX,
-        qos,
-    ))
-}
-
-fn create_builtin_stateless_reader<Foo>(guid: Guid) -> RtpsStatelessReader
-where
-    Foo: DdsType + for<'de> serde::Deserialize<'de>,
-{
-    let unicast_locator_list = &[];
-    let multicast_locator_list = &[];
-    let qos = DataReaderQos {
-        durability: DurabilityQosPolicy {
-            kind: DurabilityQosPolicyKind::TransientLocal,
-        },
-        history: HistoryQosPolicy {
-            kind: HistoryQosPolicyKind::KeepLast(1),
-        },
-        reliability: ReliabilityQosPolicy {
-            kind: ReliabilityQosPolicyKind::BestEffort,
-            max_blocking_time: DurationKind::Finite(DURATION_ZERO),
-        },
-        ..Default::default()
-    };
-    let reader = RtpsReader::new::<Foo>(
-        RtpsEndpoint::new(
-            guid,
-            TopicKind::WithKey,
-            unicast_locator_list,
-            multicast_locator_list,
-        ),
-        DURATION_ZERO,
-        DURATION_ZERO,
-        false,
-        qos,
-    );
-    RtpsStatelessReader::new(reader)
-}
-
-fn create_builtin_stateful_reader<Foo>(guid: Guid) -> RtpsStatefulReader
-where
-    Foo: DdsType + for<'de> serde::Deserialize<'de>,
-{
-    let qos = DataReaderQos {
-        durability: DurabilityQosPolicy {
-            kind: DurabilityQosPolicyKind::TransientLocal,
-        },
-        history: HistoryQosPolicy {
-            kind: HistoryQosPolicyKind::KeepLast(1),
-        },
-        reliability: ReliabilityQosPolicy {
-            kind: ReliabilityQosPolicyKind::Reliable,
-            max_blocking_time: DurationKind::Finite(DURATION_ZERO),
-        },
-        ..Default::default()
-    };
-    let topic_kind = TopicKind::WithKey;
-    let heartbeat_response_delay = DEFAULT_HEARTBEAT_RESPONSE_DELAY;
-    let heartbeat_suppression_duration = DEFAULT_HEARTBEAT_SUPPRESSION_DURATION;
-    let expects_inline_qos = false;
-    let unicast_locator_list = &[];
-    let multicast_locator_list = &[];
-
-    RtpsStatefulReader::new(RtpsReader::new::<Foo>(
-        RtpsEndpoint::new(
-            guid,
-            topic_kind,
-            unicast_locator_list,
-            multicast_locator_list,
-        ),
-        heartbeat_response_delay,
-        heartbeat_suppression_duration,
-        expects_inline_qos,
-        qos,
-    ))
-}
+use fnmatch_regex::glob_to_regex;
+use tokio::{sync::mpsc::Sender, task::JoinSet};
+
+use crate::{
+    builtin_topics::{
+        BuiltInTopicKey, ParticipantBuiltinTopicData, PublicationBuiltinTopicData,
+        SubscriptionBuiltinTopicData,
+    },
+    domain::domain_participant_factory::DomainId,
+    implementation::{
+        data_representation_builtin_endpoints::{
+            discovered_reader_data::{DiscoveredReaderData, DCPS_SUBSCRIPTION},
+            discovered_topic_data::{DiscoveredTopicData, DCPS_TOPIC},
+            discovered_writer_data::{DiscoveredWriterData, DCPS_PUBLICATION},
+            spdp_discovered_participant_data::{
+                ParticipantProxy, SpdpDiscoveredParticipantData, DCPS_PARTICIPANT,
+            },
+        },
+        dds::{dds_data_reader::DdsDataReader, dds_subscriber::DdsSubscriber, dds_topic::DdsTopic},
+        rtps::{
+            discovery_types::{BuiltinEndpointQos, BuiltinEndpointSet},
+            endpoint::RtpsEndpoint,
+            group::RtpsGroup,
+            messages::{overall_structure::RtpsMessageRead, types::Count},
+            participant::RtpsParticipant,
+            reader::RtpsReader,
+            reader_locator::RtpsReaderLocator,
+            reader_proxy::RtpsReaderProxy,
+            stateful_reader::{
+                RtpsStatefulReader, DEFAULT_HEARTBEAT_RESPONSE_DELAY,
+                DEFAULT_HEARTBEAT_SUPPRESSION_DURATION,
+            },
+            stateful_writer::{
+                RtpsStatefulWriter, DEFAULT_HEARTBEAT_PERIOD, DEFAULT_NACK_RESPONSE_DELAY,
+                DEFAULT_NACK_SUPPRESSION_DURATION,
+            },
+            stateless_reader::RtpsStatelessReader,
+            stateless_writer::RtpsStatelessWriter,
+            types::{
+                DurabilityKind, EntityId, EntityKey, Guid, Locator, ProtocolVersion,
+                ReliabilityKind, TopicKind, VendorId, BUILT_IN_READER_GROUP,
+                BUILT_IN_READER_WITH_KEY, BUILT_IN_TOPIC, BUILT_IN_WRITER_GROUP,
+                BUILT_IN_WRITER_WITH_KEY, ENTITYID_PARTICIPANT, USER_DEFINED_READER_GROUP,
+                USER_DEFINED_TOPIC, USER_DEFINED_WRITER_GROUP,
+            },
+            writer::RtpsWriter,
+        },
+        utils::{actor, condvar::DdsCondvar},
+    },
+    infrastructure::{
+        instance::InstanceHandle,
+        qos::{DataReaderQos, DataWriterQos, QosKind},
+        qos_policy::{
+            DurabilityQosPolicy, DurabilityQosPolicyKind, HistoryQosPolicy, HistoryQosPolicyKind,
+            QosPolicyId, ReliabilityQosPolicy, ReliabilityQosPolicyKind, DEADLINE_QOS_POLICY_ID,
+            DESTINATIONORDER_QOS_POLICY_ID, DURABILITY_QOS_POLICY_ID, LATENCYBUDGET_QOS_POLICY_ID,
+            LIVELINESS_QOS_POLICY_ID, PRESENTATION_QOS_POLICY_ID, RELIABILITY_QOS_POLICY_ID,
+        },
+        time::{DurationKind, DURATION_ZERO},
+    },
+    subscription::sample_info::{
+        InstanceStateKind, SampleStateKind, ANY_INSTANCE_STATE, ANY_SAMPLE_STATE, ANY_VIEW_STATE,
+    },
+    topic_definition::type_support::{dds_serialize, DdsType},
+    {
+        builtin_topics::TopicBuiltinTopicData,
+        infrastructure::{
+            error::{DdsError, DdsResult},
+            qos::{DomainParticipantQos, PublisherQos, SubscriberQos, TopicQos},
+            time::{Duration, Time},
+        },
+    },
+};
+
+use std::{
+    collections::{HashMap, HashSet},
+    future::Future,
+    sync::atomic::{AtomicU8, Ordering},
+    time::{SystemTime, UNIX_EPOCH},
+};
+
+use super::{
+    dds_data_writer::{self, DdsDataWriter},
+    dds_publisher::DdsPublisher,
+    message_receiver::MessageReceiver,
+    nodes::DataWriterNode,
+    status_listener::ListenerTriggerKind,
+};
+
+pub const ENTITYID_SPDP_BUILTIN_PARTICIPANT_WRITER: EntityId =
+    EntityId::new(EntityKey::new([0x00, 0x01, 0x00]), BUILT_IN_WRITER_WITH_KEY);
+
+pub const ENTITYID_SPDP_BUILTIN_PARTICIPANT_READER: EntityId =
+    EntityId::new(EntityKey::new([0x00, 0x01, 0x00]), BUILT_IN_READER_WITH_KEY);
+
+pub const ENTITYID_SEDP_BUILTIN_TOPICS_ANNOUNCER: EntityId =
+    EntityId::new(EntityKey::new([0, 0, 0x02]), BUILT_IN_WRITER_WITH_KEY);
+
+pub const ENTITYID_SEDP_BUILTIN_TOPICS_DETECTOR: EntityId =
+    EntityId::new(EntityKey::new([0, 0, 0x02]), BUILT_IN_READER_WITH_KEY);
+
+pub const ENTITYID_SEDP_BUILTIN_PUBLICATIONS_ANNOUNCER: EntityId =
+    EntityId::new(EntityKey::new([0, 0, 0x03]), BUILT_IN_WRITER_WITH_KEY);
+
+pub const ENTITYID_SEDP_BUILTIN_PUBLICATIONS_DETECTOR: EntityId =
+    EntityId::new(EntityKey::new([0, 0, 0x03]), BUILT_IN_READER_WITH_KEY);
+
+pub const ENTITYID_SEDP_BUILTIN_SUBSCRIPTIONS_ANNOUNCER: EntityId =
+    EntityId::new(EntityKey::new([0, 0, 0x04]), BUILT_IN_WRITER_WITH_KEY);
+
+pub const ENTITYID_SEDP_BUILTIN_SUBSCRIPTIONS_DETECTOR: EntityId =
+    EntityId::new(EntityKey::new([0, 0, 0x04]), BUILT_IN_READER_WITH_KEY);
+
+#[derive(Debug)]
+pub enum AnnounceKind {
+    CreatedDataReader(DiscoveredReaderData),
+    CreatedDataWriter(DiscoveredWriterData),
+    CratedTopic(DiscoveredTopicData),
+    DeletedDataReader(InstanceHandle),
+    DeletedDataWriter(InstanceHandle),
+    DeletedParticipant,
+}
+
+pub struct DdsDomainParticipant {
+    rtps_participant: RtpsParticipant,
+    domain_id: DomainId,
+    domain_tag: String,
+    qos: DomainParticipantQos,
+    builtin_subscriber: DdsSubscriber,
+    builtin_publisher: DdsPublisher,
+    user_defined_subscriber_list: Vec<DdsSubscriber>,
+    user_defined_subscriber_counter: AtomicU8,
+    default_subscriber_qos: SubscriberQos,
+    user_defined_publisher_list: Vec<DdsPublisher>,
+    user_defined_publisher_counter: AtomicU8,
+    default_publisher_qos: PublisherQos,
+    topic_list: Vec<DdsTopic>,
+    user_defined_topic_counter: AtomicU8,
+    default_topic_qos: TopicQos,
+    manual_liveliness_count: Count,
+    lease_duration: Duration,
+    discovered_participant_list: HashMap<InstanceHandle, SpdpDiscoveredParticipantData>,
+    discovered_topic_list: HashMap<InstanceHandle, TopicBuiltinTopicData>,
+    enabled: bool,
+    user_defined_data_send_condvar: DdsCondvar,
+    ignored_participants: HashSet<InstanceHandle>,
+    ignored_publications: HashSet<InstanceHandle>,
+    ignored_subcriptions: HashSet<InstanceHandle>,
+    data_max_size_serialized: usize,
+    announce_sender: Sender<AnnounceKind>,
+    sedp_condvar: DdsCondvar,
+    task_set: JoinSet<()>,
+}
+
+impl DdsDomainParticipant {
+    #[allow(clippy::too_many_arguments)]
+    pub fn new(
+        rtps_participant: RtpsParticipant,
+        domain_id: DomainId,
+        domain_tag: String,
+        domain_participant_qos: DomainParticipantQos,
+        spdp_discovery_locator_list: &[Locator],
+        user_defined_data_send_condvar: DdsCondvar,
+        data_max_size_serialized: usize,
+        announce_sender: Sender<AnnounceKind>,
+        sedp_condvar: DdsCondvar,
+    ) -> Self {
+        let lease_duration = Duration::new(100, 0);
+        let guid_prefix = rtps_participant.guid().prefix();
+
+        let spdp_topic_entity_id = EntityId::new(EntityKey::new([0, 0, 0]), BUILT_IN_TOPIC);
+        let spdp_topic_guid = Guid::new(guid_prefix, spdp_topic_entity_id);
+        let _spdp_topic_participant = DdsTopic::new(
+            spdp_topic_guid,
+            TopicQos::default(),
+            SpdpDiscoveredParticipantData::type_name(),
+            DCPS_PARTICIPANT,
+            announce_sender.clone(),
+        );
+
+        let sedp_topics_entity_id = EntityId::new(EntityKey::new([0, 0, 1]), BUILT_IN_TOPIC);
+        let sedp_topics_guid = Guid::new(guid_prefix, sedp_topics_entity_id);
+        let _sedp_topic_topics = DdsTopic::new(
+            sedp_topics_guid,
+            TopicQos::default(),
+            DiscoveredTopicData::type_name(),
+            DCPS_TOPIC,
+            announce_sender.clone(),
+        );
+
+        let sedp_publications_entity_id = EntityId::new(EntityKey::new([0, 0, 2]), BUILT_IN_TOPIC);
+        let sedp_publications_guid = Guid::new(guid_prefix, sedp_publications_entity_id);
+        let _sedp_topic_publications = DdsTopic::new(
+            sedp_publications_guid,
+            TopicQos::default(),
+            DiscoveredWriterData::type_name(),
+            DCPS_PUBLICATION,
+            announce_sender.clone(),
+        );
+
+        let sedp_subscriptions_entity_id = EntityId::new(EntityKey::new([0, 0, 2]), BUILT_IN_TOPIC);
+        let sedp_subscriptions_guid = Guid::new(guid_prefix, sedp_subscriptions_entity_id);
+        let _sedp_topic_subscriptions = DdsTopic::new(
+            sedp_subscriptions_guid,
+            TopicQos::default(),
+            DiscoveredReaderData::type_name(),
+            DCPS_SUBSCRIPTION,
+            announce_sender.clone(),
+        );
+
+        // Built-in subscriber creation
+        let spdp_builtin_participant_reader = DdsDataReader::new(
+            create_builtin_stateless_reader::<SpdpDiscoveredParticipantData>(Guid::new(
+                guid_prefix,
+                ENTITYID_SPDP_BUILTIN_PARTICIPANT_READER,
+            )),
+            ParticipantBuiltinTopicData::type_name(),
+            String::from(DCPS_PARTICIPANT),
+        );
+
+        let sedp_builtin_topics_reader = DdsDataReader::new(
+            create_builtin_stateful_reader::<DiscoveredTopicData>(Guid::new(
+                guid_prefix,
+                ENTITYID_SEDP_BUILTIN_TOPICS_DETECTOR,
+            )),
+            TopicBuiltinTopicData::type_name(),
+            String::from(DCPS_TOPIC),
+        );
+
+        let sedp_builtin_publications_reader = DdsDataReader::new(
+            create_builtin_stateful_reader::<DiscoveredWriterData>(Guid::new(
+                guid_prefix,
+                ENTITYID_SEDP_BUILTIN_PUBLICATIONS_DETECTOR,
+            )),
+            PublicationBuiltinTopicData::type_name(),
+            String::from(DCPS_PUBLICATION),
+        );
+
+        let sedp_builtin_subscriptions_reader = DdsDataReader::new(
+            create_builtin_stateful_reader::<DiscoveredReaderData>(Guid::new(
+                guid_prefix,
+                ENTITYID_SEDP_BUILTIN_SUBSCRIPTIONS_DETECTOR,
+            )),
+            SubscriptionBuiltinTopicData::type_name(),
+            String::from(DCPS_SUBSCRIPTION),
+        );
+
+        let mut builtin_subscriber = DdsSubscriber::new(
+            SubscriberQos::default(),
+            RtpsGroup::new(Guid::new(
+                guid_prefix,
+                EntityId::new(EntityKey::new([0, 0, 0]), BUILT_IN_READER_GROUP),
+            )),
+        );
+        builtin_subscriber.stateless_data_reader_add(spdp_builtin_participant_reader);
+        builtin_subscriber.stateful_data_reader_add(sedp_builtin_topics_reader);
+        builtin_subscriber.stateful_data_reader_add(sedp_builtin_publications_reader);
+        builtin_subscriber.stateful_data_reader_add(sedp_builtin_subscriptions_reader);
+
+        // Built-in publisher creation
+        let mut spdp_builtin_participant_writer = DdsDataWriter::new(
+            create_builtin_stateless_writer(Guid::new(
+                guid_prefix,
+                ENTITYID_SPDP_BUILTIN_PARTICIPANT_WRITER,
+            )),
+            SpdpDiscoveredParticipantData::type_name(),
+            String::from(DCPS_PARTICIPANT),
+        );
+
+        for reader_locator in spdp_discovery_locator_list
+            .iter()
+            .map(|&locator| RtpsReaderLocator::new(locator, false))
+        {
+            spdp_builtin_participant_writer.reader_locator_add(reader_locator);
+        }
+
+        let sedp_builtin_topics_writer = DdsDataWriter::new(
+            create_builtin_stateful_writer(Guid::new(
+                guid_prefix,
+                ENTITYID_SEDP_BUILTIN_TOPICS_ANNOUNCER,
+            )),
+            DiscoveredTopicData::type_name(),
+            String::from(DCPS_TOPIC),
+        );
+        let (sedp_builtin_topics_writer_address, sedp_builtin_topics_writer_handle) =
+            actor::spawn_actor(sedp_builtin_topics_writer);
+
+        let sedp_builtin_publications_writer = DdsDataWriter::new(
+            create_builtin_stateful_writer(Guid::new(
+                guid_prefix,
+                ENTITYID_SEDP_BUILTIN_PUBLICATIONS_ANNOUNCER,
+            )),
+            DiscoveredWriterData::type_name(),
+            String::from(DCPS_PUBLICATION),
+        );
+        let (sedp_builtin_publications_writer_address, sedp_builtin_publications_writer_handle) =
+            actor::spawn_actor(sedp_builtin_publications_writer);
+
+        let sedp_builtin_subscriptions_writer = DdsDataWriter::new(
+            create_builtin_stateful_writer(Guid::new(
+                guid_prefix,
+                ENTITYID_SEDP_BUILTIN_SUBSCRIPTIONS_ANNOUNCER,
+            )),
+            DiscoveredReaderData::type_name(),
+            String::from(DCPS_SUBSCRIPTION),
+        );
+        let (sedp_builtin_subscriptions_writer_address, sedp_builtin_subscriptions_writer_handle) =
+            actor::spawn_actor(sedp_builtin_subscriptions_writer);
+
+        let mut builtin_publisher = DdsPublisher::new(
+            PublisherQos::default(),
+            RtpsGroup::new(Guid::new(
+                guid_prefix,
+                EntityId::new(EntityKey::new([0, 0, 0]), BUILT_IN_WRITER_GROUP),
+            )),
+        );
+        builtin_publisher.stateless_datawriter_add(spdp_builtin_participant_writer);
+        builtin_publisher.stateful_datawriter_add((
+            sedp_builtin_topics_writer_address,
+            sedp_builtin_topics_writer_handle,
+        ));
+        builtin_publisher.stateful_datawriter_add((
+            sedp_builtin_publications_writer_address,
+            sedp_builtin_publications_writer_handle,
+        ));
+        builtin_publisher.stateful_datawriter_add((
+            sedp_builtin_subscriptions_writer_address,
+            sedp_builtin_subscriptions_writer_handle,
+        ));
+
+        Self {
+            rtps_participant,
+            domain_id,
+            domain_tag,
+            qos: domain_participant_qos,
+            builtin_subscriber,
+            builtin_publisher,
+            user_defined_subscriber_list: Vec::new(),
+            user_defined_subscriber_counter: AtomicU8::new(0),
+            default_subscriber_qos: SubscriberQos::default(),
+            user_defined_publisher_list: Vec::new(),
+            user_defined_publisher_counter: AtomicU8::new(0),
+            default_publisher_qos: PublisherQos::default(),
+            topic_list: Vec::new(),
+            user_defined_topic_counter: AtomicU8::new(0),
+            default_topic_qos: TopicQos::default(),
+            manual_liveliness_count: Count::new(0),
+            lease_duration,
+            discovered_participant_list: HashMap::new(),
+            discovered_topic_list: HashMap::new(),
+            enabled: false,
+            user_defined_data_send_condvar,
+            ignored_participants: HashSet::new(),
+            ignored_publications: HashSet::new(),
+            ignored_subcriptions: HashSet::new(),
+            data_max_size_serialized,
+            announce_sender,
+            sedp_condvar,
+            task_set: JoinSet::new(),
+        }
+    }
+
+    pub fn spawn(&mut self, future: impl Future<Output = ()> + Send + 'static) {
+        self.task_set.spawn(future);
+    }
+
+    pub fn guid(&self) -> Guid {
+        self.rtps_participant.guid()
+    }
+
+    pub fn vendor_id(&self) -> VendorId {
+        self.rtps_participant.vendor_id()
+    }
+
+    pub fn protocol_version(&self) -> ProtocolVersion {
+        self.rtps_participant.protocol_version()
+    }
+
+    pub fn default_unicast_locator_list(&self) -> &[Locator] {
+        self.rtps_participant.default_unicast_locator_list()
+    }
+
+    pub fn default_multicast_locator_list(&self) -> &[Locator] {
+        self.rtps_participant.default_multicast_locator_list()
+    }
+
+    pub fn metatraffic_unicast_locator_list(&self) -> &[Locator] {
+        self.rtps_participant.metatraffic_unicast_locator_list()
+    }
+
+    pub fn metatraffic_multicast_locator_list(&self) -> &[Locator] {
+        self.rtps_participant.metatraffic_multicast_locator_list()
+    }
+
+    pub fn get_builtin_subscriber(&self) -> &DdsSubscriber {
+        &self.builtin_subscriber
+    }
+
+    pub fn get_builtin_subscriber_mut(&mut self) -> &mut DdsSubscriber {
+        &mut self.builtin_subscriber
+    }
+
+    pub fn get_builtin_publisher(&self) -> &DdsPublisher {
+        &self.builtin_publisher
+    }
+
+    pub fn get_builtin_publisher_mut(&mut self) -> &mut DdsPublisher {
+        &mut self.builtin_publisher
+    }
+
+    pub fn get_current_time(&self) -> Time {
+        let now_system_time = SystemTime::now();
+        let unix_time = now_system_time
+            .duration_since(UNIX_EPOCH)
+            .expect("Clock time is before Unix epoch start");
+        Time::new(unix_time.as_secs() as i32, unix_time.subsec_nanos())
+    }
+
+    pub fn is_enabled(&self) -> bool {
+        self.enabled
+    }
+
+    pub fn is_participant_ignored(&self, handle: InstanceHandle) -> bool {
+        self.ignored_participants.contains(&handle)
+    }
+
+    pub fn is_subscription_ignored(&self, handle: InstanceHandle) -> bool {
+        self.ignored_subcriptions.contains(&handle)
+    }
+
+    pub fn is_publication_ignored(&self, handle: InstanceHandle) -> bool {
+        self.ignored_publications.contains(&handle)
+    }
+
+    pub fn get_domain_id(&self) -> DomainId {
+        self.domain_id
+    }
+
+    pub fn get_domain_tag(&self) -> &str {
+        &self.domain_tag
+    }
+
+    pub fn discovered_participant_add(
+        &mut self,
+        handle: InstanceHandle,
+        discovered_participant_data: SpdpDiscoveredParticipantData,
+    ) {
+        self.discovered_participant_list
+            .insert(handle, discovered_participant_data);
+    }
+
+    pub fn _discovered_participant_remove(&mut self, handle: InstanceHandle) {
+        self.discovered_participant_list.remove(&handle);
+    }
+
+    pub fn discovered_participant_list(
+        &self,
+    ) -> std::collections::hash_map::Iter<InstanceHandle, SpdpDiscoveredParticipantData> {
+        self.discovered_participant_list.iter()
+    }
+
+    pub fn create_publisher(&mut self, qos: QosKind<PublisherQos>) -> DdsResult<Guid> {
+        let publisher_qos = match qos {
+            QosKind::Default => self.default_publisher_qos.clone(),
+            QosKind::Specific(q) => q,
+        };
+        let publisher_counter = self
+            .user_defined_publisher_counter
+            .fetch_add(1, Ordering::Relaxed);
+        let entity_id = EntityId::new(
+            EntityKey::new([publisher_counter, 0, 0]),
+            USER_DEFINED_WRITER_GROUP,
+        );
+        let guid = Guid::new(self.rtps_participant.guid().prefix(), entity_id);
+        let rtps_group = RtpsGroup::new(guid);
+        let mut publisher = DdsPublisher::new(publisher_qos, rtps_group);
+        if self.is_enabled() && self.get_qos().entity_factory.autoenable_created_entities {
+            publisher.enable();
+        }
+
+        self.user_defined_publisher_list.push(publisher);
+
+        Ok(guid)
+    }
+
+    pub fn delete_publisher(&mut self, publisher_guid: Guid) -> DdsResult<()> {
+        if self.rtps_participant.guid().prefix() != publisher_guid.prefix() {
+            return Err(DdsError::PreconditionNotMet(
+                "Publisher can only be deleted from its parent participant".to_string(),
+            ));
+        }
+
+        if self
+            .user_defined_publisher_list()
+            .iter()
+            .find(|x| x.guid() == publisher_guid)
+            .ok_or(DdsError::AlreadyDeleted)?
+            .stateful_data_writer_list()
+            .iter()
+            .count()
+            > 0
+        {
+            return Err(DdsError::PreconditionNotMet(
+                "Publisher still contains data writers".to_string(),
+            ));
+        }
+
+        self.user_defined_publisher_list
+            .retain(|x| x.guid() != publisher_guid);
+
+        Ok(())
+    }
+
+    pub fn user_defined_publisher_list(&self) -> &[DdsPublisher] {
+        self.user_defined_publisher_list.as_slice()
+    }
+
+    pub fn user_defined_publisher_list_mut(&mut self) -> &mut [DdsPublisher] {
+        self.user_defined_publisher_list.as_mut_slice()
+    }
+
+    pub fn get_publisher(&self, publisher_guid: Guid) -> Option<&DdsPublisher> {
+        self.user_defined_publisher_list()
+            .iter()
+            .find(|p| p.guid() == publisher_guid)
+    }
+
+    pub fn get_publisher_mut(&mut self, publisher_guid: Guid) -> Option<&mut DdsPublisher> {
+        self.user_defined_publisher_list_mut()
+            .iter_mut()
+            .find(|p| p.guid() == publisher_guid)
+    }
+
+    pub fn create_subscriber(&mut self, qos: QosKind<SubscriberQos>) -> DdsResult<Guid> {
+        let subscriber_qos = match qos {
+            QosKind::Default => self.default_subscriber_qos.clone(),
+            QosKind::Specific(q) => q,
+        };
+        let subcriber_counter = self
+            .user_defined_subscriber_counter
+            .fetch_add(1, Ordering::Relaxed);
+        let entity_id = EntityId::new(
+            EntityKey::new([subcriber_counter, 0, 0]),
+            USER_DEFINED_READER_GROUP,
+        );
+        let guid = Guid::new(self.rtps_participant.guid().prefix(), entity_id);
+        let rtps_group = RtpsGroup::new(guid);
+        let mut subscriber = DdsSubscriber::new(subscriber_qos, rtps_group);
+        if self.enabled && self.qos.entity_factory.autoenable_created_entities {
+            subscriber.enable()?;
+        }
+
+        self.user_defined_subscriber_list.push(subscriber);
+
+        Ok(guid)
+    }
+
+    pub fn delete_subscriber(&mut self, subscriber_guid: Guid) -> DdsResult<()> {
+        if self.rtps_participant.guid().prefix() != subscriber_guid.prefix() {
+            return Err(DdsError::PreconditionNotMet(
+                "Subscriber can only be deleted from its parent participant".to_string(),
+            ));
+        }
+
+        if self
+            .user_defined_subscriber_list()
+            .iter()
+            .find(|&x| x.guid() == subscriber_guid)
+            .ok_or(DdsError::AlreadyDeleted)?
+            .stateful_data_reader_list()
+            .iter()
+            .count()
+            > 0
+        {
+            return Err(DdsError::PreconditionNotMet(
+                "Subscriber still contains data readers".to_string(),
+            ));
+        }
+
+        self.user_defined_subscriber_list
+            .retain(|x| x.guid() != subscriber_guid);
+
+        Ok(())
+    }
+
+    pub fn user_defined_subscriber_list(&self) -> &[DdsSubscriber] {
+        &self.user_defined_subscriber_list
+    }
+
+    pub fn user_defined_subscriber_list_mut(&mut self) -> &mut [DdsSubscriber] {
+        &mut self.user_defined_subscriber_list
+    }
+
+    pub fn get_subscriber(&self, subscriber_guid: Guid) -> Option<&DdsSubscriber> {
+        self.user_defined_subscriber_list
+            .iter()
+            .find(|s| s.guid() == subscriber_guid)
+    }
+
+    pub fn get_subscriber_mut(&mut self, subscriber_guid: Guid) -> Option<&mut DdsSubscriber> {
+        self.user_defined_subscriber_list
+            .iter_mut()
+            .find(|s| s.guid() == subscriber_guid)
+    }
+
+    pub fn create_topic(
+        &mut self,
+        topic_name: &str,
+        type_name: &'static str,
+        qos: QosKind<TopicQos>,
+    ) -> DdsResult<Guid> {
+        let topic_counter = self
+            .user_defined_topic_counter
+            .fetch_add(1, Ordering::Relaxed);
+        let topic_guid = Guid::new(
+            self.rtps_participant.guid().prefix(),
+            EntityId::new(EntityKey::new([topic_counter, 0, 0]), USER_DEFINED_TOPIC),
+        );
+        let qos = match qos {
+            QosKind::Default => self.default_topic_qos.clone(),
+            QosKind::Specific(q) => q,
+        };
+
+        // /////// Create topic
+        let mut topic = DdsTopic::new(
+            topic_guid,
+            qos,
+            type_name,
+            topic_name,
+            self.announce_sender.clone(),
+        );
+
+        if self.enabled && self.qos.entity_factory.autoenable_created_entities {
+            topic.enable()?;
+        }
+
+        self.topic_list.push(topic);
+
+        Ok(topic_guid)
+    }
+
+    pub fn delete_topic(&mut self, topic_guid: Guid) -> DdsResult<()> {
+        if self.rtps_participant.guid().prefix() != topic_guid.prefix() {
+            return Err(DdsError::PreconditionNotMet(
+                "Topic can only be deleted from its parent participant".to_string(),
+            ));
+        }
+
+        let topic = self
+            .topic_list
+            .iter()
+            .find(|&topic| topic.guid() == topic_guid)
+            .ok_or(DdsError::AlreadyDeleted)?;
+
+        for publisher in self.user_defined_publisher_list() {
+            if publisher.stateful_data_writer_list().iter().any(|w| {
+                w.send(dds_data_writer::GetTypeName).unwrap() == topic.get_type_name()
+                    && w.send(dds_data_writer::GetTopicName).unwrap() == topic.get_name()
+            }) {
+                return Err(DdsError::PreconditionNotMet(
+                    "Topic still attached to some data writer".to_string(),
+                ));
+            }
+        }
+
+        for subscriber in self.user_defined_subscriber_list() {
+            if subscriber.stateful_data_reader_list().iter().any(|r| {
+                r.get_type_name() == topic.get_type_name() && r.get_topic_name() == topic.get_name()
+            }) {
+                return Err(DdsError::PreconditionNotMet(
+                    "Topic still attached to some data reader".to_string(),
+                ));
+            }
+        }
+
+        self.topic_list.retain(|x| x.guid() != topic_guid);
+        Ok(())
+    }
+
+    pub fn topic_list(&self) -> &[DdsTopic] {
+        &self.topic_list
+    }
+
+    pub fn topic_list_mut(&mut self) -> &mut [DdsTopic] {
+        &mut self.topic_list
+    }
+
+    pub fn get_topic(&self, topic_name: &str, type_name: &str) -> Option<&DdsTopic> {
+        self.topic_list()
+            .iter()
+            .find(|t| t.get_name() == topic_name && t.get_type_name() == type_name)
+    }
+
+    pub fn get_qos(&self) -> DomainParticipantQos {
+        self.qos.clone()
+    }
+
+    pub fn data_max_size_serialized(&self) -> usize {
+        self.data_max_size_serialized
+    }
+
+    pub fn find_topic(&mut self, topic_name: &str, type_name: &'static str) -> Option<Guid> {
+        // Check if a topic exists locally. If topic doesn't exist locally check if it has already been
+        // discovered and, if so, create a new local topic representing the discovered topic
+        if let Some(topic) = self
+            .topic_list
+            .iter()
+            .find(|topic| topic.get_name() == topic_name && topic.get_type_name() == type_name)
+        {
+            Some(topic.guid())
+        } else if let Some(discovered_topic_info) = self
+            .discovered_topic_list
+            .values()
+            .find(|t| t.name() == topic_name && t.get_type_name() == type_name)
+            .cloned()
+        {
+            let qos = TopicQos {
+                topic_data: discovered_topic_info.topic_data().clone(),
+                durability: discovered_topic_info.durability().clone(),
+                deadline: discovered_topic_info.deadline().clone(),
+                latency_budget: discovered_topic_info.latency_budget().clone(),
+                liveliness: discovered_topic_info.liveliness().clone(),
+                reliability: discovered_topic_info.reliability().clone(),
+                destination_order: discovered_topic_info.destination_order().clone(),
+                history: discovered_topic_info.history().clone(),
+                resource_limits: discovered_topic_info.resource_limits().clone(),
+                transport_priority: discovered_topic_info.transport_priority().clone(),
+                lifespan: discovered_topic_info.lifespan().clone(),
+                ownership: discovered_topic_info.ownership().clone(),
+            };
+            Some(
+                self.create_topic(
+                    discovered_topic_info.name(),
+                    type_name,
+                    QosKind::Specific(qos),
+                )
+                .unwrap(),
+            )
+        } else {
+            None
+        }
+    }
+
+    pub fn ignore_participant(&mut self, handle: InstanceHandle) {
+        self.ignored_participants.insert(handle);
+    }
+
+    pub fn ignore_topic(&self, _handle: InstanceHandle) {
+        // todo!()
+    }
+
+    pub fn ignore_publication(&mut self, handle: InstanceHandle) {
+        self.ignored_publications.insert(handle);
+
+        // for subscriber in self.user_defined_subscriber_list() {
+        //     for data_reader in subscriber.stateful_data_reader_list() {
+        //         data_reader.remove_matched_writer(
+        //             handle,
+        //             &mut subscriber.get_status_listener_lock(),
+        //             &mut self.get_status_listener_lock(),
+        //         )
+        //     }
+        // }
+    }
+
+    pub fn ignore_subscription(&mut self, handle: InstanceHandle) {
+        self.ignored_subcriptions.insert(handle);
+        // for publisher in self.user_defined_publisher_list() {
+        //     for data_writer in publisher.stateful_data_writer_list() {
+        //         remove_writer_matched_reader(
+        //             data_writer,
+        //             handle,
+        //             &mut publisher.get_status_listener_lock(),
+        //             &mut self.status_listener.write_lock(),
+        //         )
+        //     }
+        // }
+    }
+
+    pub fn delete_contained_entities(&mut self) -> DdsResult<()> {
+        for mut user_defined_publisher in self.user_defined_publisher_list.drain(..) {
+            for data_writer in user_defined_publisher.stateful_datawriter_drain() {
+                todo!()
+                // if data_writer.is_enabled() {
+                //     self.announce_sender
+                //         .try_send(AnnounceKind::DeletedDataWriter(data_writer.guid().into()))
+                //         .ok();
+                // }
+            }
+        }
+
+        for mut user_defined_subscriber in self.user_defined_subscriber_list.drain(..) {
+            for data_reader in user_defined_subscriber.stateful_data_reader_drain() {
+                if data_reader.is_enabled() {
+                    self.announce_sender
+                        .try_send(AnnounceKind::DeletedDataReader(
+                            data_reader.get_instance_handle(),
+                        ))
+                        .ok();
+                }
+            }
+        }
+
+        self.topic_list.clear();
+
+        Ok(())
+    }
+
+    pub fn assert_liveliness(&self) -> DdsResult<()> {
+        todo!()
+    }
+
+    pub fn set_default_publisher_qos(&mut self, qos: QosKind<PublisherQos>) -> DdsResult<()> {
+        match qos {
+            QosKind::Default => self.default_publisher_qos = PublisherQos::default(),
+            QosKind::Specific(q) => self.default_publisher_qos = q,
+        }
+
+        Ok(())
+    }
+
+    pub fn get_default_publisher_qos(&self) -> PublisherQos {
+        self.default_publisher_qos.clone()
+    }
+
+    pub fn set_default_subscriber_qos(&mut self, qos: QosKind<SubscriberQos>) -> DdsResult<()> {
+        match qos {
+            QosKind::Default => self.default_subscriber_qos = SubscriberQos::default(),
+            QosKind::Specific(q) => self.default_subscriber_qos = q,
+        }
+
+        Ok(())
+    }
+
+    pub fn get_default_subscriber_qos(&self) -> SubscriberQos {
+        self.default_subscriber_qos.clone()
+    }
+
+    pub fn set_default_topic_qos(&mut self, qos: QosKind<TopicQos>) -> DdsResult<()> {
+        match qos {
+            QosKind::Default => self.default_topic_qos = TopicQos::default(),
+            QosKind::Specific(q) => {
+                q.is_consistent()?;
+                self.default_topic_qos = q;
+            }
+        }
+
+        Ok(())
+    }
+
+    pub fn get_default_topic_qos(&self) -> TopicQos {
+        self.default_topic_qos.clone()
+    }
+
+    pub fn get_discovered_topics(&self) -> DdsResult<Vec<InstanceHandle>> {
+        Ok(self.discovered_topic_list.keys().cloned().collect())
+    }
+
+    pub fn get_discovered_topic_data(
+        &self,
+        topic_handle: InstanceHandle,
+    ) -> DdsResult<TopicBuiltinTopicData> {
+        self.discovered_topic_list
+            .get(&topic_handle)
+            .cloned()
+            .ok_or(DdsError::BadParameter)
+    }
+
+    pub fn contains_entity(&self, _a_handle: InstanceHandle) -> DdsResult<bool> {
+        todo!()
+    }
+
+    pub fn set_qos(&mut self, qos: QosKind<DomainParticipantQos>) -> DdsResult<()> {
+        self.qos = match qos {
+            QosKind::Default => DomainParticipantQos::default(),
+            QosKind::Specific(q) => q,
+        };
+        self.announce_participant().ok();
+
+        Ok(())
+    }
+
+    pub async fn enable(&mut self) -> DdsResult<()> {
+        if !self.enabled {
+            self.enabled = true;
+
+            self.builtin_subscriber.enable()?;
+            self.builtin_publisher.enable();
+
+            for builtin_stateless_writer in self
+                .builtin_publisher
+                .stateless_data_writer_list_mut()
+                .iter_mut()
+            {
+                builtin_stateless_writer.enable();
+            }
+
+            for builtin_stateful_writer in self
+                .builtin_publisher
+                .stateful_data_writer_list()
+                .iter_mut()
+            {
+                builtin_stateful_writer
+                    .send_async(dds_data_writer::Enable)
+                    .await?;
+            }
+
+            if self.qos.entity_factory.autoenable_created_entities {
+                for publisher in self.user_defined_publisher_list_mut() {
+                    publisher.enable();
+                }
+
+                for subscriber in self.user_defined_subscriber_list.iter_mut() {
+                    subscriber.enable()?;
+                }
+
+                for topic in self.topic_list.iter_mut() {
+                    topic.enable()?;
+                }
+            }
+        }
+        Ok(())
+    }
+
+    pub fn announce_participant(&mut self) -> DdsResult<()> {
+        let spdp_discovered_participant_data = SpdpDiscoveredParticipantData::new(
+            ParticipantBuiltinTopicData::new(
+                BuiltInTopicKey {
+                    value: self.rtps_participant.guid().into(),
+                },
+                self.qos.user_data.clone(),
+            ),
+            ParticipantProxy::new(
+                self.domain_id,
+                self.domain_tag.clone(),
+                self.rtps_participant.protocol_version(),
+                self.rtps_participant.guid().prefix(),
+                self.rtps_participant.vendor_id(),
+                false,
+                self.rtps_participant
+                    .metatraffic_unicast_locator_list()
+                    .to_vec(),
+                self.rtps_participant
+                    .metatraffic_multicast_locator_list()
+                    .to_vec(),
+                self.rtps_participant
+                    .default_unicast_locator_list()
+                    .to_vec(),
+                self.rtps_participant
+                    .default_multicast_locator_list()
+                    .to_vec(),
+                BuiltinEndpointSet::default(),
+                self.manual_liveliness_count,
+                BuiltinEndpointQos::default(),
+            ),
+            self.lease_duration,
+        );
+        let serialized_data =
+            dds_serialize(&spdp_discovered_participant_data).map_err(|_err| DdsError::Error)?;
+
+        let current_time = self.get_current_time();
+        self.builtin_publisher
+            .stateless_data_writer_list_mut()
+            .iter_mut()
+            .find(|x| x.get_type_name() == SpdpDiscoveredParticipantData::type_name())
+            .unwrap()
+            .write_w_timestamp(
+                serialized_data,
+                spdp_discovered_participant_data.get_serialized_key(),
+                None,
+                current_time,
+            )
+    }
+
+    // pub fn remove_discovered_participant(&self, participant_handle: InstanceHandle) {
+    //     if let Some((_, discovered_participant_data)) = self
+    //         .discovered_participant_list()
+    //         .into_iter()
+    //         .find(|&(h, _)| h == &participant_handle)
+    //     {
+    //         let participant_guid_prefix = discovered_participant_data.guid_prefix();
+    //         self.get_builtin_subscriber()
+    //             .sedp_builtin_publications_reader()
+    //             .remove_matched_participant(participant_guid_prefix);
+    //         self.get_builtin_subscriber()
+    //             .sedp_builtin_subscriptions_reader()
+    //             .remove_matched_participant(participant_guid_prefix);
+    //         self.get_builtin_subscriber()
+    //             .sedp_builtin_topics_reader()
+    //             .remove_matched_participant(participant_guid_prefix);
+    //         self.get_builtin_publisher()
+    //             .sedp_builtin_publications_writer()
+    //             .remove_matched_participant(participant_guid_prefix);
+    //         self.get_builtin_publisher()
+    //             .sedp_builtin_subscriptions_writer()
+    //             .remove_matched_participant(participant_guid_prefix);
+    //         self.get_builtin_publisher()
+    //             .sedp_builtin_topics_writer()
+    //             .remove_matched_participant(participant_guid_prefix);
+    //     }
+
+    //     self.discovered_participant_remove(participant_handle);
+    // }
+
+    pub fn receive_builtin_data(
+        &mut self,
+        source_locator: Locator,
+        message: RtpsMessageRead,
+        listener_sender: &tokio::sync::mpsc::Sender<ListenerTriggerKind>,
+    ) -> DdsResult<()> {
+        MessageReceiver::new(self.get_current_time()).process_message(
+            self.rtps_participant.guid(),
+            core::slice::from_mut(&mut self.builtin_publisher),
+            core::slice::from_mut(&mut self.builtin_subscriber),
+            source_locator,
+            &message,
+            listener_sender,
+        )?;
+        self.user_defined_data_send_condvar.notify_all();
+        Ok(())
+    }
+
+    pub fn receive_user_defined_data(
+        &mut self,
+        source_locator: Locator,
+        message: RtpsMessageRead,
+        listener_sender: &tokio::sync::mpsc::Sender<ListenerTriggerKind>,
+    ) -> DdsResult<()> {
+        MessageReceiver::new(self.get_current_time()).process_message(
+            self.rtps_participant.guid(),
+            self.user_defined_publisher_list.as_mut_slice(),
+            self.user_defined_subscriber_list.as_mut_slice(),
+            source_locator,
+            &message,
+            listener_sender,
+        )?;
+        self.user_defined_data_send_condvar.notify_all();
+        Ok(())
+    }
+
+    pub fn discover_matched_readers(
+        &mut self,
+        listener_sender: &tokio::sync::mpsc::Sender<ListenerTriggerKind>,
+    ) -> DdsResult<()> {
+        let samples = self
+            .get_builtin_subscriber_mut()
+            .stateful_data_reader_list_mut()
+            .iter_mut()
+            .find(|x| x.get_topic_name() == DCPS_SUBSCRIPTION)
+            .unwrap()
+            .read::<DiscoveredReaderData>(
+                i32::MAX,
+                ANY_SAMPLE_STATE,
+                ANY_VIEW_STATE,
+                ANY_INSTANCE_STATE,
+                None,
+            )?;
+
+        for discovered_reader_data_sample in samples.into_iter() {
+            match discovered_reader_data_sample.sample_info.instance_state {
+                InstanceStateKind::Alive => {
+                    if let Some(discovered_reader_data) = discovered_reader_data_sample.data {
+                        if !self.is_subscription_ignored(
+                            discovered_reader_data
+                                .reader_proxy()
+                                .remote_reader_guid()
+                                .into(),
+                        ) {
+                            let remote_reader_guid_prefix = discovered_reader_data
+                                .reader_proxy()
+                                .remote_reader_guid()
+                                .prefix();
+                            let reader_parent_participant_guid =
+                                Guid::new(remote_reader_guid_prefix, ENTITYID_PARTICIPANT);
+
+                            let participant_guid = self.guid();
+                            if let Some((
+                                default_unicast_locator_list,
+                                default_multicast_locator_list,
+                            )) = self
+                                .discovered_participant_list
+                                .get(&reader_parent_participant_guid.into())
+                                .map(|discovered_participant_data| {
+                                    (
+                                        discovered_participant_data
+                                            .participant_proxy()
+                                            .default_unicast_locator_list()
+                                            .to_vec(),
+                                        discovered_participant_data
+                                            .participant_proxy()
+                                            .default_multicast_locator_list()
+                                            .to_vec(),
+                                    )
+                                })
+                            {
+                                for publisher in self.user_defined_publisher_list_mut() {
+                                    let publisher_qos = publisher.get_qos();
+                                    let publisher_guid = publisher.guid();
+                                    let is_discovered_reader_regex_matched_to_publisher =
+                                        if let Ok(d) = glob_to_regex(
+                                            &discovered_reader_data
+                                                .subscription_builtin_topic_data()
+                                                .partition()
+                                                .name,
+                                        ) {
+                                            d.is_match(&publisher.get_qos().partition.name)
+                                        } else {
+                                            false
+                                        };
+
+                                    let is_publisher_regex_matched_to_discovered_reader =
+                                        if let Ok(d) =
+                                            glob_to_regex(&publisher.get_qos().partition.name)
+                                        {
+                                            d.is_match(
+                                                &discovered_reader_data
+                                                    .subscription_builtin_topic_data()
+                                                    .partition()
+                                                    .name,
+                                            )
+                                        } else {
+                                            false
+                                        };
+
+                                    let is_partition_string_matched = discovered_reader_data
+                                        .subscription_builtin_topic_data()
+                                        .partition()
+                                        .name
+                                        == publisher.get_qos().partition.name;
+
+                                    if is_discovered_reader_regex_matched_to_publisher
+                                        || is_publisher_regex_matched_to_discovered_reader
+                                        || is_partition_string_matched
+                                    {
+                                        todo!()
+                                        // for data_writer in publisher.stateful_data_writer_list_mut()
+                                        // {
+                                        //     add_matched_reader(
+                                        //         data_writer,
+                                        //         &discovered_reader_data,
+                                        //         &default_unicast_locator_list,
+                                        //         &default_multicast_locator_list,
+                                        //         &publisher_qos,
+                                        //         publisher_guid,
+                                        //         participant_guid,
+                                        //         listener_sender,
+                                        //     )
+                                        // }
+                                    }
+                                }
+                            }
+                        }
+                    }
+                }
+                InstanceStateKind::NotAliveDisposed => {
+                    let participant_guid = self.guid();
+                    for publisher in self.user_defined_publisher_list_mut() {
+                        let publisher_guid = publisher.guid();
+                        todo!()
+                        // for data_writer in publisher.stateful_data_writer_list_mut() {
+                        //     remove_writer_matched_reader(
+                        //         data_writer,
+                        //         discovered_reader_data_sample.sample_info.instance_handle,
+                        //         publisher_guid,
+                        //         participant_guid,
+                        //         listener_sender,
+                        //     )
+                        // }
+                    }
+                }
+
+                InstanceStateKind::NotAliveNoWriters => todo!(),
+            }
+        }
+
+        Ok(())
+    }
+
+    pub fn discover_matched_topics(
+        &mut self,
+        listener_sender: &tokio::sync::mpsc::Sender<ListenerTriggerKind>,
+    ) -> DdsResult<()> {
+        while let Ok(samples) = self
+            .get_builtin_subscriber_mut()
+            .stateful_data_reader_list_mut()
+            .iter_mut()
+            .find(|x| x.get_topic_name() == DCPS_TOPIC)
+            .unwrap()
+            .read::<DiscoveredTopicData>(
+                1,
+                &[SampleStateKind::NotRead],
+                ANY_VIEW_STATE,
+                ANY_INSTANCE_STATE,
+                None,
+            )
+        {
+            let guid = self.guid();
+            for sample in samples {
+                if let Some(topic_data) = sample.data.as_ref() {
+                    for topic in self.topic_list_mut() {
+                        topic.process_discovered_topic(topic_data, guid, listener_sender);
+                    }
+
+                    self.discovered_topic_list.insert(
+                        topic_data.get_serialized_key().into(),
+                        topic_data.topic_builtin_topic_data().clone(),
+                    );
+                }
+            }
+        }
+
+        Ok(())
+    }
+
+    pub fn update_communication_status(
+        &mut self,
+        listener_sender: &tokio::sync::mpsc::Sender<ListenerTriggerKind>,
+    ) -> DdsResult<()> {
+        let now = self.get_current_time();
+        let guid = self.guid();
+        for subscriber in self.user_defined_subscriber_list.iter_mut() {
+            subscriber.update_communication_status(now, guid, listener_sender);
+        }
+
+        Ok(())
+    }
+
+    pub fn announce_sender(&self) -> &Sender<AnnounceKind> {
+        &self.announce_sender
+    }
+
+    pub fn user_defined_data_send_condvar(&self) -> &DdsCondvar {
+        &self.user_defined_data_send_condvar
+    }
+
+    pub fn sedp_condvar(&self) -> &DdsCondvar {
+        &self.sedp_condvar
+    }
+}
+
+#[allow(clippy::too_many_arguments)]
+fn add_matched_reader(
+    writer: &mut DdsDataWriter<RtpsStatefulWriter>,
+    discovered_reader_data: &DiscoveredReaderData,
+    default_unicast_locator_list: &[Locator],
+    default_multicast_locator_list: &[Locator],
+    publisher_qos: &PublisherQos,
+    parent_publisher_guid: Guid,
+    parent_participant_guid: Guid,
+    listener_sender: &tokio::sync::mpsc::Sender<ListenerTriggerKind>,
+) {
+    let is_matched_topic_name = discovered_reader_data
+        .subscription_builtin_topic_data()
+        .topic_name()
+        == writer.get_topic_name();
+    let is_matched_type_name = discovered_reader_data
+        .subscription_builtin_topic_data()
+        .get_type_name()
+        == writer.get_type_name();
+
+    if is_matched_topic_name && is_matched_type_name {
+        let incompatible_qos_policy_list = get_discovered_reader_incompatible_qos_policy_list(
+            &writer.get_qos(),
+            discovered_reader_data.subscription_builtin_topic_data(),
+            publisher_qos,
+        );
+        let instance_handle = discovered_reader_data.get_serialized_key().into();
+
+        if incompatible_qos_policy_list.is_empty() {
+            let unicast_locator_list = if discovered_reader_data
+                .reader_proxy()
+                .unicast_locator_list()
+                .is_empty()
+            {
+                default_unicast_locator_list
+            } else {
+                discovered_reader_data.reader_proxy().unicast_locator_list()
+            };
+
+            let multicast_locator_list = if discovered_reader_data
+                .reader_proxy()
+                .multicast_locator_list()
+                .is_empty()
+            {
+                default_multicast_locator_list
+            } else {
+                discovered_reader_data
+                    .reader_proxy()
+                    .multicast_locator_list()
+            };
+
+            let proxy_reliability = match discovered_reader_data
+                .subscription_builtin_topic_data()
+                .reliability()
+                .kind
+            {
+                ReliabilityQosPolicyKind::BestEffort => ReliabilityKind::BestEffort,
+                ReliabilityQosPolicyKind::Reliable => ReliabilityKind::Reliable,
+            };
+
+            let proxy_durability = match discovered_reader_data
+                .subscription_builtin_topic_data()
+                .durability()
+                .kind
+            {
+                DurabilityQosPolicyKind::Volatile => DurabilityKind::Volatile,
+                DurabilityQosPolicyKind::TransientLocal => DurabilityKind::TransientLocal,
+            };
+
+            let reader_proxy = RtpsReaderProxy::new(
+                discovered_reader_data.reader_proxy().remote_reader_guid(),
+                discovered_reader_data
+                    .reader_proxy()
+                    .remote_group_entity_id(),
+                unicast_locator_list,
+                multicast_locator_list,
+                discovered_reader_data.reader_proxy().expects_inline_qos(),
+                true,
+                proxy_reliability,
+                proxy_durability,
+            );
+
+            writer.matched_reader_add(reader_proxy);
+
+            if !writer
+                .get_matched_subscriptions()
+                .contains(&instance_handle)
+                || writer
+                    .get_matched_subscription_data(instance_handle)
+                    .as_ref()
+                    != Some(discovered_reader_data.subscription_builtin_topic_data())
+            {
+                writer.add_matched_publication(
+                    instance_handle,
+                    discovered_reader_data
+                        .subscription_builtin_topic_data()
+                        .clone(),
+                );
+                on_writer_publication_matched(
+                    writer,
+                    parent_publisher_guid,
+                    parent_participant_guid,
+                    listener_sender,
+                )
+            }
+        } else {
+            writer_on_offered_incompatible_qos(
+                writer,
+                instance_handle,
+                incompatible_qos_policy_list,
+                parent_publisher_guid,
+                parent_participant_guid,
+                listener_sender,
+            );
+        }
+    }
+}
+
+fn get_discovered_reader_incompatible_qos_policy_list(
+    writer_qos: &DataWriterQos,
+    discovered_reader_data: &SubscriptionBuiltinTopicData,
+    publisher_qos: &PublisherQos,
+) -> Vec<QosPolicyId> {
+    let mut incompatible_qos_policy_list = Vec::new();
+    if &writer_qos.durability < discovered_reader_data.durability() {
+        incompatible_qos_policy_list.push(DURABILITY_QOS_POLICY_ID);
+    }
+    if publisher_qos.presentation.access_scope < discovered_reader_data.presentation().access_scope
+        || publisher_qos.presentation.coherent_access
+            != discovered_reader_data.presentation().coherent_access
+        || publisher_qos.presentation.ordered_access
+            != discovered_reader_data.presentation().ordered_access
+    {
+        incompatible_qos_policy_list.push(PRESENTATION_QOS_POLICY_ID);
+    }
+    if &writer_qos.deadline < discovered_reader_data.deadline() {
+        incompatible_qos_policy_list.push(DEADLINE_QOS_POLICY_ID);
+    }
+    if &writer_qos.latency_budget < discovered_reader_data.latency_budget() {
+        incompatible_qos_policy_list.push(LATENCYBUDGET_QOS_POLICY_ID);
+    }
+    if &writer_qos.liveliness < discovered_reader_data.liveliness() {
+        incompatible_qos_policy_list.push(LIVELINESS_QOS_POLICY_ID);
+    }
+    if writer_qos.reliability.kind < discovered_reader_data.reliability().kind {
+        incompatible_qos_policy_list.push(RELIABILITY_QOS_POLICY_ID);
+    }
+    if &writer_qos.destination_order < discovered_reader_data.destination_order() {
+        incompatible_qos_policy_list.push(DESTINATIONORDER_QOS_POLICY_ID);
+    }
+    incompatible_qos_policy_list
+}
+
+fn on_writer_publication_matched(
+    writer: &DdsDataWriter<RtpsStatefulWriter>,
+    parent_publisher_guid: Guid,
+    parent_participant_guid: Guid,
+    listener_sender: &tokio::sync::mpsc::Sender<ListenerTriggerKind>,
+) {
+    listener_sender
+        .try_send(ListenerTriggerKind::PublicationMatched(
+            DataWriterNode::new(
+                writer.guid(),
+                parent_publisher_guid,
+                parent_participant_guid,
+            ),
+        ))
+        .ok();
+}
+
+pub fn remove_writer_matched_reader(
+    writer: &mut DdsDataWriter<RtpsStatefulWriter>,
+    discovered_reader_handle: InstanceHandle,
+    parent_publisher_guid: Guid,
+    parent_participant_guid: Guid,
+    listener_sender: &tokio::sync::mpsc::Sender<ListenerTriggerKind>,
+) {
+    if let Some(r) = writer.get_matched_subscription_data(discovered_reader_handle) {
+        let handle = r.key().value.into();
+        writer.matched_reader_remove(handle);
+        writer.remove_matched_subscription(handle.into());
+
+        on_writer_publication_matched(
+            writer,
+            parent_publisher_guid,
+            parent_participant_guid,
+            listener_sender,
+        )
+    }
+}
+
+fn writer_on_offered_incompatible_qos(
+    writer: &mut DdsDataWriter<RtpsStatefulWriter>,
+    handle: InstanceHandle,
+    incompatible_qos_policy_list: Vec<QosPolicyId>,
+    parent_publisher_guid: Guid,
+    parent_participant_guid: Guid,
+    listener_sender: &tokio::sync::mpsc::Sender<ListenerTriggerKind>,
+) {
+    if !writer.get_incompatible_subscriptions().contains(&handle) {
+        writer.add_offered_incompatible_qos(handle, incompatible_qos_policy_list);
+        listener_sender
+            .try_send(ListenerTriggerKind::OfferedIncompatibleQos(
+                DataWriterNode::new(
+                    writer.guid(),
+                    parent_publisher_guid,
+                    parent_participant_guid,
+                ),
+            ))
+            .ok();
+    }
+}
+
+fn create_builtin_stateful_writer(guid: Guid) -> RtpsStatefulWriter {
+    let unicast_locator_list = &[];
+    let multicast_locator_list = &[];
+    let topic_kind = TopicKind::WithKey;
+    let push_mode = true;
+    let heartbeat_period = DEFAULT_HEARTBEAT_PERIOD;
+    let nack_response_delay = DEFAULT_NACK_RESPONSE_DELAY;
+    let nack_suppression_duration = DEFAULT_NACK_SUPPRESSION_DURATION;
+    let data_max_size_serialized = usize::MAX;
+    let qos = DataWriterQos {
+        durability: DurabilityQosPolicy {
+            kind: DurabilityQosPolicyKind::TransientLocal,
+        },
+        history: HistoryQosPolicy {
+            kind: HistoryQosPolicyKind::KeepLast(1),
+        },
+        reliability: ReliabilityQosPolicy {
+            kind: ReliabilityQosPolicyKind::Reliable,
+            max_blocking_time: DurationKind::Finite(DURATION_ZERO),
+        },
+        ..Default::default()
+    };
+    RtpsStatefulWriter::new(RtpsWriter::new(
+        RtpsEndpoint::new(
+            guid,
+            topic_kind,
+            unicast_locator_list,
+            multicast_locator_list,
+        ),
+        push_mode,
+        heartbeat_period,
+        nack_response_delay,
+        nack_suppression_duration,
+        data_max_size_serialized,
+        qos,
+    ))
+}
+
+fn create_builtin_stateless_writer(guid: Guid) -> RtpsStatelessWriter {
+    let unicast_locator_list = &[];
+    let multicast_locator_list = &[];
+    let qos = DataWriterQos {
+        durability: DurabilityQosPolicy {
+            kind: DurabilityQosPolicyKind::TransientLocal,
+        },
+        history: HistoryQosPolicy {
+            kind: HistoryQosPolicyKind::KeepLast(1),
+        },
+        reliability: ReliabilityQosPolicy {
+            kind: ReliabilityQosPolicyKind::BestEffort,
+            max_blocking_time: DurationKind::Finite(DURATION_ZERO),
+        },
+        ..Default::default()
+    };
+    RtpsStatelessWriter::new(RtpsWriter::new(
+        RtpsEndpoint::new(
+            guid,
+            TopicKind::WithKey,
+            unicast_locator_list,
+            multicast_locator_list,
+        ),
+        true,
+        DURATION_ZERO,
+        DURATION_ZERO,
+        DURATION_ZERO,
+        usize::MAX,
+        qos,
+    ))
+}
+
+fn create_builtin_stateless_reader<Foo>(guid: Guid) -> RtpsStatelessReader
+where
+    Foo: DdsType + for<'de> serde::Deserialize<'de>,
+{
+    let unicast_locator_list = &[];
+    let multicast_locator_list = &[];
+    let qos = DataReaderQos {
+        durability: DurabilityQosPolicy {
+            kind: DurabilityQosPolicyKind::TransientLocal,
+        },
+        history: HistoryQosPolicy {
+            kind: HistoryQosPolicyKind::KeepLast(1),
+        },
+        reliability: ReliabilityQosPolicy {
+            kind: ReliabilityQosPolicyKind::BestEffort,
+            max_blocking_time: DurationKind::Finite(DURATION_ZERO),
+        },
+        ..Default::default()
+    };
+    let reader = RtpsReader::new::<Foo>(
+        RtpsEndpoint::new(
+            guid,
+            TopicKind::WithKey,
+            unicast_locator_list,
+            multicast_locator_list,
+        ),
+        DURATION_ZERO,
+        DURATION_ZERO,
+        false,
+        qos,
+    );
+    RtpsStatelessReader::new(reader)
+}
+
+fn create_builtin_stateful_reader<Foo>(guid: Guid) -> RtpsStatefulReader
+where
+    Foo: DdsType + for<'de> serde::Deserialize<'de>,
+{
+    let qos = DataReaderQos {
+        durability: DurabilityQosPolicy {
+            kind: DurabilityQosPolicyKind::TransientLocal,
+        },
+        history: HistoryQosPolicy {
+            kind: HistoryQosPolicyKind::KeepLast(1),
+        },
+        reliability: ReliabilityQosPolicy {
+            kind: ReliabilityQosPolicyKind::Reliable,
+            max_blocking_time: DurationKind::Finite(DURATION_ZERO),
+        },
+        ..Default::default()
+    };
+    let topic_kind = TopicKind::WithKey;
+    let heartbeat_response_delay = DEFAULT_HEARTBEAT_RESPONSE_DELAY;
+    let heartbeat_suppression_duration = DEFAULT_HEARTBEAT_SUPPRESSION_DURATION;
+    let expects_inline_qos = false;
+    let unicast_locator_list = &[];
+    let multicast_locator_list = &[];
+
+    RtpsStatefulReader::new(RtpsReader::new::<Foo>(
+        RtpsEndpoint::new(
+            guid,
+            topic_kind,
+            unicast_locator_list,
+            multicast_locator_list,
+        ),
+        heartbeat_response_delay,
+        heartbeat_suppression_duration,
+        expects_inline_qos,
+        qos,
+    ))
+}