--- conflicted
+++ resolved
@@ -1,898 +1,861 @@
-use crate::{
-    builtin_topics::{BuiltInTopicKey, ParticipantBuiltinTopicData},
-    domain::domain_participant_factory::DomainId,
-    implementation::{
-        data_representation_builtin_endpoints::{
-            discovered_reader_data::{DiscoveredReaderData, DCPS_SUBSCRIPTION},
-            discovered_topic_data::{DiscoveredTopicData, DCPS_TOPIC},
-            discovered_writer_data::{DiscoveredWriterData, DCPS_PUBLICATION},
-            spdp_discovered_participant_data::{
-                ParticipantProxy, SpdpDiscoveredParticipantData, DCPS_PARTICIPANT,
-            },
-        },
-        dds::{dds_data_reader::DdsDataReader, dds_subscriber::DdsSubscriber, dds_topic::DdsTopic},
-        rtps::{
-            discovery_types::{BuiltinEndpointQos, BuiltinEndpointSet},
-            endpoint::RtpsEndpoint,
-            group::RtpsGroup,
-            messages::types::Count,
-            participant::RtpsParticipant,
-            reader::RtpsReader,
-            reader_locator::RtpsReaderLocator,
-            types::{
-                EntityId, Guid, Locator, ProtocolVersion, TopicKind, VendorId,
-                BUILT_IN_READER_GROUP, BUILT_IN_READER_WITH_KEY, BUILT_IN_TOPIC,
-                BUILT_IN_WRITER_GROUP, BUILT_IN_WRITER_WITH_KEY,
-            },
-            writer::RtpsWriter,
-        },
-        rtps_udp_psm::udp_transport::UdpTransportWrite,
-        utils::actor::{actor_interface, spawn_actor, Actor, ActorAddress},
-    },
-    infrastructure::{
-        instance::InstanceHandle,
-        qos::{DataReaderQos, DataWriterQos},
-        qos_policy::{
-            DurabilityQosPolicy, DurabilityQosPolicyKind, HistoryQosPolicy, HistoryQosPolicyKind,
-            ReliabilityQosPolicy, ReliabilityQosPolicyKind,
-        },
-        status::StatusKind,
-        time::{DurationKind, DURATION_ZERO},
-    },
-    topic_definition::type_support::DdsType,
-    {
-        builtin_topics::TopicBuiltinTopicData,
-        infrastructure::{
-            error::{DdsError, DdsResult},
-            qos::{DomainParticipantQos, PublisherQos, SubscriberQos, TopicQos},
-            time::{Duration, Time},
-        },
-    },
-};
-
-use std::{
-    collections::{HashMap, HashSet},
-    time::{SystemTime, UNIX_EPOCH},
-};
-
-use super::{
-    dds_data_writer::DdsDataWriter, dds_domain_participant_listener::DdsDomainParticipantListener,
-    dds_publisher::DdsPublisher,
-};
-
-pub const ENTITYID_SPDP_BUILTIN_PARTICIPANT_WRITER: EntityId =
-    EntityId::new([0x00, 0x01, 0x00], BUILT_IN_WRITER_WITH_KEY);
-
-pub const ENTITYID_SPDP_BUILTIN_PARTICIPANT_READER: EntityId =
-    EntityId::new([0x00, 0x01, 0x00], BUILT_IN_READER_WITH_KEY);
-
-pub const ENTITYID_SEDP_BUILTIN_TOPICS_ANNOUNCER: EntityId =
-    EntityId::new([0, 0, 0x02], BUILT_IN_WRITER_WITH_KEY);
-
-pub const ENTITYID_SEDP_BUILTIN_TOPICS_DETECTOR: EntityId =
-    EntityId::new([0, 0, 0x02], BUILT_IN_READER_WITH_KEY);
-
-pub const ENTITYID_SEDP_BUILTIN_PUBLICATIONS_ANNOUNCER: EntityId =
-    EntityId::new([0, 0, 0x03], BUILT_IN_WRITER_WITH_KEY);
-
-pub const ENTITYID_SEDP_BUILTIN_PUBLICATIONS_DETECTOR: EntityId =
-    EntityId::new([0, 0, 0x03], BUILT_IN_READER_WITH_KEY);
-
-pub const ENTITYID_SEDP_BUILTIN_SUBSCRIPTIONS_ANNOUNCER: EntityId =
-    EntityId::new([0, 0, 0x04], BUILT_IN_WRITER_WITH_KEY);
-
-pub const ENTITYID_SEDP_BUILTIN_SUBSCRIPTIONS_DETECTOR: EntityId =
-    EntityId::new([0, 0, 0x04], BUILT_IN_READER_WITH_KEY);
-
-pub const DEFAULT_HEARTBEAT_PERIOD: Duration = Duration::new(2, 0);
-pub const DEFAULT_NACK_RESPONSE_DELAY: Duration = Duration::new(0, 200);
-pub const DEFAULT_NACK_SUPPRESSION_DURATION: Duration = DURATION_ZERO;
-pub const DEFAULT_HEARTBEAT_RESPONSE_DELAY: Duration = Duration::new(0, 500);
-pub const DEFAULT_HEARTBEAT_SUPPRESSION_DURATION: Duration = DURATION_ZERO;
-
-pub struct DdsDomainParticipant {
-    rtps_participant: RtpsParticipant,
-    domain_id: DomainId,
-    domain_tag: String,
-    qos: DomainParticipantQos,
-    builtin_subscriber: Actor<DdsSubscriber>,
-    builtin_publisher: Actor<DdsPublisher>,
-    user_defined_subscriber_list: Vec<Actor<DdsSubscriber>>,
-    user_defined_subscriber_counter: u8,
-    default_subscriber_qos: SubscriberQos,
-    user_defined_publisher_list: Vec<Actor<DdsPublisher>>,
-    user_defined_publisher_counter: u8,
-    default_publisher_qos: PublisherQos,
-    topic_list: Vec<Actor<DdsTopic>>,
-    user_defined_topic_counter: u8,
-    default_topic_qos: TopicQos,
-    manual_liveliness_count: Count,
-    lease_duration: Duration,
-    discovered_participant_list: HashMap<InstanceHandle, SpdpDiscoveredParticipantData>,
-    discovered_topic_list: HashMap<InstanceHandle, TopicBuiltinTopicData>,
-    enabled: bool,
-    ignored_participants: HashSet<InstanceHandle>,
-    ignored_publications: HashSet<InstanceHandle>,
-    ignored_subcriptions: HashSet<InstanceHandle>,
-    data_max_size_serialized: usize,
-    udp_transport_write: Actor<UdpTransportWrite>,
-    listener: Option<Actor<DdsDomainParticipantListener>>,
-    status_kind: Vec<StatusKind>,
-}
-
-impl DdsDomainParticipant {
-    #[allow(clippy::too_many_arguments)]
-    pub fn new(
-        rtps_participant: RtpsParticipant,
-        domain_id: DomainId,
-        domain_tag: String,
-        domain_participant_qos: DomainParticipantQos,
-        spdp_discovery_locator_list: &[Locator],
-        data_max_size_serialized: usize,
-        udp_transport_write: Actor<UdpTransportWrite>,
-        listener: Option<Actor<DdsDomainParticipantListener>>,
-        status_kind: Vec<StatusKind>,
-    ) -> Self {
-        let lease_duration = Duration::new(100, 0);
-        let guid_prefix = rtps_participant.guid().prefix();
-
-        let spdp_topic_entity_id = EntityId::new([0, 0, 0], BUILT_IN_TOPIC);
-        let spdp_topic_guid = Guid::new(guid_prefix, spdp_topic_entity_id);
-        let _spdp_topic_participant = DdsTopic::new(
-            spdp_topic_guid,
-            TopicQos::default(),
-            SpdpDiscoveredParticipantData::type_name().to_string(),
-            DCPS_PARTICIPANT,
-        );
-
-        let sedp_topics_entity_id = EntityId::new([0, 0, 1], BUILT_IN_TOPIC);
-        let sedp_topics_guid = Guid::new(guid_prefix, sedp_topics_entity_id);
-        let _sedp_topic_topics = DdsTopic::new(
-            sedp_topics_guid,
-            TopicQos::default(),
-            DiscoveredTopicData::type_name().to_string(),
-            DCPS_TOPIC,
-        );
-
-        let sedp_publications_entity_id = EntityId::new([0, 0, 2], BUILT_IN_TOPIC);
-        let sedp_publications_guid = Guid::new(guid_prefix, sedp_publications_entity_id);
-        let _sedp_topic_publications = DdsTopic::new(
-            sedp_publications_guid,
-            TopicQos::default(),
-            DiscoveredWriterData::type_name().to_string(),
-            DCPS_PUBLICATION,
-        );
-
-        let sedp_subscriptions_entity_id = EntityId::new([0, 0, 2], BUILT_IN_TOPIC);
-        let sedp_subscriptions_guid = Guid::new(guid_prefix, sedp_subscriptions_entity_id);
-        let _sedp_topic_subscriptions = DdsTopic::new(
-            sedp_subscriptions_guid,
-            TopicQos::default(),
-            DiscoveredReaderData::type_name().to_string(),
-            DCPS_SUBSCRIPTION,
-        );
-
-        // Built-in subscriber creation
-<<<<<<< HEAD
-        let spdp_reader_qos = DataReaderQos {
-            durability: DurabilityQosPolicy {
-                kind: DurabilityQosPolicyKind::TransientLocal,
-            },
-            history: HistoryQosPolicy {
-                kind: HistoryQosPolicyKind::KeepLast(1),
-            },
-            reliability: ReliabilityQosPolicy {
-                kind: ReliabilityQosPolicyKind::BestEffort,
-                max_blocking_time: DurationKind::Finite(DURATION_ZERO),
-            },
-            ..Default::default()
-        };
-        let spdp_builtin_participant_reader =
-            spawn_actor(DdsDataReader::new::<SpdpDiscoveredParticipantData>(
-                create_builtin_stateless_reader(Guid::new(
-                    guid_prefix,
-                    ENTITYID_SPDP_BUILTIN_PARTICIPANT_READER,
-                )),
-                SpdpDiscoveredParticipantData::type_name(),
-                String::from(DCPS_PARTICIPANT),
-                spdp_reader_qos,
-                None,
-                vec![],
-            ));
-
-        let sedp_reader_qos = DataReaderQos {
-            durability: DurabilityQosPolicy {
-                kind: DurabilityQosPolicyKind::TransientLocal,
-            },
-            history: HistoryQosPolicy {
-                kind: HistoryQosPolicyKind::KeepLast(1),
-            },
-            reliability: ReliabilityQosPolicy {
-                kind: ReliabilityQosPolicyKind::Reliable,
-                max_blocking_time: DurationKind::Finite(DURATION_ZERO),
-            },
-            ..Default::default()
-        };
-=======
-        let spdp_builtin_participant_reader = spawn_actor(DdsDataReader::new(
-            create_builtin_stateless_reader::<SpdpDiscoveredParticipantData>(Guid::new(
-                guid_prefix,
-                ENTITYID_SPDP_BUILTIN_PARTICIPANT_READER,
-            )),
-            SpdpDiscoveredParticipantData::type_name().to_string(),
-            String::from(DCPS_PARTICIPANT),
-            None,
-            vec![],
-        ));
->>>>>>> 194316c0
-
-        let sedp_builtin_topics_reader = spawn_actor(DdsDataReader::new::<DiscoveredTopicData>(
-            create_builtin_stateful_reader(Guid::new(
-                guid_prefix,
-                ENTITYID_SEDP_BUILTIN_TOPICS_DETECTOR,
-            )),
-            DiscoveredTopicData::type_name().to_string(),
-            String::from(DCPS_TOPIC),
-            sedp_reader_qos.clone(),
-            None,
-            vec![],
-        ));
-
-<<<<<<< HEAD
-        let sedp_builtin_publications_reader =
-            spawn_actor(DdsDataReader::new::<DiscoveredWriterData>(
-                create_builtin_stateful_reader(Guid::new(
-                    guid_prefix,
-                    ENTITYID_SEDP_BUILTIN_PUBLICATIONS_DETECTOR,
-                )),
-                DiscoveredWriterData::type_name(),
-                String::from(DCPS_PUBLICATION),
-                sedp_reader_qos.clone(),
-                None,
-                vec![],
-            ));
-
-        let sedp_builtin_subscriptions_reader =
-            spawn_actor(DdsDataReader::new::<DiscoveredReaderData>(
-                create_builtin_stateful_reader(Guid::new(
-                    guid_prefix,
-                    ENTITYID_SEDP_BUILTIN_SUBSCRIPTIONS_DETECTOR,
-                )),
-                DiscoveredReaderData::type_name(),
-                String::from(DCPS_SUBSCRIPTION),
-                sedp_reader_qos,
-                None,
-                vec![],
-            ));
-=======
-        let sedp_builtin_publications_reader = spawn_actor(DdsDataReader::new(
-            create_builtin_stateful_reader::<DiscoveredWriterData>(Guid::new(
-                guid_prefix,
-                ENTITYID_SEDP_BUILTIN_PUBLICATIONS_DETECTOR,
-            )),
-            DiscoveredWriterData::type_name().to_string(),
-            String::from(DCPS_PUBLICATION),
-            None,
-            vec![],
-        ));
-
-        let sedp_builtin_subscriptions_reader = spawn_actor(DdsDataReader::new(
-            create_builtin_stateful_reader::<DiscoveredReaderData>(Guid::new(
-                guid_prefix,
-                ENTITYID_SEDP_BUILTIN_SUBSCRIPTIONS_DETECTOR,
-            )),
-            DiscoveredReaderData::type_name().to_string(),
-            String::from(DCPS_SUBSCRIPTION),
-            None,
-            vec![],
-        ));
->>>>>>> 194316c0
-
-        let builtin_subscriber = spawn_actor(DdsSubscriber::new(
-            SubscriberQos::default(),
-            RtpsGroup::new(Guid::new(
-                guid_prefix,
-                EntityId::new([0, 0, 0], BUILT_IN_READER_GROUP),
-            )),
-            None,
-            vec![],
-        ));
-
-        builtin_subscriber
-            .address()
-            .data_reader_add(spdp_builtin_participant_reader)
-            .unwrap();
-        builtin_subscriber
-            .address()
-            .data_reader_add(sedp_builtin_topics_reader)
-            .unwrap();
-        builtin_subscriber
-            .address()
-            .data_reader_add(sedp_builtin_publications_reader)
-            .unwrap();
-        builtin_subscriber
-            .address()
-            .data_reader_add(sedp_builtin_subscriptions_reader)
-            .unwrap();
-
-        // Built-in publisher creation
-        let spdp_writer_qos = DataWriterQos {
-            durability: DurabilityQosPolicy {
-                kind: DurabilityQosPolicyKind::TransientLocal,
-            },
-            history: HistoryQosPolicy {
-                kind: HistoryQosPolicyKind::KeepLast(1),
-            },
-            reliability: ReliabilityQosPolicy {
-                kind: ReliabilityQosPolicyKind::BestEffort,
-                max_blocking_time: DurationKind::Finite(DURATION_ZERO),
-            },
-            ..Default::default()
-        };
-        let spdp_builtin_participant_writer = spawn_actor(DdsDataWriter::new(
-            create_builtin_stateless_writer(Guid::new(
-                guid_prefix,
-                ENTITYID_SPDP_BUILTIN_PARTICIPANT_WRITER,
-            )),
-            SpdpDiscoveredParticipantData::type_name().to_string(),
-            String::from(DCPS_PARTICIPANT),
-            None,
-            vec![],
-            spdp_writer_qos,
-        ));
-
-        for reader_locator in spdp_discovery_locator_list
-            .iter()
-            .map(|&locator| RtpsReaderLocator::new(locator, false))
-        {
-            spdp_builtin_participant_writer
-                .address()
-                .reader_locator_add(reader_locator)
-                .unwrap();
-        }
-
-        let sedp_writer_qos = DataWriterQos {
-            durability: DurabilityQosPolicy {
-                kind: DurabilityQosPolicyKind::TransientLocal,
-            },
-            history: HistoryQosPolicy {
-                kind: HistoryQosPolicyKind::KeepLast(1),
-            },
-            reliability: ReliabilityQosPolicy {
-                kind: ReliabilityQosPolicyKind::Reliable,
-                max_blocking_time: DurationKind::Finite(DURATION_ZERO),
-            },
-            ..Default::default()
-        };
-        let sedp_builtin_topics_writer = DdsDataWriter::new(
-            create_builtin_stateful_writer(Guid::new(
-                guid_prefix,
-                ENTITYID_SEDP_BUILTIN_TOPICS_ANNOUNCER,
-            )),
-            DiscoveredTopicData::type_name().to_string(),
-            String::from(DCPS_TOPIC),
-            None,
-            vec![],
-            sedp_writer_qos.clone(),
-        );
-        let sedp_builtin_topics_writer_actor = spawn_actor(sedp_builtin_topics_writer);
-
-        let sedp_builtin_publications_writer = DdsDataWriter::new(
-            create_builtin_stateful_writer(Guid::new(
-                guid_prefix,
-                ENTITYID_SEDP_BUILTIN_PUBLICATIONS_ANNOUNCER,
-            )),
-            DiscoveredWriterData::type_name().to_string(),
-            String::from(DCPS_PUBLICATION),
-            None,
-            vec![],
-            sedp_writer_qos.clone(),
-        );
-        let sedp_builtin_publications_writer_actor = spawn_actor(sedp_builtin_publications_writer);
-
-        let sedp_builtin_subscriptions_writer = DdsDataWriter::new(
-            create_builtin_stateful_writer(Guid::new(
-                guid_prefix,
-                ENTITYID_SEDP_BUILTIN_SUBSCRIPTIONS_ANNOUNCER,
-            )),
-            DiscoveredReaderData::type_name().to_string(),
-            String::from(DCPS_SUBSCRIPTION),
-            None,
-            vec![],
-            sedp_writer_qos,
-        );
-        let sedp_builtin_subscriptions_writer_actor =
-            spawn_actor(sedp_builtin_subscriptions_writer);
-
-        let builtin_publisher = spawn_actor(DdsPublisher::new(
-            PublisherQos::default(),
-            RtpsGroup::new(Guid::new(
-                guid_prefix,
-                EntityId::new([0, 0, 0], BUILT_IN_WRITER_GROUP),
-            )),
-            None,
-            vec![],
-        ));
-
-        builtin_publisher
-            .address()
-            .datawriter_add(spdp_builtin_participant_writer)
-            .unwrap();
-        builtin_publisher
-            .address()
-            .datawriter_add(sedp_builtin_topics_writer_actor)
-            .unwrap();
-        builtin_publisher
-            .address()
-            .datawriter_add(sedp_builtin_publications_writer_actor)
-            .unwrap();
-        builtin_publisher
-            .address()
-            .datawriter_add(sedp_builtin_subscriptions_writer_actor)
-            .unwrap();
-
-        Self {
-            rtps_participant,
-            domain_id,
-            domain_tag,
-            qos: domain_participant_qos,
-            builtin_subscriber,
-            builtin_publisher,
-            user_defined_subscriber_list: Vec::new(),
-            user_defined_subscriber_counter: 0,
-            default_subscriber_qos: SubscriberQos::default(),
-            user_defined_publisher_list: Vec::new(),
-            user_defined_publisher_counter: 0,
-            default_publisher_qos: PublisherQos::default(),
-            topic_list: Vec::new(),
-            user_defined_topic_counter: 0,
-            default_topic_qos: TopicQos::default(),
-            manual_liveliness_count: 0,
-            lease_duration,
-            discovered_participant_list: HashMap::new(),
-            discovered_topic_list: HashMap::new(),
-            enabled: false,
-            ignored_participants: HashSet::new(),
-            ignored_publications: HashSet::new(),
-            ignored_subcriptions: HashSet::new(),
-            data_max_size_serialized,
-            udp_transport_write,
-            listener,
-            status_kind,
-        }
-    }
-}
-
-actor_interface! {
-// Rtps Entity methods
-impl DdsDomainParticipant {
-        pub fn get_guid(&self) -> Guid {
-            self.rtps_participant.guid()
-        }
-}
-}
-
-actor_interface! {
-// Rtps Participant methods
-impl DdsDomainParticipant {
-    pub fn get_default_unicast_locator_list(&self) -> Vec<Locator> {
-        self.rtps_participant
-            .default_unicast_locator_list()
-            .to_vec()
-    }
-
-    pub fn get_default_multicast_locator_list(&self) -> Vec<Locator> {
-        self.rtps_participant
-            .default_multicast_locator_list()
-            .to_vec()
-    }
-
-    pub fn get_protocol_version(&self) -> ProtocolVersion {
-        self.rtps_participant.protocol_version()
-    }
-
-    pub fn get_vendor_id(&self) -> VendorId {
-        self.rtps_participant.vendor_id()
-    }
-}
-}
-
-actor_interface! {
-impl DdsDomainParticipant {
-    pub fn get_metatraffic_unicast_locator_list(&self) -> Vec<Locator> {
-        self.rtps_participant
-            .metatraffic_unicast_locator_list()
-            .to_vec()
-    }
-
-    pub fn get_metatraffic_multicast_locator_list(&self) -> Vec<Locator> {
-        self.rtps_participant
-            .metatraffic_multicast_locator_list()
-            .to_vec()
-    }
-
-    pub fn get_builtin_subscriber(&self) -> ActorAddress<DdsSubscriber> {
-        self.builtin_subscriber.address().clone()
-    }
-
-    pub fn get_builtin_publisher(&self) -> ActorAddress<DdsPublisher> {
-        self.builtin_publisher.address().clone()
-    }
-
-    pub fn get_instance_handle(&self) -> InstanceHandle {
-        self.rtps_participant.guid().into()
-    }
-
-    pub fn get_domain_id(&self) -> DomainId {
-        self.domain_id
-    }
-
-    pub fn get_domain_tag(&self) -> String {
-        self.domain_tag.clone()
-    }
-
-    pub fn get_current_time(&self) -> Time {
-        let now_system_time = SystemTime::now();
-        let unix_time = now_system_time
-            .duration_since(UNIX_EPOCH)
-            .expect("Clock time is before Unix epoch start");
-        Time::new(unix_time.as_secs() as i32, unix_time.subsec_nanos())
-    }
-
-    pub fn enable(&mut self) {
-        self.enabled = true;
-    }
-
-    pub fn is_enabled(&self) -> bool {
-        self.enabled
-    }
-
-    pub fn ignore_participant(&mut self, handle: InstanceHandle) {
-        self.ignored_participants.insert(handle);
-    }
-
-    pub fn is_participant_ignored(&self, handle: InstanceHandle) -> bool {
-        self.ignored_participants.contains(&handle)
-    }
-
-    pub fn ignore_subscription(&mut self, handle: InstanceHandle) {
-        self.ignored_subcriptions.insert(handle);
-    }
-
-    pub fn is_subscription_ignored(&self, handle: InstanceHandle) -> bool {
-        self.ignored_subcriptions.contains(&handle)
-    }
-
-    pub fn ignore_publication(&mut self, handle: InstanceHandle) {
-        self.ignored_publications.insert(handle);
-    }
-
-    pub fn is_publication_ignored(&self, handle: InstanceHandle) -> bool {
-        self.ignored_publications.contains(&handle)
-    }
-
-    pub fn ignore_topic(&self, _handle: InstanceHandle) {
-        todo!()
-    }
-
-    pub fn is_topic_ignored(&self, _handle: InstanceHandle) -> bool {
-        todo!()
-    }
-
-    pub fn discovered_participant_add(
-        &mut self,
-        handle: InstanceHandle,
-        discovered_participant_data: SpdpDiscoveredParticipantData,
-    ) {
-        self.discovered_participant_list
-            .insert(handle, discovered_participant_data);
-    }
-
-    pub fn discovered_participant_get(&self, handle: InstanceHandle) -> Option<SpdpDiscoveredParticipantData> {
-        self.discovered_participant_list.get(&handle).cloned()
-    }
-
-    pub fn _discovered_participant_remove(&mut self, handle: InstanceHandle) {
-        self.discovered_participant_list.remove(&handle);
-    }
-
-    pub fn create_unique_publisher_id(&mut self) -> u8 {
-        let counter = self.user_defined_publisher_counter;
-        self.user_defined_publisher_counter += 1;
-        counter
-    }
-
-    pub fn add_user_defined_publisher(&mut self, publisher: Actor<DdsPublisher>) {
-        self.user_defined_publisher_list.push(publisher)
-    }
-
-    pub fn get_user_defined_publisher_list(&self) -> Vec<ActorAddress<DdsPublisher>> {
-        self.user_defined_publisher_list.iter().map(|a| a.address().clone()).collect()
-    }
-
-    pub fn delete_user_defined_publisher(&mut self, handle: InstanceHandle) {
-        self.user_defined_publisher_list
-            .retain(|p|
-                if let Ok(h) = p.address()
-                    .get_instance_handle() {
-                        h != handle
-                    } else {
-                        false
-                    });
-    }
-
-    pub fn create_unique_subscriber_id(&mut self) -> u8 {
-        let counter = self.user_defined_subscriber_counter;
-        self.user_defined_subscriber_counter += 1;
-        counter
-    }
-
-    pub fn add_user_defined_subscriber(&mut self, subscriber: Actor<DdsSubscriber>) {
-        self.user_defined_subscriber_list.push(subscriber)
-    }
-
-    pub fn get_user_defined_subscriber_list(&self) -> Vec<ActorAddress<DdsSubscriber>> {
-        self.user_defined_subscriber_list.iter().map(|a| a.address().clone()).collect()
-    }
-
-    pub fn delete_user_defined_subscriber(&mut self, handle: InstanceHandle) {
-        self.user_defined_subscriber_list
-            .retain(|p|
-                if let Ok(h) = p.address()
-                    .get_instance_handle() {
-                        h != handle
-                    } else {
-                        false
-                    });
-    }
-
-    pub fn create_unique_topic_id(&mut self) -> u8 {
-        let counter = self.user_defined_topic_counter;
-        self.user_defined_topic_counter += 1;
-        counter
-    }
-
-    pub fn add_user_defined_topic(&mut self, topic: Actor<DdsTopic>) {
-        self.topic_list.push(topic)
-    }
-
-    pub fn get_user_defined_topic_list(&self) -> Vec<ActorAddress<DdsTopic>> {
-        self.topic_list.iter().map(|a| a.address().clone()).collect()
-    }
-
-    pub fn delete_user_defined_topic(&mut self, handle: InstanceHandle) {
-        self.topic_list
-            .retain(|p|
-                if let Ok(h) = p.address()
-                    .get_instance_handle() {
-                        h != handle
-                    } else {
-                        false
-                    });
-    }
-
-    pub fn is_empty(&self) -> bool {
-        self.user_defined_publisher_list.len() == 0
-            && self.user_defined_subscriber_list.len() == 0
-            && self.topic_list.len() == 0
-    }
-
-    pub fn delete_topic(&mut self, handle: InstanceHandle) {
-        self.topic_list
-            .retain(|t|
-                if let Ok(h) = t.address()
-                    .get_instance_handle() {
-                        h != handle
-                    } else {
-                        false
-                    });
-    }
-
-    pub fn get_qos(&self) -> DomainParticipantQos {
-        self.qos.clone()
-    }
-
-    pub fn data_max_size_serialized(&self) -> usize {
-        self.data_max_size_serialized
-    }
-
-    pub fn delete_contained_entities(&mut self) -> DdsResult<()> {
-        for user_defined_publisher in self.user_defined_publisher_list.drain(..) {
-            user_defined_publisher
-                .address()
-                .delete_contained_entities()?;
-        }
-
-        for user_defined_subscriber in self.user_defined_subscriber_list.drain(..) {
-            user_defined_subscriber
-                .address()
-                .delete_contained_entities()?;
-        }
-
-        self.topic_list.clear();
-
-        Ok(())
-    }
-
-    pub fn set_default_publisher_qos(&mut self, qos: PublisherQos){
-        self.default_publisher_qos = qos;
-    }
-
-    pub fn default_publisher_qos(&self) -> PublisherQos {
-        self.default_publisher_qos.clone()
-    }
-
-    pub fn set_default_subscriber_qos(&mut self, qos: SubscriberQos) {
-        self.default_subscriber_qos = qos;
-    }
-
-    pub fn default_subscriber_qos(&self) -> SubscriberQos {
-        self.default_subscriber_qos.clone()
-    }
-
-    pub fn set_default_topic_qos(&mut self, qos: TopicQos) {
-        self.default_topic_qos = qos;
-    }
-
-    pub fn default_topic_qos(&self) -> TopicQos {
-        self.default_topic_qos.clone()
-    }
-
-    pub fn discovered_topic_list(&self) -> Vec<InstanceHandle> {
-        self.discovered_topic_list.keys().cloned().collect()
-    }
-
-    pub fn discovered_topic_data(
-        &self,
-        topic_handle: InstanceHandle,
-    ) -> DdsResult<TopicBuiltinTopicData> {
-        self.discovered_topic_list
-            .get(&topic_handle)
-            .cloned()
-            .ok_or(DdsError::BadParameter)
-    }
-
-    pub fn set_qos(&mut self, qos: DomainParticipantQos) {
-        self.qos = qos;
-    }
-
-    pub fn get_discovered_participants(&self) -> Vec<InstanceHandle> {
-        self.discovered_participant_list.keys().cloned().collect()
-    }
-
-    pub fn as_spdp_discovered_participant_data(&self) -> SpdpDiscoveredParticipantData {
-        SpdpDiscoveredParticipantData::new(
-            ParticipantBuiltinTopicData::new(
-                BuiltInTopicKey {
-                    value: self.rtps_participant.guid().into(),
-                },
-                self.qos.user_data.clone(),
-            ),
-            ParticipantProxy::new(
-                self.domain_id,
-                self.domain_tag.clone(),
-                self.rtps_participant.protocol_version(),
-                self.rtps_participant.guid().prefix(),
-                self.rtps_participant.vendor_id(),
-                false,
-                self.rtps_participant
-                    .metatraffic_unicast_locator_list()
-                    .to_vec(),
-                self.rtps_participant
-                    .metatraffic_multicast_locator_list()
-                    .to_vec(),
-                self.rtps_participant
-                    .default_unicast_locator_list()
-                    .to_vec(),
-                self.rtps_participant
-                    .default_multicast_locator_list()
-                    .to_vec(),
-                BuiltinEndpointSet::default(),
-                self.manual_liveliness_count,
-                BuiltinEndpointQos::default(),
-            ),
-            self.lease_duration,
-        )
-    }
-
-    pub fn get_udp_transport_write(&self) -> ActorAddress<UdpTransportWrite> {
-        self.udp_transport_write.address().clone()
-    }
-
-    pub fn discovered_topic_add(&mut self, handle: InstanceHandle, topic_data: TopicBuiltinTopicData) {
-        self.discovered_topic_list.insert(
-                handle, topic_data
-            );
-    }
-
-    pub fn get_listener(&self) -> Option<ActorAddress<DdsDomainParticipantListener>> {
-        self.listener.as_ref().map(|l| l.address().clone())
-    }
-
-    pub fn status_kind(&self) -> Vec<StatusKind> {
-        self.status_kind.clone()
-    }
-}
-}
-
-fn create_builtin_stateful_writer(guid: Guid) -> RtpsWriter {
-    let unicast_locator_list = &[];
-    let multicast_locator_list = &[];
-    let topic_kind = TopicKind::WithKey;
-    let push_mode = true;
-    let heartbeat_period = DEFAULT_HEARTBEAT_PERIOD;
-    let nack_response_delay = DEFAULT_NACK_RESPONSE_DELAY;
-    let nack_suppression_duration = DEFAULT_NACK_SUPPRESSION_DURATION;
-    let data_max_size_serialized = usize::MAX;
-
-    RtpsWriter::new(
-        RtpsEndpoint::new(
-            guid,
-            topic_kind,
-            unicast_locator_list,
-            multicast_locator_list,
-        ),
-        push_mode,
-        heartbeat_period,
-        nack_response_delay,
-        nack_suppression_duration,
-        data_max_size_serialized,
-    )
-}
-
-fn create_builtin_stateless_writer(guid: Guid) -> RtpsWriter {
-    let unicast_locator_list = &[];
-    let multicast_locator_list = &[];
-
-    RtpsWriter::new(
-        RtpsEndpoint::new(
-            guid,
-            TopicKind::WithKey,
-            unicast_locator_list,
-            multicast_locator_list,
-        ),
-        true,
-        DURATION_ZERO,
-        DURATION_ZERO,
-        DURATION_ZERO,
-        usize::MAX,
-    )
-}
-
-fn create_builtin_stateless_reader(guid: Guid) -> RtpsReader {
-    let unicast_locator_list = &[];
-    let multicast_locator_list = &[];
-
-    RtpsReader::new(
-        RtpsEndpoint::new(
-            guid,
-            TopicKind::WithKey,
-            unicast_locator_list,
-            multicast_locator_list,
-        ),
-        DURATION_ZERO,
-        DURATION_ZERO,
-        false,
-    )
-}
-
-fn create_builtin_stateful_reader(guid: Guid) -> RtpsReader {
-    let topic_kind = TopicKind::WithKey;
-    let heartbeat_response_delay = DEFAULT_HEARTBEAT_RESPONSE_DELAY;
-    let heartbeat_suppression_duration = DEFAULT_HEARTBEAT_SUPPRESSION_DURATION;
-    let expects_inline_qos = false;
-    let unicast_locator_list = &[];
-    let multicast_locator_list = &[];
-
-    RtpsReader::new(
-        RtpsEndpoint::new(
-            guid,
-            topic_kind,
-            unicast_locator_list,
-            multicast_locator_list,
-        ),
-        heartbeat_response_delay,
-        heartbeat_suppression_duration,
-        expects_inline_qos,
-    )
-}
+use crate::{
+    builtin_topics::{BuiltInTopicKey, ParticipantBuiltinTopicData},
+    domain::domain_participant_factory::DomainId,
+    implementation::{
+        data_representation_builtin_endpoints::{
+            discovered_reader_data::{DiscoveredReaderData, DCPS_SUBSCRIPTION},
+            discovered_topic_data::{DiscoveredTopicData, DCPS_TOPIC},
+            discovered_writer_data::{DiscoveredWriterData, DCPS_PUBLICATION},
+            spdp_discovered_participant_data::{
+                ParticipantProxy, SpdpDiscoveredParticipantData, DCPS_PARTICIPANT,
+            },
+        },
+        dds::{dds_data_reader::DdsDataReader, dds_subscriber::DdsSubscriber, dds_topic::DdsTopic},
+        rtps::{
+            discovery_types::{BuiltinEndpointQos, BuiltinEndpointSet},
+            endpoint::RtpsEndpoint,
+            group::RtpsGroup,
+            messages::types::Count,
+            participant::RtpsParticipant,
+            reader::RtpsReader,
+            reader_locator::RtpsReaderLocator,
+            types::{
+                EntityId, Guid, Locator, ProtocolVersion, TopicKind, VendorId,
+                BUILT_IN_READER_GROUP, BUILT_IN_READER_WITH_KEY, BUILT_IN_TOPIC,
+                BUILT_IN_WRITER_GROUP, BUILT_IN_WRITER_WITH_KEY,
+            },
+            writer::RtpsWriter,
+        },
+        rtps_udp_psm::udp_transport::UdpTransportWrite,
+        utils::actor::{actor_interface, spawn_actor, Actor, ActorAddress},
+    },
+    infrastructure::{
+        instance::InstanceHandle,
+        qos::{DataReaderQos, DataWriterQos},
+        qos_policy::{
+            DurabilityQosPolicy, DurabilityQosPolicyKind, HistoryQosPolicy, HistoryQosPolicyKind,
+            ReliabilityQosPolicy, ReliabilityQosPolicyKind,
+        },
+        status::StatusKind,
+        time::{DurationKind, DURATION_ZERO},
+    },
+    topic_definition::type_support::DdsType,
+    {
+        builtin_topics::TopicBuiltinTopicData,
+        infrastructure::{
+            error::{DdsError, DdsResult},
+            qos::{DomainParticipantQos, PublisherQos, SubscriberQos, TopicQos},
+            time::{Duration, Time},
+        },
+    },
+};
+
+use std::{
+    collections::{HashMap, HashSet},
+    time::{SystemTime, UNIX_EPOCH},
+};
+
+use super::{
+    dds_data_writer::DdsDataWriter, dds_domain_participant_listener::DdsDomainParticipantListener,
+    dds_publisher::DdsPublisher,
+};
+
+pub const ENTITYID_SPDP_BUILTIN_PARTICIPANT_WRITER: EntityId =
+    EntityId::new([0x00, 0x01, 0x00], BUILT_IN_WRITER_WITH_KEY);
+
+pub const ENTITYID_SPDP_BUILTIN_PARTICIPANT_READER: EntityId =
+    EntityId::new([0x00, 0x01, 0x00], BUILT_IN_READER_WITH_KEY);
+
+pub const ENTITYID_SEDP_BUILTIN_TOPICS_ANNOUNCER: EntityId =
+    EntityId::new([0, 0, 0x02], BUILT_IN_WRITER_WITH_KEY);
+
+pub const ENTITYID_SEDP_BUILTIN_TOPICS_DETECTOR: EntityId =
+    EntityId::new([0, 0, 0x02], BUILT_IN_READER_WITH_KEY);
+
+pub const ENTITYID_SEDP_BUILTIN_PUBLICATIONS_ANNOUNCER: EntityId =
+    EntityId::new([0, 0, 0x03], BUILT_IN_WRITER_WITH_KEY);
+
+pub const ENTITYID_SEDP_BUILTIN_PUBLICATIONS_DETECTOR: EntityId =
+    EntityId::new([0, 0, 0x03], BUILT_IN_READER_WITH_KEY);
+
+pub const ENTITYID_SEDP_BUILTIN_SUBSCRIPTIONS_ANNOUNCER: EntityId =
+    EntityId::new([0, 0, 0x04], BUILT_IN_WRITER_WITH_KEY);
+
+pub const ENTITYID_SEDP_BUILTIN_SUBSCRIPTIONS_DETECTOR: EntityId =
+    EntityId::new([0, 0, 0x04], BUILT_IN_READER_WITH_KEY);
+
+pub const DEFAULT_HEARTBEAT_PERIOD: Duration = Duration::new(2, 0);
+pub const DEFAULT_NACK_RESPONSE_DELAY: Duration = Duration::new(0, 200);
+pub const DEFAULT_NACK_SUPPRESSION_DURATION: Duration = DURATION_ZERO;
+pub const DEFAULT_HEARTBEAT_RESPONSE_DELAY: Duration = Duration::new(0, 500);
+pub const DEFAULT_HEARTBEAT_SUPPRESSION_DURATION: Duration = DURATION_ZERO;
+
+pub struct DdsDomainParticipant {
+    rtps_participant: RtpsParticipant,
+    domain_id: DomainId,
+    domain_tag: String,
+    qos: DomainParticipantQos,
+    builtin_subscriber: Actor<DdsSubscriber>,
+    builtin_publisher: Actor<DdsPublisher>,
+    user_defined_subscriber_list: Vec<Actor<DdsSubscriber>>,
+    user_defined_subscriber_counter: u8,
+    default_subscriber_qos: SubscriberQos,
+    user_defined_publisher_list: Vec<Actor<DdsPublisher>>,
+    user_defined_publisher_counter: u8,
+    default_publisher_qos: PublisherQos,
+    topic_list: Vec<Actor<DdsTopic>>,
+    user_defined_topic_counter: u8,
+    default_topic_qos: TopicQos,
+    manual_liveliness_count: Count,
+    lease_duration: Duration,
+    discovered_participant_list: HashMap<InstanceHandle, SpdpDiscoveredParticipantData>,
+    discovered_topic_list: HashMap<InstanceHandle, TopicBuiltinTopicData>,
+    enabled: bool,
+    ignored_participants: HashSet<InstanceHandle>,
+    ignored_publications: HashSet<InstanceHandle>,
+    ignored_subcriptions: HashSet<InstanceHandle>,
+    data_max_size_serialized: usize,
+    udp_transport_write: Actor<UdpTransportWrite>,
+    listener: Option<Actor<DdsDomainParticipantListener>>,
+    status_kind: Vec<StatusKind>,
+}
+
+impl DdsDomainParticipant {
+    #[allow(clippy::too_many_arguments)]
+    pub fn new(
+        rtps_participant: RtpsParticipant,
+        domain_id: DomainId,
+        domain_tag: String,
+        domain_participant_qos: DomainParticipantQos,
+        spdp_discovery_locator_list: &[Locator],
+        data_max_size_serialized: usize,
+        udp_transport_write: Actor<UdpTransportWrite>,
+        listener: Option<Actor<DdsDomainParticipantListener>>,
+        status_kind: Vec<StatusKind>,
+    ) -> Self {
+        let lease_duration = Duration::new(100, 0);
+        let guid_prefix = rtps_participant.guid().prefix();
+
+        let spdp_topic_entity_id = EntityId::new([0, 0, 0], BUILT_IN_TOPIC);
+        let spdp_topic_guid = Guid::new(guid_prefix, spdp_topic_entity_id);
+        let _spdp_topic_participant = DdsTopic::new(
+            spdp_topic_guid,
+            TopicQos::default(),
+            SpdpDiscoveredParticipantData::type_name().to_string(),
+            DCPS_PARTICIPANT,
+        );
+
+        let sedp_topics_entity_id = EntityId::new([0, 0, 1], BUILT_IN_TOPIC);
+        let sedp_topics_guid = Guid::new(guid_prefix, sedp_topics_entity_id);
+        let _sedp_topic_topics = DdsTopic::new(
+            sedp_topics_guid,
+            TopicQos::default(),
+            DiscoveredTopicData::type_name().to_string(),
+            DCPS_TOPIC,
+        );
+
+        let sedp_publications_entity_id = EntityId::new([0, 0, 2], BUILT_IN_TOPIC);
+        let sedp_publications_guid = Guid::new(guid_prefix, sedp_publications_entity_id);
+        let _sedp_topic_publications = DdsTopic::new(
+            sedp_publications_guid,
+            TopicQos::default(),
+            DiscoveredWriterData::type_name().to_string(),
+            DCPS_PUBLICATION,
+        );
+
+        let sedp_subscriptions_entity_id = EntityId::new([0, 0, 2], BUILT_IN_TOPIC);
+        let sedp_subscriptions_guid = Guid::new(guid_prefix, sedp_subscriptions_entity_id);
+        let _sedp_topic_subscriptions = DdsTopic::new(
+            sedp_subscriptions_guid,
+            TopicQos::default(),
+            DiscoveredReaderData::type_name().to_string(),
+            DCPS_SUBSCRIPTION,
+        );
+
+        // Built-in subscriber creation
+        let spdp_reader_qos = DataReaderQos {
+            durability: DurabilityQosPolicy {
+                kind: DurabilityQosPolicyKind::TransientLocal,
+            },
+            history: HistoryQosPolicy {
+                kind: HistoryQosPolicyKind::KeepLast(1),
+            },
+            reliability: ReliabilityQosPolicy {
+                kind: ReliabilityQosPolicyKind::BestEffort,
+                max_blocking_time: DurationKind::Finite(DURATION_ZERO),
+            },
+            ..Default::default()
+        };
+        let spdp_builtin_participant_reader =
+            spawn_actor(DdsDataReader::new::<SpdpDiscoveredParticipantData>(
+                create_builtin_stateless_reader(Guid::new(
+                    guid_prefix,
+                    ENTITYID_SPDP_BUILTIN_PARTICIPANT_READER,
+                )),
+                SpdpDiscoveredParticipantData::type_name().to_string(),
+                String::from(DCPS_PARTICIPANT),
+                spdp_reader_qos,
+                None,
+                vec![],
+            ));
+
+        let sedp_reader_qos = DataReaderQos {
+            durability: DurabilityQosPolicy {
+                kind: DurabilityQosPolicyKind::TransientLocal,
+            },
+            history: HistoryQosPolicy {
+                kind: HistoryQosPolicyKind::KeepLast(1),
+            },
+            reliability: ReliabilityQosPolicy {
+                kind: ReliabilityQosPolicyKind::Reliable,
+                max_blocking_time: DurationKind::Finite(DURATION_ZERO),
+            },
+            ..Default::default()
+        };
+
+        let sedp_builtin_topics_reader = spawn_actor(DdsDataReader::new::<DiscoveredTopicData>(
+            create_builtin_stateful_reader(Guid::new(
+                guid_prefix,
+                ENTITYID_SEDP_BUILTIN_TOPICS_DETECTOR,
+            )),
+            DiscoveredTopicData::type_name().to_string(),
+            String::from(DCPS_TOPIC),
+            sedp_reader_qos.clone(),
+            None,
+            vec![],
+        ));
+
+        let sedp_builtin_publications_reader =
+            spawn_actor(DdsDataReader::new::<DiscoveredWriterData>(
+                create_builtin_stateful_reader(Guid::new(
+                    guid_prefix,
+                    ENTITYID_SEDP_BUILTIN_PUBLICATIONS_DETECTOR,
+                )),
+                DiscoveredWriterData::type_name().to_string(),
+                String::from(DCPS_PUBLICATION),
+                sedp_reader_qos.clone(),
+                None,
+                vec![],
+            ));
+
+        let sedp_builtin_subscriptions_reader =
+            spawn_actor(DdsDataReader::new::<DiscoveredReaderData>(
+                create_builtin_stateful_reader(Guid::new(
+                    guid_prefix,
+                    ENTITYID_SEDP_BUILTIN_SUBSCRIPTIONS_DETECTOR,
+                )),
+                DiscoveredReaderData::type_name().to_string(),
+                String::from(DCPS_SUBSCRIPTION),
+                sedp_reader_qos,
+                None,
+                vec![],
+            ));
+
+        let builtin_subscriber = spawn_actor(DdsSubscriber::new(
+            SubscriberQos::default(),
+            RtpsGroup::new(Guid::new(
+                guid_prefix,
+                EntityId::new([0, 0, 0], BUILT_IN_READER_GROUP),
+            )),
+            None,
+            vec![],
+        ));
+
+        builtin_subscriber
+            .address()
+            .data_reader_add(spdp_builtin_participant_reader)
+            .unwrap();
+        builtin_subscriber
+            .address()
+            .data_reader_add(sedp_builtin_topics_reader)
+            .unwrap();
+        builtin_subscriber
+            .address()
+            .data_reader_add(sedp_builtin_publications_reader)
+            .unwrap();
+        builtin_subscriber
+            .address()
+            .data_reader_add(sedp_builtin_subscriptions_reader)
+            .unwrap();
+
+        // Built-in publisher creation
+        let spdp_writer_qos = DataWriterQos {
+            durability: DurabilityQosPolicy {
+                kind: DurabilityQosPolicyKind::TransientLocal,
+            },
+            history: HistoryQosPolicy {
+                kind: HistoryQosPolicyKind::KeepLast(1),
+            },
+            reliability: ReliabilityQosPolicy {
+                kind: ReliabilityQosPolicyKind::BestEffort,
+                max_blocking_time: DurationKind::Finite(DURATION_ZERO),
+            },
+            ..Default::default()
+        };
+        let spdp_builtin_participant_writer = spawn_actor(DdsDataWriter::new(
+            create_builtin_stateless_writer(Guid::new(
+                guid_prefix,
+                ENTITYID_SPDP_BUILTIN_PARTICIPANT_WRITER,
+            )),
+            SpdpDiscoveredParticipantData::type_name().to_string(),
+            String::from(DCPS_PARTICIPANT),
+            None,
+            vec![],
+            spdp_writer_qos,
+        ));
+
+        for reader_locator in spdp_discovery_locator_list
+            .iter()
+            .map(|&locator| RtpsReaderLocator::new(locator, false))
+        {
+            spdp_builtin_participant_writer
+                .address()
+                .reader_locator_add(reader_locator)
+                .unwrap();
+        }
+
+        let sedp_writer_qos = DataWriterQos {
+            durability: DurabilityQosPolicy {
+                kind: DurabilityQosPolicyKind::TransientLocal,
+            },
+            history: HistoryQosPolicy {
+                kind: HistoryQosPolicyKind::KeepLast(1),
+            },
+            reliability: ReliabilityQosPolicy {
+                kind: ReliabilityQosPolicyKind::Reliable,
+                max_blocking_time: DurationKind::Finite(DURATION_ZERO),
+            },
+            ..Default::default()
+        };
+        let sedp_builtin_topics_writer = DdsDataWriter::new(
+            create_builtin_stateful_writer(Guid::new(
+                guid_prefix,
+                ENTITYID_SEDP_BUILTIN_TOPICS_ANNOUNCER,
+            )),
+            DiscoveredTopicData::type_name().to_string(),
+            String::from(DCPS_TOPIC),
+            None,
+            vec![],
+            sedp_writer_qos.clone(),
+        );
+        let sedp_builtin_topics_writer_actor = spawn_actor(sedp_builtin_topics_writer);
+
+        let sedp_builtin_publications_writer = DdsDataWriter::new(
+            create_builtin_stateful_writer(Guid::new(
+                guid_prefix,
+                ENTITYID_SEDP_BUILTIN_PUBLICATIONS_ANNOUNCER,
+            )),
+            DiscoveredWriterData::type_name().to_string(),
+            String::from(DCPS_PUBLICATION),
+            None,
+            vec![],
+            sedp_writer_qos.clone(),
+        );
+        let sedp_builtin_publications_writer_actor = spawn_actor(sedp_builtin_publications_writer);
+
+        let sedp_builtin_subscriptions_writer = DdsDataWriter::new(
+            create_builtin_stateful_writer(Guid::new(
+                guid_prefix,
+                ENTITYID_SEDP_BUILTIN_SUBSCRIPTIONS_ANNOUNCER,
+            )),
+            DiscoveredReaderData::type_name().to_string(),
+            String::from(DCPS_SUBSCRIPTION),
+            None,
+            vec![],
+            sedp_writer_qos,
+        );
+        let sedp_builtin_subscriptions_writer_actor =
+            spawn_actor(sedp_builtin_subscriptions_writer);
+
+        let builtin_publisher = spawn_actor(DdsPublisher::new(
+            PublisherQos::default(),
+            RtpsGroup::new(Guid::new(
+                guid_prefix,
+                EntityId::new([0, 0, 0], BUILT_IN_WRITER_GROUP),
+            )),
+            None,
+            vec![],
+        ));
+
+        builtin_publisher
+            .address()
+            .datawriter_add(spdp_builtin_participant_writer)
+            .unwrap();
+        builtin_publisher
+            .address()
+            .datawriter_add(sedp_builtin_topics_writer_actor)
+            .unwrap();
+        builtin_publisher
+            .address()
+            .datawriter_add(sedp_builtin_publications_writer_actor)
+            .unwrap();
+        builtin_publisher
+            .address()
+            .datawriter_add(sedp_builtin_subscriptions_writer_actor)
+            .unwrap();
+
+        Self {
+            rtps_participant,
+            domain_id,
+            domain_tag,
+            qos: domain_participant_qos,
+            builtin_subscriber,
+            builtin_publisher,
+            user_defined_subscriber_list: Vec::new(),
+            user_defined_subscriber_counter: 0,
+            default_subscriber_qos: SubscriberQos::default(),
+            user_defined_publisher_list: Vec::new(),
+            user_defined_publisher_counter: 0,
+            default_publisher_qos: PublisherQos::default(),
+            topic_list: Vec::new(),
+            user_defined_topic_counter: 0,
+            default_topic_qos: TopicQos::default(),
+            manual_liveliness_count: 0,
+            lease_duration,
+            discovered_participant_list: HashMap::new(),
+            discovered_topic_list: HashMap::new(),
+            enabled: false,
+            ignored_participants: HashSet::new(),
+            ignored_publications: HashSet::new(),
+            ignored_subcriptions: HashSet::new(),
+            data_max_size_serialized,
+            udp_transport_write,
+            listener,
+            status_kind,
+        }
+    }
+}
+
+actor_interface! {
+// Rtps Entity methods
+impl DdsDomainParticipant {
+        pub fn get_guid(&self) -> Guid {
+            self.rtps_participant.guid()
+        }
+}
+}
+
+actor_interface! {
+// Rtps Participant methods
+impl DdsDomainParticipant {
+    pub fn get_default_unicast_locator_list(&self) -> Vec<Locator> {
+        self.rtps_participant
+            .default_unicast_locator_list()
+            .to_vec()
+    }
+
+    pub fn get_default_multicast_locator_list(&self) -> Vec<Locator> {
+        self.rtps_participant
+            .default_multicast_locator_list()
+            .to_vec()
+    }
+
+    pub fn get_protocol_version(&self) -> ProtocolVersion {
+        self.rtps_participant.protocol_version()
+    }
+
+    pub fn get_vendor_id(&self) -> VendorId {
+        self.rtps_participant.vendor_id()
+    }
+}
+}
+
+actor_interface! {
+impl DdsDomainParticipant {
+    pub fn get_metatraffic_unicast_locator_list(&self) -> Vec<Locator> {
+        self.rtps_participant
+            .metatraffic_unicast_locator_list()
+            .to_vec()
+    }
+
+    pub fn get_metatraffic_multicast_locator_list(&self) -> Vec<Locator> {
+        self.rtps_participant
+            .metatraffic_multicast_locator_list()
+            .to_vec()
+    }
+
+    pub fn get_builtin_subscriber(&self) -> ActorAddress<DdsSubscriber> {
+        self.builtin_subscriber.address().clone()
+    }
+
+    pub fn get_builtin_publisher(&self) -> ActorAddress<DdsPublisher> {
+        self.builtin_publisher.address().clone()
+    }
+
+    pub fn get_instance_handle(&self) -> InstanceHandle {
+        self.rtps_participant.guid().into()
+    }
+
+    pub fn get_domain_id(&self) -> DomainId {
+        self.domain_id
+    }
+
+    pub fn get_domain_tag(&self) -> String {
+        self.domain_tag.clone()
+    }
+
+    pub fn get_current_time(&self) -> Time {
+        let now_system_time = SystemTime::now();
+        let unix_time = now_system_time
+            .duration_since(UNIX_EPOCH)
+            .expect("Clock time is before Unix epoch start");
+        Time::new(unix_time.as_secs() as i32, unix_time.subsec_nanos())
+    }
+
+    pub fn enable(&mut self) {
+        self.enabled = true;
+    }
+
+    pub fn is_enabled(&self) -> bool {
+        self.enabled
+    }
+
+    pub fn ignore_participant(&mut self, handle: InstanceHandle) {
+        self.ignored_participants.insert(handle);
+    }
+
+    pub fn is_participant_ignored(&self, handle: InstanceHandle) -> bool {
+        self.ignored_participants.contains(&handle)
+    }
+
+    pub fn ignore_subscription(&mut self, handle: InstanceHandle) {
+        self.ignored_subcriptions.insert(handle);
+    }
+
+    pub fn is_subscription_ignored(&self, handle: InstanceHandle) -> bool {
+        self.ignored_subcriptions.contains(&handle)
+    }
+
+    pub fn ignore_publication(&mut self, handle: InstanceHandle) {
+        self.ignored_publications.insert(handle);
+    }
+
+    pub fn is_publication_ignored(&self, handle: InstanceHandle) -> bool {
+        self.ignored_publications.contains(&handle)
+    }
+
+    pub fn ignore_topic(&self, _handle: InstanceHandle) {
+        todo!()
+    }
+
+    pub fn is_topic_ignored(&self, _handle: InstanceHandle) -> bool {
+        todo!()
+    }
+
+    pub fn discovered_participant_add(
+        &mut self,
+        handle: InstanceHandle,
+        discovered_participant_data: SpdpDiscoveredParticipantData,
+    ) {
+        self.discovered_participant_list
+            .insert(handle, discovered_participant_data);
+    }
+
+    pub fn discovered_participant_get(&self, handle: InstanceHandle) -> Option<SpdpDiscoveredParticipantData> {
+        self.discovered_participant_list.get(&handle).cloned()
+    }
+
+    pub fn _discovered_participant_remove(&mut self, handle: InstanceHandle) {
+        self.discovered_participant_list.remove(&handle);
+    }
+
+    pub fn create_unique_publisher_id(&mut self) -> u8 {
+        let counter = self.user_defined_publisher_counter;
+        self.user_defined_publisher_counter += 1;
+        counter
+    }
+
+    pub fn add_user_defined_publisher(&mut self, publisher: Actor<DdsPublisher>) {
+        self.user_defined_publisher_list.push(publisher)
+    }
+
+    pub fn get_user_defined_publisher_list(&self) -> Vec<ActorAddress<DdsPublisher>> {
+        self.user_defined_publisher_list.iter().map(|a| a.address().clone()).collect()
+    }
+
+    pub fn delete_user_defined_publisher(&mut self, handle: InstanceHandle) {
+        self.user_defined_publisher_list
+            .retain(|p|
+                if let Ok(h) = p.address()
+                    .get_instance_handle() {
+                        h != handle
+                    } else {
+                        false
+                    });
+    }
+
+    pub fn create_unique_subscriber_id(&mut self) -> u8 {
+        let counter = self.user_defined_subscriber_counter;
+        self.user_defined_subscriber_counter += 1;
+        counter
+    }
+
+    pub fn add_user_defined_subscriber(&mut self, subscriber: Actor<DdsSubscriber>) {
+        self.user_defined_subscriber_list.push(subscriber)
+    }
+
+    pub fn get_user_defined_subscriber_list(&self) -> Vec<ActorAddress<DdsSubscriber>> {
+        self.user_defined_subscriber_list.iter().map(|a| a.address().clone()).collect()
+    }
+
+    pub fn delete_user_defined_subscriber(&mut self, handle: InstanceHandle) {
+        self.user_defined_subscriber_list
+            .retain(|p|
+                if let Ok(h) = p.address()
+                    .get_instance_handle() {
+                        h != handle
+                    } else {
+                        false
+                    });
+    }
+
+    pub fn create_unique_topic_id(&mut self) -> u8 {
+        let counter = self.user_defined_topic_counter;
+        self.user_defined_topic_counter += 1;
+        counter
+    }
+
+    pub fn add_user_defined_topic(&mut self, topic: Actor<DdsTopic>) {
+        self.topic_list.push(topic)
+    }
+
+    pub fn get_user_defined_topic_list(&self) -> Vec<ActorAddress<DdsTopic>> {
+        self.topic_list.iter().map(|a| a.address().clone()).collect()
+    }
+
+    pub fn delete_user_defined_topic(&mut self, handle: InstanceHandle) {
+        self.topic_list
+            .retain(|p|
+                if let Ok(h) = p.address()
+                    .get_instance_handle() {
+                        h != handle
+                    } else {
+                        false
+                    });
+    }
+
+    pub fn is_empty(&self) -> bool {
+        self.user_defined_publisher_list.len() == 0
+            && self.user_defined_subscriber_list.len() == 0
+            && self.topic_list.len() == 0
+    }
+
+    pub fn delete_topic(&mut self, handle: InstanceHandle) {
+        self.topic_list
+            .retain(|t|
+                if let Ok(h) = t.address()
+                    .get_instance_handle() {
+                        h != handle
+                    } else {
+                        false
+                    });
+    }
+
+    pub fn get_qos(&self) -> DomainParticipantQos {
+        self.qos.clone()
+    }
+
+    pub fn data_max_size_serialized(&self) -> usize {
+        self.data_max_size_serialized
+    }
+
+    pub fn delete_contained_entities(&mut self) -> DdsResult<()> {
+        for user_defined_publisher in self.user_defined_publisher_list.drain(..) {
+            user_defined_publisher
+                .address()
+                .delete_contained_entities()?;
+        }
+
+        for user_defined_subscriber in self.user_defined_subscriber_list.drain(..) {
+            user_defined_subscriber
+                .address()
+                .delete_contained_entities()?;
+        }
+
+        self.topic_list.clear();
+
+        Ok(())
+    }
+
+    pub fn set_default_publisher_qos(&mut self, qos: PublisherQos){
+        self.default_publisher_qos = qos;
+    }
+
+    pub fn default_publisher_qos(&self) -> PublisherQos {
+        self.default_publisher_qos.clone()
+    }
+
+    pub fn set_default_subscriber_qos(&mut self, qos: SubscriberQos) {
+        self.default_subscriber_qos = qos;
+    }
+
+    pub fn default_subscriber_qos(&self) -> SubscriberQos {
+        self.default_subscriber_qos.clone()
+    }
+
+    pub fn set_default_topic_qos(&mut self, qos: TopicQos) {
+        self.default_topic_qos = qos;
+    }
+
+    pub fn default_topic_qos(&self) -> TopicQos {
+        self.default_topic_qos.clone()
+    }
+
+    pub fn discovered_topic_list(&self) -> Vec<InstanceHandle> {
+        self.discovered_topic_list.keys().cloned().collect()
+    }
+
+    pub fn discovered_topic_data(
+        &self,
+        topic_handle: InstanceHandle,
+    ) -> DdsResult<TopicBuiltinTopicData> {
+        self.discovered_topic_list
+            .get(&topic_handle)
+            .cloned()
+            .ok_or(DdsError::BadParameter)
+    }
+
+    pub fn set_qos(&mut self, qos: DomainParticipantQos) {
+        self.qos = qos;
+    }
+
+    pub fn get_discovered_participants(&self) -> Vec<InstanceHandle> {
+        self.discovered_participant_list.keys().cloned().collect()
+    }
+
+    pub fn as_spdp_discovered_participant_data(&self) -> SpdpDiscoveredParticipantData {
+        SpdpDiscoveredParticipantData::new(
+            ParticipantBuiltinTopicData::new(
+                BuiltInTopicKey {
+                    value: self.rtps_participant.guid().into(),
+                },
+                self.qos.user_data.clone(),
+            ),
+            ParticipantProxy::new(
+                self.domain_id,
+                self.domain_tag.clone(),
+                self.rtps_participant.protocol_version(),
+                self.rtps_participant.guid().prefix(),
+                self.rtps_participant.vendor_id(),
+                false,
+                self.rtps_participant
+                    .metatraffic_unicast_locator_list()
+                    .to_vec(),
+                self.rtps_participant
+                    .metatraffic_multicast_locator_list()
+                    .to_vec(),
+                self.rtps_participant
+                    .default_unicast_locator_list()
+                    .to_vec(),
+                self.rtps_participant
+                    .default_multicast_locator_list()
+                    .to_vec(),
+                BuiltinEndpointSet::default(),
+                self.manual_liveliness_count,
+                BuiltinEndpointQos::default(),
+            ),
+            self.lease_duration,
+        )
+    }
+
+    pub fn get_udp_transport_write(&self) -> ActorAddress<UdpTransportWrite> {
+        self.udp_transport_write.address().clone()
+    }
+
+    pub fn discovered_topic_add(&mut self, handle: InstanceHandle, topic_data: TopicBuiltinTopicData) {
+        self.discovered_topic_list.insert(
+                handle, topic_data
+            );
+    }
+
+    pub fn get_listener(&self) -> Option<ActorAddress<DdsDomainParticipantListener>> {
+        self.listener.as_ref().map(|l| l.address().clone())
+    }
+
+    pub fn status_kind(&self) -> Vec<StatusKind> {
+        self.status_kind.clone()
+    }
+}
+}
+
+fn create_builtin_stateful_writer(guid: Guid) -> RtpsWriter {
+    let unicast_locator_list = &[];
+    let multicast_locator_list = &[];
+    let topic_kind = TopicKind::WithKey;
+    let push_mode = true;
+    let heartbeat_period = DEFAULT_HEARTBEAT_PERIOD;
+    let nack_response_delay = DEFAULT_NACK_RESPONSE_DELAY;
+    let nack_suppression_duration = DEFAULT_NACK_SUPPRESSION_DURATION;
+    let data_max_size_serialized = usize::MAX;
+
+    RtpsWriter::new(
+        RtpsEndpoint::new(
+            guid,
+            topic_kind,
+            unicast_locator_list,
+            multicast_locator_list,
+        ),
+        push_mode,
+        heartbeat_period,
+        nack_response_delay,
+        nack_suppression_duration,
+        data_max_size_serialized,
+    )
+}
+
+fn create_builtin_stateless_writer(guid: Guid) -> RtpsWriter {
+    let unicast_locator_list = &[];
+    let multicast_locator_list = &[];
+
+    RtpsWriter::new(
+        RtpsEndpoint::new(
+            guid,
+            TopicKind::WithKey,
+            unicast_locator_list,
+            multicast_locator_list,
+        ),
+        true,
+        DURATION_ZERO,
+        DURATION_ZERO,
+        DURATION_ZERO,
+        usize::MAX,
+    )
+}
+
+fn create_builtin_stateless_reader(guid: Guid) -> RtpsReader {
+    let unicast_locator_list = &[];
+    let multicast_locator_list = &[];
+
+    RtpsReader::new(
+        RtpsEndpoint::new(
+            guid,
+            TopicKind::WithKey,
+            unicast_locator_list,
+            multicast_locator_list,
+        ),
+        DURATION_ZERO,
+        DURATION_ZERO,
+        false,
+    )
+}
+
+fn create_builtin_stateful_reader(guid: Guid) -> RtpsReader {
+    let topic_kind = TopicKind::WithKey;
+    let heartbeat_response_delay = DEFAULT_HEARTBEAT_RESPONSE_DELAY;
+    let heartbeat_suppression_duration = DEFAULT_HEARTBEAT_SUPPRESSION_DURATION;
+    let expects_inline_qos = false;
+    let unicast_locator_list = &[];
+    let multicast_locator_list = &[];
+
+    RtpsReader::new(
+        RtpsEndpoint::new(
+            guid,
+            topic_kind,
+            unicast_locator_list,
+            multicast_locator_list,
+        ),
+        heartbeat_response_delay,
+        heartbeat_suppression_duration,
+        expects_inline_qos,
+    )
+}