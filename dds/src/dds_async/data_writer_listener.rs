--- conflicted
+++ resolved
@@ -1,66 +1,50 @@
-use std::{future::Future, pin::Pin};
-
-use crate::infrastructure::status::{
-    LivelinessLostStatus, OfferedDeadlineMissedStatus, OfferedIncompatibleQosStatus,
-    PublicationMatchedStatus,
-};
-
-use super::data_writer::DataWriterAsync;
-
-/// This trait represents a listener object which can be associated with the [`DataWriterAsync`] entity.
-pub trait DataWriterListenerAsync
-where
-    Self: 'static,
-{
-    /// Type of the DataWriter with which this Listener will be associated.
-    type Foo;
-
-    /// Method that is called when this writer reports a liveliness lost status.
-    fn on_liveliness_lost(
-        &mut self,
-        _the_writer: DataWriterAsync<Self::Foo>,
-        _status: LivelinessLostStatus,
-    ) -> Pin<Box<dyn Future<Output = ()> + Send + '_>> {
-<<<<<<< HEAD
-        Box::pin(async {})
-=======
-        Box::pin(std::future::ready(()))
->>>>>>> 6402b8f6
-    }
-    /// Method that is called when this writer reports an offered deadline missed status.
-    fn on_offered_deadline_missed(
-        &mut self,
-        _the_writer: DataWriterAsync<Self::Foo>,
-        _status: OfferedDeadlineMissedStatus,
-    ) -> Pin<Box<dyn Future<Output = ()> + Send + '_>> {
-<<<<<<< HEAD
-        Box::pin(async {})
-=======
-        Box::pin(std::future::ready(()))
->>>>>>> 6402b8f6
-    }
-    /// Method that is called when this writer reports an offered incompatible qos status.
-    fn on_offered_incompatible_qos(
-        &mut self,
-        _the_writer: DataWriterAsync<Self::Foo>,
-        _status: OfferedIncompatibleQosStatus,
-    ) -> Pin<Box<dyn Future<Output = ()> + Send + '_>> {
-<<<<<<< HEAD
-        Box::pin(async {})
-=======
-        Box::pin(std::future::ready(()))
->>>>>>> 6402b8f6
-    }
-    /// Method that is called when this writer reports a publication matched status.
-    fn on_publication_matched(
-        &mut self,
-        _the_writer: DataWriterAsync<Self::Foo>,
-        _status: PublicationMatchedStatus,
-    ) -> Pin<Box<dyn Future<Output = ()> + Send + '_>> {
-<<<<<<< HEAD
-        Box::pin(async {})
-=======
-        Box::pin(std::future::ready(()))
->>>>>>> 6402b8f6
-    }
-}
+use std::{future::Future, pin::Pin};
+
+use crate::infrastructure::status::{
+    LivelinessLostStatus, OfferedDeadlineMissedStatus, OfferedIncompatibleQosStatus,
+    PublicationMatchedStatus,
+};
+
+use super::data_writer::DataWriterAsync;
+
+/// This trait represents a listener object which can be associated with the [`DataWriterAsync`] entity.
+pub trait DataWriterListenerAsync
+where
+    Self: 'static,
+{
+    /// Type of the DataWriter with which this Listener will be associated.
+    type Foo;
+
+    /// Method that is called when this writer reports a liveliness lost status.
+    fn on_liveliness_lost(
+        &mut self,
+        _the_writer: DataWriterAsync<Self::Foo>,
+        _status: LivelinessLostStatus,
+    ) -> Pin<Box<dyn Future<Output = ()> + Send + '_>> {
+        Box::pin(std::future::ready(()))
+    }
+    /// Method that is called when this writer reports an offered deadline missed status.
+    fn on_offered_deadline_missed(
+        &mut self,
+        _the_writer: DataWriterAsync<Self::Foo>,
+        _status: OfferedDeadlineMissedStatus,
+    ) -> Pin<Box<dyn Future<Output = ()> + Send + '_>> {
+        Box::pin(std::future::ready(()))
+    }
+    /// Method that is called when this writer reports an offered incompatible qos status.
+    fn on_offered_incompatible_qos(
+        &mut self,
+        _the_writer: DataWriterAsync<Self::Foo>,
+        _status: OfferedIncompatibleQosStatus,
+    ) -> Pin<Box<dyn Future<Output = ()> + Send + '_>> {
+        Box::pin(std::future::ready(()))
+    }
+    /// Method that is called when this writer reports a publication matched status.
+    fn on_publication_matched(
+        &mut self,
+        _the_writer: DataWriterAsync<Self::Foo>,
+        _status: PublicationMatchedStatus,
+    ) -> Pin<Box<dyn Future<Output = ()> + Send + '_>> {
+        Box::pin(std::future::ready(()))
+    }
+}