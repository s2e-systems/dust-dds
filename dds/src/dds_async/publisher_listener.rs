--- conflicted
+++ resolved
@@ -1,76 +1,60 @@
-use std::{future::Future, pin::Pin};
-
-use crate::{
-    infrastructure::status::{
-        LivelinessLostStatus, OfferedDeadlineMissedStatus, OfferedIncompatibleQosStatus,
-        PublicationMatchedStatus,
-    },
-    publication::data_writer::AnyDataWriter,
-};
-
-/// This trait represents a listener object which can be associated with the [`PublisherAsync`](super::publisher::Publisher) entity.
-pub trait PublisherListenerAsync {
-    /// Method that is called when any writer belonging to this publisher reports a liveliness lost status.
-    fn on_liveliness_lost<'a, 'b>(
-        &'a mut self,
-        _the_writer: &'b (dyn AnyDataWriter + Sync),
-        _status: LivelinessLostStatus,
-    ) -> Pin<Box<dyn Future<Output = ()> + Send + 'b>>
-    where
-        'a: 'b,
-    {
-<<<<<<< HEAD
-        Box::pin(async {})
-=======
-        Box::pin(std::future::ready(()))
->>>>>>> 6402b8f6
-    }
-
-    /// Method that is called when any writer belonging to this publisher reports an offered deadline missed status.
-    fn on_offered_deadline_missed<'a, 'b>(
-        &'a mut self,
-        _the_writer: &'b (dyn AnyDataWriter + Sync),
-        _status: OfferedDeadlineMissedStatus,
-    ) -> Pin<Box<dyn Future<Output = ()> + Send + 'b>>
-    where
-        'a: 'b,
-    {
-<<<<<<< HEAD
-        Box::pin(async {})
-=======
-        Box::pin(std::future::ready(()))
->>>>>>> 6402b8f6
-    }
-
-    /// Method that is called when any writer belonging to this publisher reports an offered incompatible qos status.
-    fn on_offered_incompatible_qos<'a, 'b>(
-        &'a mut self,
-        _the_writer: &'b (dyn AnyDataWriter + Sync),
-        _status: OfferedIncompatibleQosStatus,
-    ) -> Pin<Box<dyn Future<Output = ()> + Send + 'b>>
-    where
-        'a: 'b,
-    {
-<<<<<<< HEAD
-        Box::pin(async {})
-=======
-        Box::pin(std::future::ready(()))
->>>>>>> 6402b8f6
-    }
-
-    /// Method that is called when any writer belonging to this publisher reports a publication matched status.
-    fn on_publication_matched<'a, 'b>(
-        &'a mut self,
-        _the_writer: &'b (dyn AnyDataWriter + Sync),
-        _status: PublicationMatchedStatus,
-    ) -> Pin<Box<dyn Future<Output = ()> + Send + 'b>>
-    where
-        'a: 'b,
-    {
-<<<<<<< HEAD
-        Box::pin(async {})
-=======
-        Box::pin(std::future::ready(()))
->>>>>>> 6402b8f6
-    }
-}
+use std::{future::Future, pin::Pin};
+
+use crate::{
+    infrastructure::status::{
+        LivelinessLostStatus, OfferedDeadlineMissedStatus, OfferedIncompatibleQosStatus,
+        PublicationMatchedStatus,
+    },
+    publication::data_writer::AnyDataWriter,
+};
+
+/// This trait represents a listener object which can be associated with the [`PublisherAsync`](super::publisher::Publisher) entity.
+pub trait PublisherListenerAsync {
+    /// Method that is called when any writer belonging to this publisher reports a liveliness lost status.
+    fn on_liveliness_lost<'a, 'b>(
+        &'a mut self,
+        _the_writer: &'b (dyn AnyDataWriter + Sync),
+        _status: LivelinessLostStatus,
+    ) -> Pin<Box<dyn Future<Output = ()> + Send + 'b>>
+    where
+        'a: 'b,
+    {
+        Box::pin(std::future::ready(()))
+    }
+
+    /// Method that is called when any writer belonging to this publisher reports an offered deadline missed status.
+    fn on_offered_deadline_missed<'a, 'b>(
+        &'a mut self,
+        _the_writer: &'b (dyn AnyDataWriter + Sync),
+        _status: OfferedDeadlineMissedStatus,
+    ) -> Pin<Box<dyn Future<Output = ()> + Send + 'b>>
+    where
+        'a: 'b,
+    {
+        Box::pin(std::future::ready(()))
+    }
+
+    /// Method that is called when any writer belonging to this publisher reports an offered incompatible qos status.
+    fn on_offered_incompatible_qos<'a, 'b>(
+        &'a mut self,
+        _the_writer: &'b (dyn AnyDataWriter + Sync),
+        _status: OfferedIncompatibleQosStatus,
+    ) -> Pin<Box<dyn Future<Output = ()> + Send + 'b>>
+    where
+        'a: 'b,
+    {
+        Box::pin(std::future::ready(()))
+    }
+
+    /// Method that is called when any writer belonging to this publisher reports a publication matched status.
+    fn on_publication_matched<'a, 'b>(
+        &'a mut self,
+        _the_writer: &'b (dyn AnyDataWriter + Sync),
+        _status: PublicationMatchedStatus,
+    ) -> Pin<Box<dyn Future<Output = ()> + Send + 'b>>
+    where
+        'a: 'b,
+    {
+        Box::pin(std::future::ready(()))
+    }
+}