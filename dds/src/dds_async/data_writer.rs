use std::{marker::PhantomData, time::Instant};

use crate::{
    builtin_topics::SubscriptionBuiltinTopicData,
    implementation::{
        actors::{
<<<<<<< HEAD
            data_writer_actor::DataWriterActor, domain_participant_actor::DomainParticipantActor,
            publisher_actor::PublisherActor, status_condition_actor::StatusConditionActor,
=======
            any_data_writer_listener::AnyDataWriterListener,
            data_writer_actor::{self, DataWriterActor},
            domain_participant_actor::{self, DomainParticipantActor},
            publisher_actor::{self, PublisherActor},
            status_condition_actor::StatusConditionActor,
>>>>>>> 71aed5f7
        },
        utils::actor::ActorAddress,
    },
    infrastructure::{
        error::{DdsError, DdsResult},
        instance::InstanceHandle,
        qos::{DataWriterQos, QosKind, TopicQos},
        status::{
            LivelinessLostStatus, OfferedDeadlineMissedStatus, OfferedIncompatibleQosStatus,
            PublicationMatchedStatus, StatusKind,
        },
        time::{Duration, Time},
    },
    topic_definition::type_support::DdsSerialize,
};

use super::{
    condition::StatusConditionAsync, data_writer_listener::DataWriterListenerAsync,
    publisher::PublisherAsync, topic::TopicAsync,
};

/// Async version of [`DataWriter`](crate::publication::data_writer::DataWriter).
pub struct DataWriterAsync<Foo> {
    writer_address: ActorAddress<DataWriterActor>,
    status_condition_address: ActorAddress<StatusConditionActor>,
    publisher: PublisherAsync,
    topic: TopicAsync,
    phantom: PhantomData<Foo>,
}

impl<Foo> Clone for DataWriterAsync<Foo> {
    fn clone(&self) -> Self {
        Self {
            writer_address: self.writer_address.clone(),
            status_condition_address: self.status_condition_address.clone(),
            publisher: self.publisher.clone(),
            topic: self.topic.clone(),
            phantom: self.phantom,
        }
    }
}

impl<Foo> DataWriterAsync<Foo> {
    pub(crate) fn new(
        writer_address: ActorAddress<DataWriterActor>,
        status_condition_address: ActorAddress<StatusConditionActor>,
        publisher: PublisherAsync,
        topic: TopicAsync,
    ) -> Self {
        Self {
            writer_address,
            status_condition_address,
            publisher,
            topic,
            phantom: PhantomData,
        }
    }

    pub(crate) fn participant_address(&self) -> &ActorAddress<DomainParticipantActor> {
        self.publisher.participant_address()
    }

    pub(crate) fn publisher_address(&self) -> &ActorAddress<PublisherActor> {
        self.publisher.publisher_address()
    }

    pub(crate) fn runtime_handle(&self) -> &tokio::runtime::Handle {
        self.publisher.runtime_handle()
    }

    async fn announce_writer(&self) -> DdsResult<()> {
        let type_name = self.writer_address.get_type_name().await?;
        let type_support = self
            .participant_address()
            .get_type_support(type_name.clone())
            .await?
            .ok_or_else(|| {
                DdsError::PreconditionNotMet(format!(
                    "Type with name {} not registered with parent domain participant",
                    type_name
                ))
            })?;
        let discovered_writer_data = self
            .writer_address
            .as_discovered_writer_data(
                TopicQos::default(),
                self.publisher_address().get_qos().await?,
                self.participant_address()
                    .get_default_unicast_locator_list()
                    .await?,
                self.participant_address()
                    .get_default_multicast_locator_list()
                    .await?,
                type_support.xml_type(),
            )
            .await?;
        self.participant_address()
            .announce_created_or_modified_data_writer(discovered_writer_data)
            .await
    }
}

impl<Foo> DataWriterAsync<Foo>
where
    Foo: DdsSerialize,
{
    /// Async version of [`register_instance`](crate::publication::data_writer::DataWriter::register_instance).
    #[tracing::instrument(skip(self, instance))]
    pub async fn register_instance(&self, instance: &Foo) -> DdsResult<Option<InstanceHandle>> {
        let timestamp = { self.participant_address().get_current_time().await? };
        self.register_instance_w_timestamp(instance, timestamp)
            .await
    }

    /// Async version of [`register_instance_w_timestamp`](crate::publication::data_writer::DataWriter::register_instance_w_timestamp).
    #[tracing::instrument(skip(self, _instance))]
    pub async fn register_instance_w_timestamp(
        &self,
        _instance: &Foo,
        _timestamp: Time,
    ) -> DdsResult<Option<InstanceHandle>> {
        todo!()
    }

    /// Async version of [`unregister_instance`](crate::publication::data_writer::DataWriter::unregister_instance).
    #[tracing::instrument(skip(self, instance))]
    pub async fn unregister_instance(
        &self,
        instance: &Foo,
        handle: Option<InstanceHandle>,
    ) -> DdsResult<()> {
        let timestamp = { self.participant_address().get_current_time().await? };
        self.unregister_instance_w_timestamp(instance, handle, timestamp)
            .await
    }

    /// Async version of [`unregister_instance_w_timestamp`](crate::publication::data_writer::DataWriter::unregister_instance_w_timestamp).
    #[tracing::instrument(skip(self, instance))]
    pub async fn unregister_instance_w_timestamp(
        &self,
        instance: &Foo,
        handle: Option<InstanceHandle>,
        timestamp: Time,
    ) -> DdsResult<()> {
        let type_name = self.writer_address.get_type_name().await?;
        let type_support = self
            .participant_address()
            .get_type_support(type_name.clone())
            .await?
            .ok_or_else(|| {
                DdsError::PreconditionNotMet(format!(
                    "Type with name {} not registered with parent domain participant",
                    type_name
                ))
            })?;
        let has_key = type_support.has_key();
        if has_key {
            let instance_handle = match handle {
                Some(h) => {
                    if let Some(stored_handle) = self.lookup_instance(instance).await? {
                        if stored_handle == h {
                            Ok(h)
                        } else {
                            Err(DdsError::PreconditionNotMet(
                                "Handle does not match instance".to_string(),
                            ))
                        }
                    } else {
                        Err(DdsError::BadParameter)
                    }
                }
                None => {
                    if let Some(stored_handle) = self.lookup_instance(instance).await? {
                        Ok(stored_handle)
                    } else {
                        Err(DdsError::PreconditionNotMet(
                            "Instance not registered with this DataWriter".to_string(),
                        ))
                    }
                }
            }?;

            let mut serialized_foo = Vec::new();
            instance.serialize_data(&mut serialized_foo)?;
            let instance_serialized_key =
                type_support.get_serialized_key_from_serialized_foo(&serialized_foo)?;

            self.writer_address
                .unregister_instance_w_timestamp(
                    instance_serialized_key,
                    instance_handle,
                    timestamp,
                )
                .await?
        } else {
            Err(DdsError::IllegalOperation)
        }
    }

    /// Async version of [`get_key_value`](crate::publication::data_writer::DataWriter::get_key_value).
    #[tracing::instrument(skip(self, _key_holder))]
    pub async fn get_key_value(
        &self,
        _key_holder: &mut Foo,
        _handle: InstanceHandle,
    ) -> DdsResult<()> {
        todo!()
    }

    /// Async version of [`lookup_instance`](crate::publication::data_writer::DataWriter::lookup_instance).
    #[tracing::instrument(skip(self, instance))]
    pub async fn lookup_instance(&self, instance: &Foo) -> DdsResult<Option<InstanceHandle>> {
        let type_name = self.writer_address.get_type_name().await?;
        let type_support = self
            .participant_address()
            .get_type_support(type_name.clone())
            .await?
            .ok_or_else(|| {
                DdsError::PreconditionNotMet(format!(
                    "Type with name {} not registered with parent domain participant",
                    type_name
                ))
            })?;

        let mut serialized_foo = Vec::new();
        instance.serialize_data(&mut serialized_foo)?;
        let instance_handle = type_support.instance_handle_from_serialized_foo(&serialized_foo)?;

        self.writer_address.lookup_instance(instance_handle).await?
    }

    /// Async version of [`write`](crate::publication::data_writer::DataWriter::write).
    #[tracing::instrument(skip(self, data))]
    pub async fn write(&self, data: &Foo, handle: Option<InstanceHandle>) -> DdsResult<()> {
        let timestamp = { self.participant_address().get_current_time().await? };
        self.write_w_timestamp(data, handle, timestamp).await
    }

    /// Async version of [`write_w_timestamp`](crate::publication::data_writer::DataWriter::write_w_timestamp).
    #[tracing::instrument(skip(self, data))]
    pub async fn write_w_timestamp(
        &self,
        data: &Foo,
        handle: Option<InstanceHandle>,
        timestamp: Time,
    ) -> DdsResult<()> {
        let type_name = self.writer_address.get_type_name().await?;
        let type_support = self
            .participant_address()
            .get_type_support(type_name.clone())
            .await?
            .ok_or_else(|| {
                DdsError::PreconditionNotMet(format!(
                    "Type with name {} not registered with parent domain participant",
                    type_name
                ))
            })?;

        let mut serialized_data = Vec::new();
        data.serialize_data(&mut serialized_data)?;
        let key = type_support.instance_handle_from_serialized_foo(&serialized_data)?;

        self.writer_address
            .write_w_timestamp(serialized_data, key, handle, timestamp)
            .await??;

        self.participant_address().send_message().await?;

        Ok(())
    }

    /// Async version of [`dispose`](crate::publication::data_writer::DataWriter::dispose).
    #[tracing::instrument(skip(self, data))]
    pub async fn dispose(&self, data: &Foo, handle: Option<InstanceHandle>) -> DdsResult<()> {
        let timestamp = { self.participant_address().get_current_time().await? };
        self.dispose_w_timestamp(data, handle, timestamp).await
    }

    /// Async version of [`dispose_w_timestamp`](crate::publication::data_writer::DataWriter::dispose_w_timestamp).
    #[tracing::instrument(skip(self, data))]
    pub async fn dispose_w_timestamp(
        &self,
        data: &Foo,
        handle: Option<InstanceHandle>,
        timestamp: Time,
    ) -> DdsResult<()> {
        let instance_handle = match handle {
            Some(h) => {
                if let Some(stored_handle) = self.lookup_instance(data).await? {
                    if stored_handle == h {
                        Ok(h)
                    } else {
                        Err(DdsError::PreconditionNotMet(
                            "Handle does not match instance".to_string(),
                        ))
                    }
                } else {
                    Err(DdsError::BadParameter)
                }
            }
            None => {
                if let Some(stored_handle) = self.lookup_instance(data).await? {
                    Ok(stored_handle)
                } else {
                    Err(DdsError::PreconditionNotMet(
                        "Instance not registered with this DataWriter".to_string(),
                    ))
                }
            }
        }?;

        let type_name = self.writer_address.get_type_name().await?;
        let type_support = self
            .participant_address()
            .get_type_support(type_name.clone())
            .await?
            .ok_or_else(|| {
                DdsError::PreconditionNotMet(format!(
                    "Type with name {} not registered with parent domain participant",
                    type_name
                ))
            })?;

        let mut serialized_foo = Vec::new();
        data.serialize_data(&mut serialized_foo)?;
        let key = type_support.get_serialized_key_from_serialized_foo(&serialized_foo)?;

        self.writer_address
            .dispose_w_timestamp(key, instance_handle, timestamp)
            .await?
    }
}

impl<Foo> DataWriterAsync<Foo> {
    /// Async version of [`wait_for_acknowledgments`](crate::publication::data_writer::DataWriter::wait_for_acknowledgments).
    #[tracing::instrument(skip(self))]
    pub async fn wait_for_acknowledgments(&self, max_wait: Duration) -> DdsResult<()> {
        let start_time = Instant::now();
        while start_time.elapsed() < std::time::Duration::from(max_wait) {
            if self.writer_address.are_all_changes_acknowledge().await? {
                return Ok(());
            }
            tokio::time::sleep(tokio::time::Duration::from_millis(25)).await;
        }

        Err(DdsError::Timeout)
    }

    /// Async version of [`get_liveliness_lost_status`](crate::publication::data_writer::DataWriter::get_liveliness_lost_status).
    #[tracing::instrument(skip(self))]
    pub async fn get_liveliness_lost_status(&self) -> DdsResult<LivelinessLostStatus> {
        todo!()
    }

    /// Async version of [`get_offered_deadline_missed_status`](crate::publication::data_writer::DataWriter::get_offered_deadline_missed_status).
    #[tracing::instrument(skip(self))]
    pub async fn get_offered_deadline_missed_status(
        &self,
    ) -> DdsResult<OfferedDeadlineMissedStatus> {
        todo!()
    }

    /// Async version of [`get_offered_incompatible_qos_status`](crate::publication::data_writer::DataWriter::get_offered_incompatible_qos_status).
    #[tracing::instrument(skip(self))]
    pub async fn get_offered_incompatible_qos_status(
        &self,
    ) -> DdsResult<OfferedIncompatibleQosStatus> {
        todo!()
    }

    /// Async version of [`get_publication_matched_status`](crate::publication::data_writer::DataWriter::get_publication_matched_status).
    #[tracing::instrument(skip(self))]
    pub async fn get_publication_matched_status(&self) -> DdsResult<PublicationMatchedStatus> {
        self.writer_address.get_publication_matched_status().await
    }

    /// Async version of [`get_topic`](crate::publication::data_writer::DataWriter::get_topic).
    #[tracing::instrument(skip(self))]
    pub fn get_topic(&self) -> TopicAsync {
        self.topic.clone()
    }

    /// Async version of [`get_publisher`](crate::publication::data_writer::DataWriter::get_publisher).
    #[tracing::instrument(skip(self))]
    pub fn get_publisher(&self) -> PublisherAsync {
        self.publisher.clone()
    }

    /// Async version of [`assert_liveliness`](crate::publication::data_writer::DataWriter::assert_liveliness).
    #[tracing::instrument(skip(self))]
    pub async fn assert_liveliness(&self) -> DdsResult<()> {
        todo!()
    }

    /// Async version of [`get_matched_subscription_data`](crate::publication::data_writer::DataWriter::get_matched_subscription_data).
    #[tracing::instrument(skip(self))]
    pub async fn get_matched_subscription_data(
        &self,
        subscription_handle: InstanceHandle,
    ) -> DdsResult<SubscriptionBuiltinTopicData> {
        self.writer_address
            .get_matched_subscription_data(subscription_handle)
            .await?
            .ok_or(DdsError::BadParameter)
    }

    /// Async version of [`get_matched_subscriptions`](crate::publication::data_writer::DataWriter::get_matched_subscriptions).
    #[tracing::instrument(skip(self))]
    pub async fn get_matched_subscriptions(&self) -> DdsResult<Vec<InstanceHandle>> {
        self.writer_address.get_matched_subscriptions().await
    }
}

impl<Foo> DataWriterAsync<Foo> {
    /// Async version of [`set_qos`](crate::publication::data_writer::DataWriter::set_qos).
    #[tracing::instrument(skip(self))]
    pub async fn set_qos(&self, qos: QosKind<DataWriterQos>) -> DdsResult<()> {
        let q = match qos {
            QosKind::Default => {
                self.publisher_address()
                    .get_default_datawriter_qos()
                    .await?
            }
            QosKind::Specific(q) => {
                q.is_consistent()?;
                q
            }
        };

        if self.writer_address.is_enabled().await? {
            let current_qos = self.get_qos().await?;
            q.check_immutability(&current_qos)?;

            self.writer_address.set_qos(q).await?;

            self.announce_writer().await?;
        } else {
            self.writer_address.set_qos(q).await?;
        }

        Ok(())
    }

    /// Async version of [`get_qos`](crate::publication::data_writer::DataWriter::get_qos).
    #[tracing::instrument(skip(self))]
    pub async fn get_qos(&self) -> DdsResult<DataWriterQos> {
        self.writer_address.get_qos().await
    }

    /// Async version of [`get_statuscondition`](crate::publication::data_writer::DataWriter::get_statuscondition).
    #[tracing::instrument(skip(self))]
    pub fn get_statuscondition(&self) -> StatusConditionAsync {
        StatusConditionAsync::new(
            self.status_condition_address.clone(),
            self.runtime_handle().clone(),
        )
    }

    /// Async version of [`get_status_changes`](crate::publication::data_writer::DataWriter::get_status_changes).
    #[tracing::instrument(skip(self))]
    pub async fn get_status_changes(&self) -> DdsResult<Vec<StatusKind>> {
        todo!()
    }

    /// Async version of [`enable`](crate::publication::data_writer::DataWriter::enable).
    #[tracing::instrument(skip(self))]
    pub async fn enable(&self) -> DdsResult<()> {
        if !self.writer_address.is_enabled().await? {
            self.writer_address.enable().await?;

            self.announce_writer().await?;
        }
        Ok(())
    }

    /// Async version of [`get_instance_handle`](crate::publication::data_writer::DataWriter::get_instance_handle).
    #[tracing::instrument(skip(self))]
    pub async fn get_instance_handle(&self) -> DdsResult<InstanceHandle> {
        self.writer_address.get_instance_handle().await
    }
}
impl<'a, Foo> DataWriterAsync<Foo>
where
    Foo: 'a,
{
    /// Async version of [`set_listener`](crate::publication::data_writer::DataWriter::set_listener).
    #[tracing::instrument(skip(self, a_listener))]
    pub async fn set_listener(
        &self,
        a_listener: Option<Box<dyn DataWriterListenerAsync<Foo = Foo> + Send + 'a>>,
        mask: &[StatusKind],
    ) -> DdsResult<()> {
        self.writer_address
<<<<<<< HEAD
            .set_listener(
                Box::new(a_listener),
=======
            .send_mail_and_await_reply(data_writer_actor::set_listener::new(
                a_listener.map::<Box<dyn AnyDataWriterListener + Send>, _>(|b| Box::new(b)),
>>>>>>> 71aed5f7
                mask.to_vec(),
                self.runtime_handle().clone(),
            )
            .await
    }
}
<|MERGE_RESOLUTION|>--- conflicted
+++ resolved
@@ -1,522 +1,509 @@
-use std::{marker::PhantomData, time::Instant};
-
-use crate::{
-    builtin_topics::SubscriptionBuiltinTopicData,
-    implementation::{
-        actors::{
-<<<<<<< HEAD
-            data_writer_actor::DataWriterActor, domain_participant_actor::DomainParticipantActor,
-            publisher_actor::PublisherActor, status_condition_actor::StatusConditionActor,
-=======
-            any_data_writer_listener::AnyDataWriterListener,
-            data_writer_actor::{self, DataWriterActor},
-            domain_participant_actor::{self, DomainParticipantActor},
-            publisher_actor::{self, PublisherActor},
-            status_condition_actor::StatusConditionActor,
->>>>>>> 71aed5f7
-        },
-        utils::actor::ActorAddress,
-    },
-    infrastructure::{
-        error::{DdsError, DdsResult},
-        instance::InstanceHandle,
-        qos::{DataWriterQos, QosKind, TopicQos},
-        status::{
-            LivelinessLostStatus, OfferedDeadlineMissedStatus, OfferedIncompatibleQosStatus,
-            PublicationMatchedStatus, StatusKind,
-        },
-        time::{Duration, Time},
-    },
-    topic_definition::type_support::DdsSerialize,
-};
-
-use super::{
-    condition::StatusConditionAsync, data_writer_listener::DataWriterListenerAsync,
-    publisher::PublisherAsync, topic::TopicAsync,
-};
-
-/// Async version of [`DataWriter`](crate::publication::data_writer::DataWriter).
-pub struct DataWriterAsync<Foo> {
-    writer_address: ActorAddress<DataWriterActor>,
-    status_condition_address: ActorAddress<StatusConditionActor>,
-    publisher: PublisherAsync,
-    topic: TopicAsync,
-    phantom: PhantomData<Foo>,
-}
-
-impl<Foo> Clone for DataWriterAsync<Foo> {
-    fn clone(&self) -> Self {
-        Self {
-            writer_address: self.writer_address.clone(),
-            status_condition_address: self.status_condition_address.clone(),
-            publisher: self.publisher.clone(),
-            topic: self.topic.clone(),
-            phantom: self.phantom,
-        }
-    }
-}
-
-impl<Foo> DataWriterAsync<Foo> {
-    pub(crate) fn new(
-        writer_address: ActorAddress<DataWriterActor>,
-        status_condition_address: ActorAddress<StatusConditionActor>,
-        publisher: PublisherAsync,
-        topic: TopicAsync,
-    ) -> Self {
-        Self {
-            writer_address,
-            status_condition_address,
-            publisher,
-            topic,
-            phantom: PhantomData,
-        }
-    }
-
-    pub(crate) fn participant_address(&self) -> &ActorAddress<DomainParticipantActor> {
-        self.publisher.participant_address()
-    }
-
-    pub(crate) fn publisher_address(&self) -> &ActorAddress<PublisherActor> {
-        self.publisher.publisher_address()
-    }
-
-    pub(crate) fn runtime_handle(&self) -> &tokio::runtime::Handle {
-        self.publisher.runtime_handle()
-    }
-
-    async fn announce_writer(&self) -> DdsResult<()> {
-        let type_name = self.writer_address.get_type_name().await?;
-        let type_support = self
-            .participant_address()
-            .get_type_support(type_name.clone())
-            .await?
-            .ok_or_else(|| {
-                DdsError::PreconditionNotMet(format!(
-                    "Type with name {} not registered with parent domain participant",
-                    type_name
-                ))
-            })?;
-        let discovered_writer_data = self
-            .writer_address
-            .as_discovered_writer_data(
-                TopicQos::default(),
-                self.publisher_address().get_qos().await?,
-                self.participant_address()
-                    .get_default_unicast_locator_list()
-                    .await?,
-                self.participant_address()
-                    .get_default_multicast_locator_list()
-                    .await?,
-                type_support.xml_type(),
-            )
-            .await?;
-        self.participant_address()
-            .announce_created_or_modified_data_writer(discovered_writer_data)
-            .await
-    }
-}
-
-impl<Foo> DataWriterAsync<Foo>
-where
-    Foo: DdsSerialize,
-{
-    /// Async version of [`register_instance`](crate::publication::data_writer::DataWriter::register_instance).
-    #[tracing::instrument(skip(self, instance))]
-    pub async fn register_instance(&self, instance: &Foo) -> DdsResult<Option<InstanceHandle>> {
-        let timestamp = { self.participant_address().get_current_time().await? };
-        self.register_instance_w_timestamp(instance, timestamp)
-            .await
-    }
-
-    /// Async version of [`register_instance_w_timestamp`](crate::publication::data_writer::DataWriter::register_instance_w_timestamp).
-    #[tracing::instrument(skip(self, _instance))]
-    pub async fn register_instance_w_timestamp(
-        &self,
-        _instance: &Foo,
-        _timestamp: Time,
-    ) -> DdsResult<Option<InstanceHandle>> {
-        todo!()
-    }
-
-    /// Async version of [`unregister_instance`](crate::publication::data_writer::DataWriter::unregister_instance).
-    #[tracing::instrument(skip(self, instance))]
-    pub async fn unregister_instance(
-        &self,
-        instance: &Foo,
-        handle: Option<InstanceHandle>,
-    ) -> DdsResult<()> {
-        let timestamp = { self.participant_address().get_current_time().await? };
-        self.unregister_instance_w_timestamp(instance, handle, timestamp)
-            .await
-    }
-
-    /// Async version of [`unregister_instance_w_timestamp`](crate::publication::data_writer::DataWriter::unregister_instance_w_timestamp).
-    #[tracing::instrument(skip(self, instance))]
-    pub async fn unregister_instance_w_timestamp(
-        &self,
-        instance: &Foo,
-        handle: Option<InstanceHandle>,
-        timestamp: Time,
-    ) -> DdsResult<()> {
-        let type_name = self.writer_address.get_type_name().await?;
-        let type_support = self
-            .participant_address()
-            .get_type_support(type_name.clone())
-            .await?
-            .ok_or_else(|| {
-                DdsError::PreconditionNotMet(format!(
-                    "Type with name {} not registered with parent domain participant",
-                    type_name
-                ))
-            })?;
-        let has_key = type_support.has_key();
-        if has_key {
-            let instance_handle = match handle {
-                Some(h) => {
-                    if let Some(stored_handle) = self.lookup_instance(instance).await? {
-                        if stored_handle == h {
-                            Ok(h)
-                        } else {
-                            Err(DdsError::PreconditionNotMet(
-                                "Handle does not match instance".to_string(),
-                            ))
-                        }
-                    } else {
-                        Err(DdsError::BadParameter)
-                    }
-                }
-                None => {
-                    if let Some(stored_handle) = self.lookup_instance(instance).await? {
-                        Ok(stored_handle)
-                    } else {
-                        Err(DdsError::PreconditionNotMet(
-                            "Instance not registered with this DataWriter".to_string(),
-                        ))
-                    }
-                }
-            }?;
-
-            let mut serialized_foo = Vec::new();
-            instance.serialize_data(&mut serialized_foo)?;
-            let instance_serialized_key =
-                type_support.get_serialized_key_from_serialized_foo(&serialized_foo)?;
-
-            self.writer_address
-                .unregister_instance_w_timestamp(
-                    instance_serialized_key,
-                    instance_handle,
-                    timestamp,
-                )
-                .await?
-        } else {
-            Err(DdsError::IllegalOperation)
-        }
-    }
-
-    /// Async version of [`get_key_value`](crate::publication::data_writer::DataWriter::get_key_value).
-    #[tracing::instrument(skip(self, _key_holder))]
-    pub async fn get_key_value(
-        &self,
-        _key_holder: &mut Foo,
-        _handle: InstanceHandle,
-    ) -> DdsResult<()> {
-        todo!()
-    }
-
-    /// Async version of [`lookup_instance`](crate::publication::data_writer::DataWriter::lookup_instance).
-    #[tracing::instrument(skip(self, instance))]
-    pub async fn lookup_instance(&self, instance: &Foo) -> DdsResult<Option<InstanceHandle>> {
-        let type_name = self.writer_address.get_type_name().await?;
-        let type_support = self
-            .participant_address()
-            .get_type_support(type_name.clone())
-            .await?
-            .ok_or_else(|| {
-                DdsError::PreconditionNotMet(format!(
-                    "Type with name {} not registered with parent domain participant",
-                    type_name
-                ))
-            })?;
-
-        let mut serialized_foo = Vec::new();
-        instance.serialize_data(&mut serialized_foo)?;
-        let instance_handle = type_support.instance_handle_from_serialized_foo(&serialized_foo)?;
-
-        self.writer_address.lookup_instance(instance_handle).await?
-    }
-
-    /// Async version of [`write`](crate::publication::data_writer::DataWriter::write).
-    #[tracing::instrument(skip(self, data))]
-    pub async fn write(&self, data: &Foo, handle: Option<InstanceHandle>) -> DdsResult<()> {
-        let timestamp = { self.participant_address().get_current_time().await? };
-        self.write_w_timestamp(data, handle, timestamp).await
-    }
-
-    /// Async version of [`write_w_timestamp`](crate::publication::data_writer::DataWriter::write_w_timestamp).
-    #[tracing::instrument(skip(self, data))]
-    pub async fn write_w_timestamp(
-        &self,
-        data: &Foo,
-        handle: Option<InstanceHandle>,
-        timestamp: Time,
-    ) -> DdsResult<()> {
-        let type_name = self.writer_address.get_type_name().await?;
-        let type_support = self
-            .participant_address()
-            .get_type_support(type_name.clone())
-            .await?
-            .ok_or_else(|| {
-                DdsError::PreconditionNotMet(format!(
-                    "Type with name {} not registered with parent domain participant",
-                    type_name
-                ))
-            })?;
-
-        let mut serialized_data = Vec::new();
-        data.serialize_data(&mut serialized_data)?;
-        let key = type_support.instance_handle_from_serialized_foo(&serialized_data)?;
-
-        self.writer_address
-            .write_w_timestamp(serialized_data, key, handle, timestamp)
-            .await??;
-
-        self.participant_address().send_message().await?;
-
-        Ok(())
-    }
-
-    /// Async version of [`dispose`](crate::publication::data_writer::DataWriter::dispose).
-    #[tracing::instrument(skip(self, data))]
-    pub async fn dispose(&self, data: &Foo, handle: Option<InstanceHandle>) -> DdsResult<()> {
-        let timestamp = { self.participant_address().get_current_time().await? };
-        self.dispose_w_timestamp(data, handle, timestamp).await
-    }
-
-    /// Async version of [`dispose_w_timestamp`](crate::publication::data_writer::DataWriter::dispose_w_timestamp).
-    #[tracing::instrument(skip(self, data))]
-    pub async fn dispose_w_timestamp(
-        &self,
-        data: &Foo,
-        handle: Option<InstanceHandle>,
-        timestamp: Time,
-    ) -> DdsResult<()> {
-        let instance_handle = match handle {
-            Some(h) => {
-                if let Some(stored_handle) = self.lookup_instance(data).await? {
-                    if stored_handle == h {
-                        Ok(h)
-                    } else {
-                        Err(DdsError::PreconditionNotMet(
-                            "Handle does not match instance".to_string(),
-                        ))
-                    }
-                } else {
-                    Err(DdsError::BadParameter)
-                }
-            }
-            None => {
-                if let Some(stored_handle) = self.lookup_instance(data).await? {
-                    Ok(stored_handle)
-                } else {
-                    Err(DdsError::PreconditionNotMet(
-                        "Instance not registered with this DataWriter".to_string(),
-                    ))
-                }
-            }
-        }?;
-
-        let type_name = self.writer_address.get_type_name().await?;
-        let type_support = self
-            .participant_address()
-            .get_type_support(type_name.clone())
-            .await?
-            .ok_or_else(|| {
-                DdsError::PreconditionNotMet(format!(
-                    "Type with name {} not registered with parent domain participant",
-                    type_name
-                ))
-            })?;
-
-        let mut serialized_foo = Vec::new();
-        data.serialize_data(&mut serialized_foo)?;
-        let key = type_support.get_serialized_key_from_serialized_foo(&serialized_foo)?;
-
-        self.writer_address
-            .dispose_w_timestamp(key, instance_handle, timestamp)
-            .await?
-    }
-}
-
-impl<Foo> DataWriterAsync<Foo> {
-    /// Async version of [`wait_for_acknowledgments`](crate::publication::data_writer::DataWriter::wait_for_acknowledgments).
-    #[tracing::instrument(skip(self))]
-    pub async fn wait_for_acknowledgments(&self, max_wait: Duration) -> DdsResult<()> {
-        let start_time = Instant::now();
-        while start_time.elapsed() < std::time::Duration::from(max_wait) {
-            if self.writer_address.are_all_changes_acknowledge().await? {
-                return Ok(());
-            }
-            tokio::time::sleep(tokio::time::Duration::from_millis(25)).await;
-        }
-
-        Err(DdsError::Timeout)
-    }
-
-    /// Async version of [`get_liveliness_lost_status`](crate::publication::data_writer::DataWriter::get_liveliness_lost_status).
-    #[tracing::instrument(skip(self))]
-    pub async fn get_liveliness_lost_status(&self) -> DdsResult<LivelinessLostStatus> {
-        todo!()
-    }
-
-    /// Async version of [`get_offered_deadline_missed_status`](crate::publication::data_writer::DataWriter::get_offered_deadline_missed_status).
-    #[tracing::instrument(skip(self))]
-    pub async fn get_offered_deadline_missed_status(
-        &self,
-    ) -> DdsResult<OfferedDeadlineMissedStatus> {
-        todo!()
-    }
-
-    /// Async version of [`get_offered_incompatible_qos_status`](crate::publication::data_writer::DataWriter::get_offered_incompatible_qos_status).
-    #[tracing::instrument(skip(self))]
-    pub async fn get_offered_incompatible_qos_status(
-        &self,
-    ) -> DdsResult<OfferedIncompatibleQosStatus> {
-        todo!()
-    }
-
-    /// Async version of [`get_publication_matched_status`](crate::publication::data_writer::DataWriter::get_publication_matched_status).
-    #[tracing::instrument(skip(self))]
-    pub async fn get_publication_matched_status(&self) -> DdsResult<PublicationMatchedStatus> {
-        self.writer_address.get_publication_matched_status().await
-    }
-
-    /// Async version of [`get_topic`](crate::publication::data_writer::DataWriter::get_topic).
-    #[tracing::instrument(skip(self))]
-    pub fn get_topic(&self) -> TopicAsync {
-        self.topic.clone()
-    }
-
-    /// Async version of [`get_publisher`](crate::publication::data_writer::DataWriter::get_publisher).
-    #[tracing::instrument(skip(self))]
-    pub fn get_publisher(&self) -> PublisherAsync {
-        self.publisher.clone()
-    }
-
-    /// Async version of [`assert_liveliness`](crate::publication::data_writer::DataWriter::assert_liveliness).
-    #[tracing::instrument(skip(self))]
-    pub async fn assert_liveliness(&self) -> DdsResult<()> {
-        todo!()
-    }
-
-    /// Async version of [`get_matched_subscription_data`](crate::publication::data_writer::DataWriter::get_matched_subscription_data).
-    #[tracing::instrument(skip(self))]
-    pub async fn get_matched_subscription_data(
-        &self,
-        subscription_handle: InstanceHandle,
-    ) -> DdsResult<SubscriptionBuiltinTopicData> {
-        self.writer_address
-            .get_matched_subscription_data(subscription_handle)
-            .await?
-            .ok_or(DdsError::BadParameter)
-    }
-
-    /// Async version of [`get_matched_subscriptions`](crate::publication::data_writer::DataWriter::get_matched_subscriptions).
-    #[tracing::instrument(skip(self))]
-    pub async fn get_matched_subscriptions(&self) -> DdsResult<Vec<InstanceHandle>> {
-        self.writer_address.get_matched_subscriptions().await
-    }
-}
-
-impl<Foo> DataWriterAsync<Foo> {
-    /// Async version of [`set_qos`](crate::publication::data_writer::DataWriter::set_qos).
-    #[tracing::instrument(skip(self))]
-    pub async fn set_qos(&self, qos: QosKind<DataWriterQos>) -> DdsResult<()> {
-        let q = match qos {
-            QosKind::Default => {
-                self.publisher_address()
-                    .get_default_datawriter_qos()
-                    .await?
-            }
-            QosKind::Specific(q) => {
-                q.is_consistent()?;
-                q
-            }
-        };
-
-        if self.writer_address.is_enabled().await? {
-            let current_qos = self.get_qos().await?;
-            q.check_immutability(&current_qos)?;
-
-            self.writer_address.set_qos(q).await?;
-
-            self.announce_writer().await?;
-        } else {
-            self.writer_address.set_qos(q).await?;
-        }
-
-        Ok(())
-    }
-
-    /// Async version of [`get_qos`](crate::publication::data_writer::DataWriter::get_qos).
-    #[tracing::instrument(skip(self))]
-    pub async fn get_qos(&self) -> DdsResult<DataWriterQos> {
-        self.writer_address.get_qos().await
-    }
-
-    /// Async version of [`get_statuscondition`](crate::publication::data_writer::DataWriter::get_statuscondition).
-    #[tracing::instrument(skip(self))]
-    pub fn get_statuscondition(&self) -> StatusConditionAsync {
-        StatusConditionAsync::new(
-            self.status_condition_address.clone(),
-            self.runtime_handle().clone(),
-        )
-    }
-
-    /// Async version of [`get_status_changes`](crate::publication::data_writer::DataWriter::get_status_changes).
-    #[tracing::instrument(skip(self))]
-    pub async fn get_status_changes(&self) -> DdsResult<Vec<StatusKind>> {
-        todo!()
-    }
-
-    /// Async version of [`enable`](crate::publication::data_writer::DataWriter::enable).
-    #[tracing::instrument(skip(self))]
-    pub async fn enable(&self) -> DdsResult<()> {
-        if !self.writer_address.is_enabled().await? {
-            self.writer_address.enable().await?;
-
-            self.announce_writer().await?;
-        }
-        Ok(())
-    }
-
-    /// Async version of [`get_instance_handle`](crate::publication::data_writer::DataWriter::get_instance_handle).
-    #[tracing::instrument(skip(self))]
-    pub async fn get_instance_handle(&self) -> DdsResult<InstanceHandle> {
-        self.writer_address.get_instance_handle().await
-    }
-}
-impl<'a, Foo> DataWriterAsync<Foo>
-where
-    Foo: 'a,
-{
-    /// Async version of [`set_listener`](crate::publication::data_writer::DataWriter::set_listener).
-    #[tracing::instrument(skip(self, a_listener))]
-    pub async fn set_listener(
-        &self,
-        a_listener: Option<Box<dyn DataWriterListenerAsync<Foo = Foo> + Send + 'a>>,
-        mask: &[StatusKind],
-    ) -> DdsResult<()> {
-        self.writer_address
-<<<<<<< HEAD
-            .set_listener(
-                Box::new(a_listener),
-=======
-            .send_mail_and_await_reply(data_writer_actor::set_listener::new(
-                a_listener.map::<Box<dyn AnyDataWriterListener + Send>, _>(|b| Box::new(b)),
->>>>>>> 71aed5f7
-                mask.to_vec(),
-                self.runtime_handle().clone(),
-            )
-            .await
-    }
-}
+use std::{marker::PhantomData, time::Instant};
+
+use crate::{
+    builtin_topics::SubscriptionBuiltinTopicData,
+    implementation::{
+        actors::{
+            data_writer_actor::DataWriterActor, domain_participant_actor::DomainParticipantActor,
+            publisher_actor::PublisherActor, status_condition_actor::StatusConditionActor,
+        },
+        utils::actor::ActorAddress,
+    },
+    infrastructure::{
+        error::{DdsError, DdsResult},
+        instance::InstanceHandle,
+        qos::{DataWriterQos, QosKind, TopicQos},
+        status::{
+            LivelinessLostStatus, OfferedDeadlineMissedStatus, OfferedIncompatibleQosStatus,
+            PublicationMatchedStatus, StatusKind,
+        },
+        time::{Duration, Time},
+    },
+    topic_definition::type_support::DdsSerialize,
+};
+
+use super::{
+    condition::StatusConditionAsync, data_writer_listener::DataWriterListenerAsync,
+    publisher::PublisherAsync, topic::TopicAsync,
+};
+
+/// Async version of [`DataWriter`](crate::publication::data_writer::DataWriter).
+pub struct DataWriterAsync<Foo> {
+    writer_address: ActorAddress<DataWriterActor>,
+    status_condition_address: ActorAddress<StatusConditionActor>,
+    publisher: PublisherAsync,
+    topic: TopicAsync,
+    phantom: PhantomData<Foo>,
+}
+
+impl<Foo> Clone for DataWriterAsync<Foo> {
+    fn clone(&self) -> Self {
+        Self {
+            writer_address: self.writer_address.clone(),
+            status_condition_address: self.status_condition_address.clone(),
+            publisher: self.publisher.clone(),
+            topic: self.topic.clone(),
+            phantom: self.phantom,
+        }
+    }
+}
+
+impl<Foo> DataWriterAsync<Foo> {
+    pub(crate) fn new(
+        writer_address: ActorAddress<DataWriterActor>,
+        status_condition_address: ActorAddress<StatusConditionActor>,
+        publisher: PublisherAsync,
+        topic: TopicAsync,
+    ) -> Self {
+        Self {
+            writer_address,
+            status_condition_address,
+            publisher,
+            topic,
+            phantom: PhantomData,
+        }
+    }
+
+    pub(crate) fn participant_address(&self) -> &ActorAddress<DomainParticipantActor> {
+        self.publisher.participant_address()
+    }
+
+    pub(crate) fn publisher_address(&self) -> &ActorAddress<PublisherActor> {
+        self.publisher.publisher_address()
+    }
+
+    pub(crate) fn runtime_handle(&self) -> &tokio::runtime::Handle {
+        self.publisher.runtime_handle()
+    }
+
+    async fn announce_writer(&self) -> DdsResult<()> {
+        let type_name = self.writer_address.get_type_name().await?;
+        let type_support = self
+            .participant_address()
+            .get_type_support(type_name.clone())
+            .await?
+            .ok_or_else(|| {
+                DdsError::PreconditionNotMet(format!(
+                    "Type with name {} not registered with parent domain participant",
+                    type_name
+                ))
+            })?;
+        let discovered_writer_data = self
+            .writer_address
+            .as_discovered_writer_data(
+                TopicQos::default(),
+                self.publisher_address().get_qos().await?,
+                self.participant_address()
+                    .get_default_unicast_locator_list()
+                    .await?,
+                self.participant_address()
+                    .get_default_multicast_locator_list()
+                    .await?,
+                type_support.xml_type(),
+            )
+            .await?;
+        self.participant_address()
+            .announce_created_or_modified_data_writer(discovered_writer_data)
+            .await
+    }
+}
+
+impl<Foo> DataWriterAsync<Foo>
+where
+    Foo: DdsSerialize,
+{
+    /// Async version of [`register_instance`](crate::publication::data_writer::DataWriter::register_instance).
+    #[tracing::instrument(skip(self, instance))]
+    pub async fn register_instance(&self, instance: &Foo) -> DdsResult<Option<InstanceHandle>> {
+        let timestamp = { self.participant_address().get_current_time().await? };
+        self.register_instance_w_timestamp(instance, timestamp)
+            .await
+    }
+
+    /// Async version of [`register_instance_w_timestamp`](crate::publication::data_writer::DataWriter::register_instance_w_timestamp).
+    #[tracing::instrument(skip(self, _instance))]
+    pub async fn register_instance_w_timestamp(
+        &self,
+        _instance: &Foo,
+        _timestamp: Time,
+    ) -> DdsResult<Option<InstanceHandle>> {
+        todo!()
+    }
+
+    /// Async version of [`unregister_instance`](crate::publication::data_writer::DataWriter::unregister_instance).
+    #[tracing::instrument(skip(self, instance))]
+    pub async fn unregister_instance(
+        &self,
+        instance: &Foo,
+        handle: Option<InstanceHandle>,
+    ) -> DdsResult<()> {
+        let timestamp = { self.participant_address().get_current_time().await? };
+        self.unregister_instance_w_timestamp(instance, handle, timestamp)
+            .await
+    }
+
+    /// Async version of [`unregister_instance_w_timestamp`](crate::publication::data_writer::DataWriter::unregister_instance_w_timestamp).
+    #[tracing::instrument(skip(self, instance))]
+    pub async fn unregister_instance_w_timestamp(
+        &self,
+        instance: &Foo,
+        handle: Option<InstanceHandle>,
+        timestamp: Time,
+    ) -> DdsResult<()> {
+        let type_name = self.writer_address.get_type_name().await?;
+        let type_support = self
+            .participant_address()
+            .get_type_support(type_name.clone())
+            .await?
+            .ok_or_else(|| {
+                DdsError::PreconditionNotMet(format!(
+                    "Type with name {} not registered with parent domain participant",
+                    type_name
+                ))
+            })?;
+        let has_key = type_support.has_key();
+        if has_key {
+            let instance_handle = match handle {
+                Some(h) => {
+                    if let Some(stored_handle) = self.lookup_instance(instance).await? {
+                        if stored_handle == h {
+                            Ok(h)
+                        } else {
+                            Err(DdsError::PreconditionNotMet(
+                                "Handle does not match instance".to_string(),
+                            ))
+                        }
+                    } else {
+                        Err(DdsError::BadParameter)
+                    }
+                }
+                None => {
+                    if let Some(stored_handle) = self.lookup_instance(instance).await? {
+                        Ok(stored_handle)
+                    } else {
+                        Err(DdsError::PreconditionNotMet(
+                            "Instance not registered with this DataWriter".to_string(),
+                        ))
+                    }
+                }
+            }?;
+
+            let mut serialized_foo = Vec::new();
+            instance.serialize_data(&mut serialized_foo)?;
+            let instance_serialized_key =
+                type_support.get_serialized_key_from_serialized_foo(&serialized_foo)?;
+
+            self.writer_address
+                .unregister_instance_w_timestamp(
+                    instance_serialized_key,
+                    instance_handle,
+                    timestamp,
+                )
+                .await?
+        } else {
+            Err(DdsError::IllegalOperation)
+        }
+    }
+
+    /// Async version of [`get_key_value`](crate::publication::data_writer::DataWriter::get_key_value).
+    #[tracing::instrument(skip(self, _key_holder))]
+    pub async fn get_key_value(
+        &self,
+        _key_holder: &mut Foo,
+        _handle: InstanceHandle,
+    ) -> DdsResult<()> {
+        todo!()
+    }
+
+    /// Async version of [`lookup_instance`](crate::publication::data_writer::DataWriter::lookup_instance).
+    #[tracing::instrument(skip(self, instance))]
+    pub async fn lookup_instance(&self, instance: &Foo) -> DdsResult<Option<InstanceHandle>> {
+        let type_name = self.writer_address.get_type_name().await?;
+        let type_support = self
+            .participant_address()
+            .get_type_support(type_name.clone())
+            .await?
+            .ok_or_else(|| {
+                DdsError::PreconditionNotMet(format!(
+                    "Type with name {} not registered with parent domain participant",
+                    type_name
+                ))
+            })?;
+
+        let mut serialized_foo = Vec::new();
+        instance.serialize_data(&mut serialized_foo)?;
+        let instance_handle = type_support.instance_handle_from_serialized_foo(&serialized_foo)?;
+
+        self.writer_address.lookup_instance(instance_handle).await?
+    }
+
+    /// Async version of [`write`](crate::publication::data_writer::DataWriter::write).
+    #[tracing::instrument(skip(self, data))]
+    pub async fn write(&self, data: &Foo, handle: Option<InstanceHandle>) -> DdsResult<()> {
+        let timestamp = { self.participant_address().get_current_time().await? };
+        self.write_w_timestamp(data, handle, timestamp).await
+    }
+
+    /// Async version of [`write_w_timestamp`](crate::publication::data_writer::DataWriter::write_w_timestamp).
+    #[tracing::instrument(skip(self, data))]
+    pub async fn write_w_timestamp(
+        &self,
+        data: &Foo,
+        handle: Option<InstanceHandle>,
+        timestamp: Time,
+    ) -> DdsResult<()> {
+        let type_name = self.writer_address.get_type_name().await?;
+        let type_support = self
+            .participant_address()
+            .get_type_support(type_name.clone())
+            .await?
+            .ok_or_else(|| {
+                DdsError::PreconditionNotMet(format!(
+                    "Type with name {} not registered with parent domain participant",
+                    type_name
+                ))
+            })?;
+
+        let mut serialized_data = Vec::new();
+        data.serialize_data(&mut serialized_data)?;
+        let key = type_support.instance_handle_from_serialized_foo(&serialized_data)?;
+
+        self.writer_address
+            .write_w_timestamp(serialized_data, key, handle, timestamp)
+            .await??;
+
+        self.participant_address().send_message().await?;
+
+        Ok(())
+    }
+
+    /// Async version of [`dispose`](crate::publication::data_writer::DataWriter::dispose).
+    #[tracing::instrument(skip(self, data))]
+    pub async fn dispose(&self, data: &Foo, handle: Option<InstanceHandle>) -> DdsResult<()> {
+        let timestamp = { self.participant_address().get_current_time().await? };
+        self.dispose_w_timestamp(data, handle, timestamp).await
+    }
+
+    /// Async version of [`dispose_w_timestamp`](crate::publication::data_writer::DataWriter::dispose_w_timestamp).
+    #[tracing::instrument(skip(self, data))]
+    pub async fn dispose_w_timestamp(
+        &self,
+        data: &Foo,
+        handle: Option<InstanceHandle>,
+        timestamp: Time,
+    ) -> DdsResult<()> {
+        let instance_handle = match handle {
+            Some(h) => {
+                if let Some(stored_handle) = self.lookup_instance(data).await? {
+                    if stored_handle == h {
+                        Ok(h)
+                    } else {
+                        Err(DdsError::PreconditionNotMet(
+                            "Handle does not match instance".to_string(),
+                        ))
+                    }
+                } else {
+                    Err(DdsError::BadParameter)
+                }
+            }
+            None => {
+                if let Some(stored_handle) = self.lookup_instance(data).await? {
+                    Ok(stored_handle)
+                } else {
+                    Err(DdsError::PreconditionNotMet(
+                        "Instance not registered with this DataWriter".to_string(),
+                    ))
+                }
+            }
+        }?;
+
+        let type_name = self.writer_address.get_type_name().await?;
+        let type_support = self
+            .participant_address()
+            .get_type_support(type_name.clone())
+            .await?
+            .ok_or_else(|| {
+                DdsError::PreconditionNotMet(format!(
+                    "Type with name {} not registered with parent domain participant",
+                    type_name
+                ))
+            })?;
+
+        let mut serialized_foo = Vec::new();
+        data.serialize_data(&mut serialized_foo)?;
+        let key = type_support.get_serialized_key_from_serialized_foo(&serialized_foo)?;
+
+        self.writer_address
+            .dispose_w_timestamp(key, instance_handle, timestamp)
+            .await?
+    }
+}
+
+impl<Foo> DataWriterAsync<Foo> {
+    /// Async version of [`wait_for_acknowledgments`](crate::publication::data_writer::DataWriter::wait_for_acknowledgments).
+    #[tracing::instrument(skip(self))]
+    pub async fn wait_for_acknowledgments(&self, max_wait: Duration) -> DdsResult<()> {
+        let start_time = Instant::now();
+        while start_time.elapsed() < std::time::Duration::from(max_wait) {
+            if self.writer_address.are_all_changes_acknowledge().await? {
+                return Ok(());
+            }
+            tokio::time::sleep(tokio::time::Duration::from_millis(25)).await;
+        }
+
+        Err(DdsError::Timeout)
+    }
+
+    /// Async version of [`get_liveliness_lost_status`](crate::publication::data_writer::DataWriter::get_liveliness_lost_status).
+    #[tracing::instrument(skip(self))]
+    pub async fn get_liveliness_lost_status(&self) -> DdsResult<LivelinessLostStatus> {
+        todo!()
+    }
+
+    /// Async version of [`get_offered_deadline_missed_status`](crate::publication::data_writer::DataWriter::get_offered_deadline_missed_status).
+    #[tracing::instrument(skip(self))]
+    pub async fn get_offered_deadline_missed_status(
+        &self,
+    ) -> DdsResult<OfferedDeadlineMissedStatus> {
+        todo!()
+    }
+
+    /// Async version of [`get_offered_incompatible_qos_status`](crate::publication::data_writer::DataWriter::get_offered_incompatible_qos_status).
+    #[tracing::instrument(skip(self))]
+    pub async fn get_offered_incompatible_qos_status(
+        &self,
+    ) -> DdsResult<OfferedIncompatibleQosStatus> {
+        todo!()
+    }
+
+    /// Async version of [`get_publication_matched_status`](crate::publication::data_writer::DataWriter::get_publication_matched_status).
+    #[tracing::instrument(skip(self))]
+    pub async fn get_publication_matched_status(&self) -> DdsResult<PublicationMatchedStatus> {
+        self.writer_address.get_publication_matched_status().await
+    }
+
+    /// Async version of [`get_topic`](crate::publication::data_writer::DataWriter::get_topic).
+    #[tracing::instrument(skip(self))]
+    pub fn get_topic(&self) -> TopicAsync {
+        self.topic.clone()
+    }
+
+    /// Async version of [`get_publisher`](crate::publication::data_writer::DataWriter::get_publisher).
+    #[tracing::instrument(skip(self))]
+    pub fn get_publisher(&self) -> PublisherAsync {
+        self.publisher.clone()
+    }
+
+    /// Async version of [`assert_liveliness`](crate::publication::data_writer::DataWriter::assert_liveliness).
+    #[tracing::instrument(skip(self))]
+    pub async fn assert_liveliness(&self) -> DdsResult<()> {
+        todo!()
+    }
+
+    /// Async version of [`get_matched_subscription_data`](crate::publication::data_writer::DataWriter::get_matched_subscription_data).
+    #[tracing::instrument(skip(self))]
+    pub async fn get_matched_subscription_data(
+        &self,
+        subscription_handle: InstanceHandle,
+    ) -> DdsResult<SubscriptionBuiltinTopicData> {
+        self.writer_address
+            .get_matched_subscription_data(subscription_handle)
+            .await?
+            .ok_or(DdsError::BadParameter)
+    }
+
+    /// Async version of [`get_matched_subscriptions`](crate::publication::data_writer::DataWriter::get_matched_subscriptions).
+    #[tracing::instrument(skip(self))]
+    pub async fn get_matched_subscriptions(&self) -> DdsResult<Vec<InstanceHandle>> {
+        self.writer_address.get_matched_subscriptions().await
+    }
+}
+
+impl<Foo> DataWriterAsync<Foo> {
+    /// Async version of [`set_qos`](crate::publication::data_writer::DataWriter::set_qos).
+    #[tracing::instrument(skip(self))]
+    pub async fn set_qos(&self, qos: QosKind<DataWriterQos>) -> DdsResult<()> {
+        let q = match qos {
+            QosKind::Default => {
+                self.publisher_address()
+                    .get_default_datawriter_qos()
+                    .await?
+            }
+            QosKind::Specific(q) => {
+                q.is_consistent()?;
+                q
+            }
+        };
+
+        if self.writer_address.is_enabled().await? {
+            let current_qos = self.get_qos().await?;
+            q.check_immutability(&current_qos)?;
+
+            self.writer_address.set_qos(q).await?;
+
+            self.announce_writer().await?;
+        } else {
+            self.writer_address.set_qos(q).await?;
+        }
+
+        Ok(())
+    }
+
+    /// Async version of [`get_qos`](crate::publication::data_writer::DataWriter::get_qos).
+    #[tracing::instrument(skip(self))]
+    pub async fn get_qos(&self) -> DdsResult<DataWriterQos> {
+        self.writer_address.get_qos().await
+    }
+
+    /// Async version of [`get_statuscondition`](crate::publication::data_writer::DataWriter::get_statuscondition).
+    #[tracing::instrument(skip(self))]
+    pub fn get_statuscondition(&self) -> StatusConditionAsync {
+        StatusConditionAsync::new(
+            self.status_condition_address.clone(),
+            self.runtime_handle().clone(),
+        )
+    }
+
+    /// Async version of [`get_status_changes`](crate::publication::data_writer::DataWriter::get_status_changes).
+    #[tracing::instrument(skip(self))]
+    pub async fn get_status_changes(&self) -> DdsResult<Vec<StatusKind>> {
+        todo!()
+    }
+
+    /// Async version of [`enable`](crate::publication::data_writer::DataWriter::enable).
+    #[tracing::instrument(skip(self))]
+    pub async fn enable(&self) -> DdsResult<()> {
+        if !self.writer_address.is_enabled().await? {
+            self.writer_address.enable().await?;
+
+            self.announce_writer().await?;
+        }
+        Ok(())
+    }
+
+    /// Async version of [`get_instance_handle`](crate::publication::data_writer::DataWriter::get_instance_handle).
+    #[tracing::instrument(skip(self))]
+    pub async fn get_instance_handle(&self) -> DdsResult<InstanceHandle> {
+        self.writer_address.get_instance_handle().await
+    }
+}
+impl<'a, Foo> DataWriterAsync<Foo>
+where
+    Foo: 'a,
+{
+    /// Async version of [`set_listener`](crate::publication::data_writer::DataWriter::set_listener).
+    #[tracing::instrument(skip(self, a_listener))]
+    pub async fn set_listener(
+        &self,
+        a_listener: Option<Box<dyn DataWriterListenerAsync<Foo = Foo> + Send + 'a>>,
+        mask: &[StatusKind],
+    ) -> DdsResult<()> {
+        self.writer_address
+            .set_listener(
+                a_listener.map::<Box<dyn AnyDataWriterListener + Send>, _>(|b| Box::new(b)),
+                mask.to_vec(),
+                self.runtime_handle().clone(),
+            )
+            .await
+    }
+}