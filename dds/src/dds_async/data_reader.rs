--- conflicted
+++ resolved
@@ -1,509 +1,496 @@
-use crate::{
-    builtin_topics::PublicationBuiltinTopicData,
-    implementation::{
-        actors::{
-<<<<<<< HEAD
-            data_reader_actor::DataReaderActor, domain_participant_actor::DomainParticipantActor,
-            status_condition_actor::StatusConditionActor, subscriber_actor::SubscriberActor,
-=======
-            any_data_reader_listener::AnyDataReaderListener,
-            data_reader_actor::{self, DataReaderActor},
-            domain_participant_actor::{self, DomainParticipantActor},
-            status_condition_actor::StatusConditionActor,
-            subscriber_actor::{self, SubscriberActor},
->>>>>>> 71aed5f7
-        },
-        utils::actor::ActorAddress,
-    },
-    infrastructure::{
-        error::{DdsError, DdsResult},
-        instance::InstanceHandle,
-        qos::{DataReaderQos, QosKind, TopicQos},
-        status::{
-            LivelinessChangedStatus, RequestedDeadlineMissedStatus, RequestedIncompatibleQosStatus,
-            SampleLostStatus, SampleRejectedStatus, StatusKind, SubscriptionMatchedStatus,
-        },
-        time::Duration,
-    },
-    subscription::{
-        data_reader::Sample,
-        sample_info::{
-            InstanceStateKind, SampleStateKind, ViewStateKind, ANY_INSTANCE_STATE, ANY_VIEW_STATE,
-        },
-    },
-};
-
-use std::marker::PhantomData;
-
-use super::{
-    condition::StatusConditionAsync, data_reader_listener::DataReaderListenerAsync,
-    subscriber::SubscriberAsync, topic::TopicAsync,
-};
-
-/// Async version of [`DataReader`](crate::subscription::data_reader::DataReader).
-pub struct DataReaderAsync<Foo> {
-    reader_address: ActorAddress<DataReaderActor>,
-    status_condition_address: ActorAddress<StatusConditionActor>,
-    subscriber: SubscriberAsync,
-    topic: TopicAsync,
-    phantom: PhantomData<Foo>,
-}
-
-impl<Foo> DataReaderAsync<Foo> {
-    pub(crate) fn new(
-        reader_address: ActorAddress<DataReaderActor>,
-        status_condition_address: ActorAddress<StatusConditionActor>,
-        subscriber: SubscriberAsync,
-        topic: TopicAsync,
-    ) -> Self {
-        Self {
-            reader_address,
-            status_condition_address,
-            subscriber,
-            topic,
-            phantom: PhantomData,
-        }
-    }
-
-    pub(crate) fn participant_address(&self) -> &ActorAddress<DomainParticipantActor> {
-        self.subscriber.participant_address()
-    }
-
-    pub(crate) fn subscriber_address(&self) -> &ActorAddress<SubscriberActor> {
-        self.subscriber.subscriber_address()
-    }
-
-    pub(crate) fn runtime_handle(&self) -> &tokio::runtime::Handle {
-        self.subscriber.runtime_handle()
-    }
-
-    async fn announce_reader(&self) -> DdsResult<()> {
-        let type_name = self.reader_address.get_type_name().await?;
-        let type_support = self
-            .participant_address()
-            .get_type_support(type_name.clone())
-            .await?
-            .ok_or_else(|| {
-                DdsError::PreconditionNotMet(format!(
-                    "Type with name {} not registered with parent domain participant",
-                    type_name
-                ))
-            })?;
-        let discovered_reader_data = self
-            .reader_address
-            .as_discovered_reader_data(
-                TopicQos::default(),
-                self.subscriber_address().get_qos().await?,
-                self.participant_address()
-                    .get_default_unicast_locator_list()
-                    .await?,
-                self.participant_address()
-                    .get_default_multicast_locator_list()
-                    .await?,
-                type_support.xml_type(),
-            )
-            .await?;
-        self.participant_address()
-            .announce_created_or_modified_data_reader(discovered_reader_data)
-            .await
-    }
-}
-
-impl<Foo> Clone for DataReaderAsync<Foo> {
-    fn clone(&self) -> Self {
-        Self {
-            reader_address: self.reader_address.clone(),
-            status_condition_address: self.status_condition_address.clone(),
-            subscriber: self.subscriber.clone(),
-            topic: self.topic.clone(),
-            phantom: self.phantom,
-        }
-    }
-}
-
-impl<Foo> DataReaderAsync<Foo> {
-    /// Async version of [`read`](crate::subscription::data_reader::DataReader::read).
-    #[tracing::instrument(skip(self))]
-    pub async fn read(
-        &self,
-        max_samples: i32,
-        sample_states: &[SampleStateKind],
-        view_states: &[ViewStateKind],
-        instance_states: &[InstanceStateKind],
-    ) -> DdsResult<Vec<Sample<Foo>>> {
-        let samples = self
-            .reader_address
-            .read(
-                max_samples,
-                sample_states.to_vec(),
-                view_states.to_vec(),
-                instance_states.to_vec(),
-                None,
-            )
-            .await??;
-
-        Ok(samples
-            .into_iter()
-            .map(|(data, sample_info)| Sample::new(data, sample_info))
-            .collect())
-    }
-
-    /// Async version of [`take`](crate::subscription::data_reader::DataReader::take).
-    #[tracing::instrument(skip(self))]
-    pub async fn take(
-        &self,
-        max_samples: i32,
-        sample_states: &[SampleStateKind],
-        view_states: &[ViewStateKind],
-        instance_states: &[InstanceStateKind],
-    ) -> DdsResult<Vec<Sample<Foo>>> {
-        let samples = self
-            .reader_address
-            .take(
-                max_samples,
-                sample_states.to_vec(),
-                view_states.to_vec(),
-                instance_states.to_vec(),
-                None,
-            )
-            .await??;
-
-        Ok(samples
-            .into_iter()
-            .map(|(data, sample_info)| Sample::new(data, sample_info))
-            .collect())
-    }
-
-    /// Async version of [`read_next_sample`](crate::subscription::data_reader::DataReader::read_next_sample).
-    #[tracing::instrument(skip(self))]
-    pub async fn read_next_sample(&self) -> DdsResult<Sample<Foo>> {
-        let mut samples = {
-            self.reader_address
-                .read(
-                    1,
-                    vec![SampleStateKind::NotRead],
-                    ANY_VIEW_STATE.to_vec(),
-                    ANY_INSTANCE_STATE.to_vec(),
-                    None,
-                )
-                .await??
-        };
-        let (data, sample_info) = samples.pop().expect("Would return NoData if empty");
-        Ok(Sample::new(data, sample_info))
-    }
-
-    /// Async version of [`take_next_sample`](crate::subscription::data_reader::DataReader::take_next_sample).
-    #[tracing::instrument(skip(self))]
-    pub async fn take_next_sample(&self) -> DdsResult<Sample<Foo>> {
-        let mut samples = self
-            .reader_address
-            .take(
-                1,
-                vec![SampleStateKind::NotRead],
-                ANY_VIEW_STATE.to_vec(),
-                ANY_INSTANCE_STATE.to_vec(),
-                None,
-            )
-            .await??;
-        let (data, sample_info) = samples.pop().expect("Would return NoData if empty");
-        Ok(Sample::new(data, sample_info))
-    }
-
-    /// Async version of [`read_instance`](crate::subscription::data_reader::DataReader::read_instance).
-    #[tracing::instrument(skip(self))]
-    pub async fn read_instance(
-        &self,
-        max_samples: i32,
-        a_handle: InstanceHandle,
-        sample_states: &[SampleStateKind],
-        view_states: &[ViewStateKind],
-        instance_states: &[InstanceStateKind],
-    ) -> DdsResult<Vec<Sample<Foo>>> {
-        let samples = self
-            .reader_address
-            .read(
-                max_samples,
-                sample_states.to_vec(),
-                view_states.to_vec(),
-                instance_states.to_vec(),
-                Some(a_handle),
-            )
-            .await??;
-        Ok(samples
-            .into_iter()
-            .map(|(data, sample_info)| Sample::new(data, sample_info))
-            .collect())
-    }
-
-    /// Async version of [`take_instance`](crate::subscription::data_reader::DataReader::take_instance).
-    #[tracing::instrument(skip(self))]
-    pub async fn take_instance(
-        &self,
-        max_samples: i32,
-        a_handle: InstanceHandle,
-        sample_states: &[SampleStateKind],
-        view_states: &[ViewStateKind],
-        instance_states: &[InstanceStateKind],
-    ) -> DdsResult<Vec<Sample<Foo>>> {
-        let samples = self
-            .reader_address
-            .take(
-                max_samples,
-                sample_states.to_vec(),
-                view_states.to_vec(),
-                instance_states.to_vec(),
-                Some(a_handle),
-            )
-            .await??;
-        Ok(samples
-            .into_iter()
-            .map(|(data, sample_info)| Sample::new(data, sample_info))
-            .collect())
-    }
-
-    /// Async version of [`read_next_instance`](crate::subscription::data_reader::DataReader::read_next_instance).
-    #[tracing::instrument(skip(self))]
-    pub async fn read_next_instance(
-        &self,
-        max_samples: i32,
-        previous_handle: Option<InstanceHandle>,
-        sample_states: &[SampleStateKind],
-        view_states: &[ViewStateKind],
-        instance_states: &[InstanceStateKind],
-    ) -> DdsResult<Vec<Sample<Foo>>> {
-        let samples = self
-            .reader_address
-            .read_next_instance(
-                max_samples,
-                previous_handle,
-                sample_states.to_vec(),
-                view_states.to_vec(),
-                instance_states.to_vec(),
-            )
-            .await??;
-        Ok(samples
-            .into_iter()
-            .map(|(data, sample_info)| Sample::new(data, sample_info))
-            .collect())
-    }
-
-    /// Async version of [`take_next_instance`](crate::subscription::data_reader::DataReader::take_next_instance).
-    #[tracing::instrument(skip(self))]
-    pub async fn take_next_instance(
-        &self,
-        max_samples: i32,
-        previous_handle: Option<InstanceHandle>,
-        sample_states: &[SampleStateKind],
-        view_states: &[ViewStateKind],
-        instance_states: &[InstanceStateKind],
-    ) -> DdsResult<Vec<Sample<Foo>>> {
-        let samples = self
-            .reader_address
-            .take_next_instance(
-                max_samples,
-                previous_handle,
-                sample_states.to_vec(),
-                view_states.to_vec(),
-                instance_states.to_vec(),
-            )
-            .await??;
-        Ok(samples
-            .into_iter()
-            .map(|(data, sample_info)| Sample::new(data, sample_info))
-            .collect())
-    }
-
-    /// Async version of [`get_key_value`](crate::subscription::data_reader::DataReader::get_key_value).
-    #[tracing::instrument(skip(self, _key_holder))]
-    pub async fn get_key_value(
-        &self,
-        _key_holder: &mut Foo,
-        _handle: InstanceHandle,
-    ) -> DdsResult<()> {
-        todo!()
-    }
-
-    /// Async version of [`lookup_instance`](crate::subscription::data_reader::DataReader::lookup_instance).
-    #[tracing::instrument(skip(self, _instance))]
-    pub async fn lookup_instance(&self, _instance: &Foo) -> DdsResult<Option<InstanceHandle>> {
-        todo!()
-    }
-}
-
-impl<Foo> DataReaderAsync<Foo> {
-    /// Async version of [`get_liveliness_changed_status`](crate::subscription::data_reader::DataReader::get_liveliness_changed_status).
-    #[tracing::instrument(skip(self))]
-    pub async fn get_liveliness_changed_status(&self) -> DdsResult<LivelinessChangedStatus> {
-        todo!()
-    }
-
-    /// Async version of [`get_requested_deadline_missed_status`](crate::subscription::data_reader::DataReader::get_requested_deadline_missed_status).
-    #[tracing::instrument(skip(self))]
-    pub async fn get_requested_deadline_missed_status(
-        &self,
-    ) -> DdsResult<RequestedDeadlineMissedStatus> {
-        todo!()
-    }
-
-    /// Async version of [`get_requested_incompatible_qos_status`](crate::subscription::data_reader::DataReader::get_requested_incompatible_qos_status).
-    #[tracing::instrument(skip(self))]
-    pub async fn get_requested_incompatible_qos_status(
-        &self,
-    ) -> DdsResult<RequestedIncompatibleQosStatus> {
-        todo!()
-    }
-
-    /// Async version of [`get_sample_lost_status`](crate::subscription::data_reader::DataReader::get_sample_lost_status).
-    #[tracing::instrument(skip(self))]
-    pub async fn get_sample_lost_status(&self) -> DdsResult<SampleLostStatus> {
-        todo!()
-    }
-
-    /// Async version of [`get_sample_rejected_status`](crate::subscription::data_reader::DataReader::get_sample_rejected_status).
-    #[tracing::instrument(skip(self))]
-    pub async fn get_sample_rejected_status(&self) -> DdsResult<SampleRejectedStatus> {
-        todo!()
-    }
-
-    /// Async version of [`get_subscription_matched_status`](crate::subscription::data_reader::DataReader::get_subscription_matched_status).
-    #[tracing::instrument(skip(self))]
-    pub async fn get_subscription_matched_status(&self) -> DdsResult<SubscriptionMatchedStatus> {
-        self.reader_address.get_subscription_matched_status().await
-    }
-
-    /// Async version of [`get_topicdescription`](crate::subscription::data_reader::DataReader::get_topicdescription).
-    #[tracing::instrument(skip(self))]
-    pub fn get_topicdescription(&self) -> TopicAsync {
-        self.topic.clone()
-    }
-
-    /// Async version of [`get_subscriber`](crate::subscription::data_reader::DataReader::get_subscriber).
-    #[tracing::instrument(skip(self))]
-    pub fn get_subscriber(&self) -> SubscriberAsync {
-        self.subscriber.clone()
-    }
-
-    /// Async version of [`wait_for_historical_data`](crate::subscription::data_reader::DataReader::wait_for_historical_data).
-    #[tracing::instrument(skip(self))]
-    pub async fn wait_for_historical_data(&self, max_wait: Duration) -> DdsResult<()> {
-        let start_time = std::time::Instant::now();
-
-        while start_time.elapsed() < std::time::Duration::from(max_wait) {
-            if self.reader_address.is_historical_data_received().await?? {
-                return Ok(());
-            }
-        }
-
-        Err(DdsError::Timeout)
-    }
-
-    /// Async version of [`get_matched_publication_data`](crate::subscription::data_reader::DataReader::get_matched_publication_data).
-    #[tracing::instrument(skip(self))]
-    pub async fn get_matched_publication_data(
-        &self,
-        publication_handle: InstanceHandle,
-    ) -> DdsResult<PublicationBuiltinTopicData> {
-        self.reader_address
-            .get_matched_publication_data(publication_handle)
-            .await?
-    }
-
-    /// Async version of [`get_matched_publications`](crate::subscription::data_reader::DataReader::get_matched_publications).
-    #[tracing::instrument(skip(self))]
-    pub async fn get_matched_publications(&self) -> DdsResult<Vec<InstanceHandle>> {
-        self.reader_address.get_matched_publications().await
-    }
-}
-
-impl<Foo> DataReaderAsync<Foo> {
-    /// Async version of [`set_qos`](crate::subscription::data_reader::DataReader::set_qos).
-    pub async fn set_qos(&self, qos: QosKind<DataReaderQos>) -> DdsResult<()> {
-        let q = match qos {
-            QosKind::Default => {
-                self.subscriber_address()
-                    .get_default_datareader_qos()
-                    .await?
-            }
-            QosKind::Specific(q) => {
-                q.is_consistent()?;
-                q
-            }
-        };
-
-        if self.reader_address.is_enabled().await? {
-            let current_qos = self.get_qos().await?;
-            q.check_immutability(&current_qos)?;
-            self.reader_address.set_qos(q).await?;
-
-            self.announce_reader().await?;
-        } else {
-            self.reader_address.set_qos(q).await?;
-        }
-
-        Ok(())
-    }
-
-    /// Async version of [`get_qos`](crate::subscription::data_reader::DataReader::get_qos).
-    #[tracing::instrument(skip(self))]
-    pub async fn get_qos(&self) -> DdsResult<DataReaderQos> {
-        self.reader_address.get_qos().await
-    }
-
-    /// Async version of [`get_statuscondition`](crate::subscription::data_reader::DataReader::get_statuscondition).
-    #[tracing::instrument(skip(self))]
-    pub fn get_statuscondition(&self) -> StatusConditionAsync {
-        StatusConditionAsync::new(
-            self.status_condition_address.clone(),
-            self.runtime_handle().clone(),
-        )
-    }
-
-    /// Async version of [`get_status_changes`](crate::subscription::data_reader::DataReader::get_status_changes).
-    #[tracing::instrument(skip(self))]
-    pub async fn get_status_changes(&self) -> DdsResult<Vec<StatusKind>> {
-        todo!()
-    }
-
-    /// Async version of [`enable`](crate::subscription::data_reader::DataReader::enable).
-    #[tracing::instrument(skip(self))]
-    pub async fn enable(&self) -> DdsResult<()> {
-        if !self.reader_address.is_enabled().await? {
-            self.reader_address.enable().await?;
-
-            self.announce_reader().await?;
-        }
-        Ok(())
-    }
-
-    /// Async version of [`get_instance_handle`](crate::subscription::data_reader::DataReader::get_instance_handle).
-    #[tracing::instrument(skip(self))]
-    pub async fn get_instance_handle(&self) -> DdsResult<InstanceHandle> {
-        self.reader_address.get_instance_handle().await
-    }
-}
-
-impl<'a, Foo> DataReaderAsync<Foo>
-where
-    Foo: 'a,
-{
-    /// Async version of [`set_listener`](crate::subscription::data_reader::DataReader::set_listener).
-    #[tracing::instrument(skip(self, a_listener))]
-    pub async fn set_listener(
-        &self,
-        a_listener: Option<Box<dyn DataReaderListenerAsync<Foo = Foo> + Send + 'a>>,
-        mask: &[StatusKind],
-    ) -> DdsResult<()> {
-        self.reader_address
-<<<<<<< HEAD
-            .set_listener(
-                Box::new(a_listener),
-=======
-            .send_mail_and_await_reply(data_reader_actor::set_listener::new(
-                a_listener.map::<Box<dyn AnyDataReaderListener + Send>, _>(|b| Box::new(b)),
->>>>>>> 71aed5f7
-                mask.to_vec(),
-                self.runtime_handle().clone(),
-            )
-            .await
-    }
-}
+use crate::{
+    builtin_topics::PublicationBuiltinTopicData,
+    implementation::{
+        actors::{
+            data_reader_actor::DataReaderActor, domain_participant_actor::DomainParticipantActor,
+            status_condition_actor::StatusConditionActor, subscriber_actor::SubscriberActor,
+        },
+        utils::actor::ActorAddress,
+    },
+    infrastructure::{
+        error::{DdsError, DdsResult},
+        instance::InstanceHandle,
+        qos::{DataReaderQos, QosKind, TopicQos},
+        status::{
+            LivelinessChangedStatus, RequestedDeadlineMissedStatus, RequestedIncompatibleQosStatus,
+            SampleLostStatus, SampleRejectedStatus, StatusKind, SubscriptionMatchedStatus,
+        },
+        time::Duration,
+    },
+    subscription::{
+        data_reader::Sample,
+        sample_info::{
+            InstanceStateKind, SampleStateKind, ViewStateKind, ANY_INSTANCE_STATE, ANY_VIEW_STATE,
+        },
+    },
+};
+
+use std::marker::PhantomData;
+
+use super::{
+    condition::StatusConditionAsync, data_reader_listener::DataReaderListenerAsync,
+    subscriber::SubscriberAsync, topic::TopicAsync,
+};
+
+/// Async version of [`DataReader`](crate::subscription::data_reader::DataReader).
+pub struct DataReaderAsync<Foo> {
+    reader_address: ActorAddress<DataReaderActor>,
+    status_condition_address: ActorAddress<StatusConditionActor>,
+    subscriber: SubscriberAsync,
+    topic: TopicAsync,
+    phantom: PhantomData<Foo>,
+}
+
+impl<Foo> DataReaderAsync<Foo> {
+    pub(crate) fn new(
+        reader_address: ActorAddress<DataReaderActor>,
+        status_condition_address: ActorAddress<StatusConditionActor>,
+        subscriber: SubscriberAsync,
+        topic: TopicAsync,
+    ) -> Self {
+        Self {
+            reader_address,
+            status_condition_address,
+            subscriber,
+            topic,
+            phantom: PhantomData,
+        }
+    }
+
+    pub(crate) fn participant_address(&self) -> &ActorAddress<DomainParticipantActor> {
+        self.subscriber.participant_address()
+    }
+
+    pub(crate) fn subscriber_address(&self) -> &ActorAddress<SubscriberActor> {
+        self.subscriber.subscriber_address()
+    }
+
+    pub(crate) fn runtime_handle(&self) -> &tokio::runtime::Handle {
+        self.subscriber.runtime_handle()
+    }
+
+    async fn announce_reader(&self) -> DdsResult<()> {
+        let type_name = self.reader_address.get_type_name().await?;
+        let type_support = self
+            .participant_address()
+            .get_type_support(type_name.clone())
+            .await?
+            .ok_or_else(|| {
+                DdsError::PreconditionNotMet(format!(
+                    "Type with name {} not registered with parent domain participant",
+                    type_name
+                ))
+            })?;
+        let discovered_reader_data = self
+            .reader_address
+            .as_discovered_reader_data(
+                TopicQos::default(),
+                self.subscriber_address().get_qos().await?,
+                self.participant_address()
+                    .get_default_unicast_locator_list()
+                    .await?,
+                self.participant_address()
+                    .get_default_multicast_locator_list()
+                    .await?,
+                type_support.xml_type(),
+            )
+            .await?;
+        self.participant_address()
+            .announce_created_or_modified_data_reader(discovered_reader_data)
+            .await
+    }
+}
+
+impl<Foo> Clone for DataReaderAsync<Foo> {
+    fn clone(&self) -> Self {
+        Self {
+            reader_address: self.reader_address.clone(),
+            status_condition_address: self.status_condition_address.clone(),
+            subscriber: self.subscriber.clone(),
+            topic: self.topic.clone(),
+            phantom: self.phantom,
+        }
+    }
+}
+
+impl<Foo> DataReaderAsync<Foo> {
+    /// Async version of [`read`](crate::subscription::data_reader::DataReader::read).
+    #[tracing::instrument(skip(self))]
+    pub async fn read(
+        &self,
+        max_samples: i32,
+        sample_states: &[SampleStateKind],
+        view_states: &[ViewStateKind],
+        instance_states: &[InstanceStateKind],
+    ) -> DdsResult<Vec<Sample<Foo>>> {
+        let samples = self
+            .reader_address
+            .read(
+                max_samples,
+                sample_states.to_vec(),
+                view_states.to_vec(),
+                instance_states.to_vec(),
+                None,
+            )
+            .await??;
+
+        Ok(samples
+            .into_iter()
+            .map(|(data, sample_info)| Sample::new(data, sample_info))
+            .collect())
+    }
+
+    /// Async version of [`take`](crate::subscription::data_reader::DataReader::take).
+    #[tracing::instrument(skip(self))]
+    pub async fn take(
+        &self,
+        max_samples: i32,
+        sample_states: &[SampleStateKind],
+        view_states: &[ViewStateKind],
+        instance_states: &[InstanceStateKind],
+    ) -> DdsResult<Vec<Sample<Foo>>> {
+        let samples = self
+            .reader_address
+            .take(
+                max_samples,
+                sample_states.to_vec(),
+                view_states.to_vec(),
+                instance_states.to_vec(),
+                None,
+            )
+            .await??;
+
+        Ok(samples
+            .into_iter()
+            .map(|(data, sample_info)| Sample::new(data, sample_info))
+            .collect())
+    }
+
+    /// Async version of [`read_next_sample`](crate::subscription::data_reader::DataReader::read_next_sample).
+    #[tracing::instrument(skip(self))]
+    pub async fn read_next_sample(&self) -> DdsResult<Sample<Foo>> {
+        let mut samples = {
+            self.reader_address
+                .read(
+                    1,
+                    vec![SampleStateKind::NotRead],
+                    ANY_VIEW_STATE.to_vec(),
+                    ANY_INSTANCE_STATE.to_vec(),
+                    None,
+                )
+                .await??
+        };
+        let (data, sample_info) = samples.pop().expect("Would return NoData if empty");
+        Ok(Sample::new(data, sample_info))
+    }
+
+    /// Async version of [`take_next_sample`](crate::subscription::data_reader::DataReader::take_next_sample).
+    #[tracing::instrument(skip(self))]
+    pub async fn take_next_sample(&self) -> DdsResult<Sample<Foo>> {
+        let mut samples = self
+            .reader_address
+            .take(
+                1,
+                vec![SampleStateKind::NotRead],
+                ANY_VIEW_STATE.to_vec(),
+                ANY_INSTANCE_STATE.to_vec(),
+                None,
+            )
+            .await??;
+        let (data, sample_info) = samples.pop().expect("Would return NoData if empty");
+        Ok(Sample::new(data, sample_info))
+    }
+
+    /// Async version of [`read_instance`](crate::subscription::data_reader::DataReader::read_instance).
+    #[tracing::instrument(skip(self))]
+    pub async fn read_instance(
+        &self,
+        max_samples: i32,
+        a_handle: InstanceHandle,
+        sample_states: &[SampleStateKind],
+        view_states: &[ViewStateKind],
+        instance_states: &[InstanceStateKind],
+    ) -> DdsResult<Vec<Sample<Foo>>> {
+        let samples = self
+            .reader_address
+            .read(
+                max_samples,
+                sample_states.to_vec(),
+                view_states.to_vec(),
+                instance_states.to_vec(),
+                Some(a_handle),
+            )
+            .await??;
+        Ok(samples
+            .into_iter()
+            .map(|(data, sample_info)| Sample::new(data, sample_info))
+            .collect())
+    }
+
+    /// Async version of [`take_instance`](crate::subscription::data_reader::DataReader::take_instance).
+    #[tracing::instrument(skip(self))]
+    pub async fn take_instance(
+        &self,
+        max_samples: i32,
+        a_handle: InstanceHandle,
+        sample_states: &[SampleStateKind],
+        view_states: &[ViewStateKind],
+        instance_states: &[InstanceStateKind],
+    ) -> DdsResult<Vec<Sample<Foo>>> {
+        let samples = self
+            .reader_address
+            .take(
+                max_samples,
+                sample_states.to_vec(),
+                view_states.to_vec(),
+                instance_states.to_vec(),
+                Some(a_handle),
+            )
+            .await??;
+        Ok(samples
+            .into_iter()
+            .map(|(data, sample_info)| Sample::new(data, sample_info))
+            .collect())
+    }
+
+    /// Async version of [`read_next_instance`](crate::subscription::data_reader::DataReader::read_next_instance).
+    #[tracing::instrument(skip(self))]
+    pub async fn read_next_instance(
+        &self,
+        max_samples: i32,
+        previous_handle: Option<InstanceHandle>,
+        sample_states: &[SampleStateKind],
+        view_states: &[ViewStateKind],
+        instance_states: &[InstanceStateKind],
+    ) -> DdsResult<Vec<Sample<Foo>>> {
+        let samples = self
+            .reader_address
+            .read_next_instance(
+                max_samples,
+                previous_handle,
+                sample_states.to_vec(),
+                view_states.to_vec(),
+                instance_states.to_vec(),
+            )
+            .await??;
+        Ok(samples
+            .into_iter()
+            .map(|(data, sample_info)| Sample::new(data, sample_info))
+            .collect())
+    }
+
+    /// Async version of [`take_next_instance`](crate::subscription::data_reader::DataReader::take_next_instance).
+    #[tracing::instrument(skip(self))]
+    pub async fn take_next_instance(
+        &self,
+        max_samples: i32,
+        previous_handle: Option<InstanceHandle>,
+        sample_states: &[SampleStateKind],
+        view_states: &[ViewStateKind],
+        instance_states: &[InstanceStateKind],
+    ) -> DdsResult<Vec<Sample<Foo>>> {
+        let samples = self
+            .reader_address
+            .take_next_instance(
+                max_samples,
+                previous_handle,
+                sample_states.to_vec(),
+                view_states.to_vec(),
+                instance_states.to_vec(),
+            )
+            .await??;
+        Ok(samples
+            .into_iter()
+            .map(|(data, sample_info)| Sample::new(data, sample_info))
+            .collect())
+    }
+
+    /// Async version of [`get_key_value`](crate::subscription::data_reader::DataReader::get_key_value).
+    #[tracing::instrument(skip(self, _key_holder))]
+    pub async fn get_key_value(
+        &self,
+        _key_holder: &mut Foo,
+        _handle: InstanceHandle,
+    ) -> DdsResult<()> {
+        todo!()
+    }
+
+    /// Async version of [`lookup_instance`](crate::subscription::data_reader::DataReader::lookup_instance).
+    #[tracing::instrument(skip(self, _instance))]
+    pub async fn lookup_instance(&self, _instance: &Foo) -> DdsResult<Option<InstanceHandle>> {
+        todo!()
+    }
+}
+
+impl<Foo> DataReaderAsync<Foo> {
+    /// Async version of [`get_liveliness_changed_status`](crate::subscription::data_reader::DataReader::get_liveliness_changed_status).
+    #[tracing::instrument(skip(self))]
+    pub async fn get_liveliness_changed_status(&self) -> DdsResult<LivelinessChangedStatus> {
+        todo!()
+    }
+
+    /// Async version of [`get_requested_deadline_missed_status`](crate::subscription::data_reader::DataReader::get_requested_deadline_missed_status).
+    #[tracing::instrument(skip(self))]
+    pub async fn get_requested_deadline_missed_status(
+        &self,
+    ) -> DdsResult<RequestedDeadlineMissedStatus> {
+        todo!()
+    }
+
+    /// Async version of [`get_requested_incompatible_qos_status`](crate::subscription::data_reader::DataReader::get_requested_incompatible_qos_status).
+    #[tracing::instrument(skip(self))]
+    pub async fn get_requested_incompatible_qos_status(
+        &self,
+    ) -> DdsResult<RequestedIncompatibleQosStatus> {
+        todo!()
+    }
+
+    /// Async version of [`get_sample_lost_status`](crate::subscription::data_reader::DataReader::get_sample_lost_status).
+    #[tracing::instrument(skip(self))]
+    pub async fn get_sample_lost_status(&self) -> DdsResult<SampleLostStatus> {
+        todo!()
+    }
+
+    /// Async version of [`get_sample_rejected_status`](crate::subscription::data_reader::DataReader::get_sample_rejected_status).
+    #[tracing::instrument(skip(self))]
+    pub async fn get_sample_rejected_status(&self) -> DdsResult<SampleRejectedStatus> {
+        todo!()
+    }
+
+    /// Async version of [`get_subscription_matched_status`](crate::subscription::data_reader::DataReader::get_subscription_matched_status).
+    #[tracing::instrument(skip(self))]
+    pub async fn get_subscription_matched_status(&self) -> DdsResult<SubscriptionMatchedStatus> {
+        self.reader_address.get_subscription_matched_status().await
+    }
+
+    /// Async version of [`get_topicdescription`](crate::subscription::data_reader::DataReader::get_topicdescription).
+    #[tracing::instrument(skip(self))]
+    pub fn get_topicdescription(&self) -> TopicAsync {
+        self.topic.clone()
+    }
+
+    /// Async version of [`get_subscriber`](crate::subscription::data_reader::DataReader::get_subscriber).
+    #[tracing::instrument(skip(self))]
+    pub fn get_subscriber(&self) -> SubscriberAsync {
+        self.subscriber.clone()
+    }
+
+    /// Async version of [`wait_for_historical_data`](crate::subscription::data_reader::DataReader::wait_for_historical_data).
+    #[tracing::instrument(skip(self))]
+    pub async fn wait_for_historical_data(&self, max_wait: Duration) -> DdsResult<()> {
+        let start_time = std::time::Instant::now();
+
+        while start_time.elapsed() < std::time::Duration::from(max_wait) {
+            if self.reader_address.is_historical_data_received().await?? {
+                return Ok(());
+            }
+        }
+
+        Err(DdsError::Timeout)
+    }
+
+    /// Async version of [`get_matched_publication_data`](crate::subscription::data_reader::DataReader::get_matched_publication_data).
+    #[tracing::instrument(skip(self))]
+    pub async fn get_matched_publication_data(
+        &self,
+        publication_handle: InstanceHandle,
+    ) -> DdsResult<PublicationBuiltinTopicData> {
+        self.reader_address
+            .get_matched_publication_data(publication_handle)
+            .await?
+    }
+
+    /// Async version of [`get_matched_publications`](crate::subscription::data_reader::DataReader::get_matched_publications).
+    #[tracing::instrument(skip(self))]
+    pub async fn get_matched_publications(&self) -> DdsResult<Vec<InstanceHandle>> {
+        self.reader_address.get_matched_publications().await
+    }
+}
+
+impl<Foo> DataReaderAsync<Foo> {
+    /// Async version of [`set_qos`](crate::subscription::data_reader::DataReader::set_qos).
+    pub async fn set_qos(&self, qos: QosKind<DataReaderQos>) -> DdsResult<()> {
+        let q = match qos {
+            QosKind::Default => {
+                self.subscriber_address()
+                    .get_default_datareader_qos()
+                    .await?
+            }
+            QosKind::Specific(q) => {
+                q.is_consistent()?;
+                q
+            }
+        };
+
+        if self.reader_address.is_enabled().await? {
+            let current_qos = self.get_qos().await?;
+            q.check_immutability(&current_qos)?;
+            self.reader_address.set_qos(q).await?;
+
+            self.announce_reader().await?;
+        } else {
+            self.reader_address.set_qos(q).await?;
+        }
+
+        Ok(())
+    }
+
+    /// Async version of [`get_qos`](crate::subscription::data_reader::DataReader::get_qos).
+    #[tracing::instrument(skip(self))]
+    pub async fn get_qos(&self) -> DdsResult<DataReaderQos> {
+        self.reader_address.get_qos().await
+    }
+
+    /// Async version of [`get_statuscondition`](crate::subscription::data_reader::DataReader::get_statuscondition).
+    #[tracing::instrument(skip(self))]
+    pub fn get_statuscondition(&self) -> StatusConditionAsync {
+        StatusConditionAsync::new(
+            self.status_condition_address.clone(),
+            self.runtime_handle().clone(),
+        )
+    }
+
+    /// Async version of [`get_status_changes`](crate::subscription::data_reader::DataReader::get_status_changes).
+    #[tracing::instrument(skip(self))]
+    pub async fn get_status_changes(&self) -> DdsResult<Vec<StatusKind>> {
+        todo!()
+    }
+
+    /// Async version of [`enable`](crate::subscription::data_reader::DataReader::enable).
+    #[tracing::instrument(skip(self))]
+    pub async fn enable(&self) -> DdsResult<()> {
+        if !self.reader_address.is_enabled().await? {
+            self.reader_address.enable().await?;
+
+            self.announce_reader().await?;
+        }
+        Ok(())
+    }
+
+    /// Async version of [`get_instance_handle`](crate::subscription::data_reader::DataReader::get_instance_handle).
+    #[tracing::instrument(skip(self))]
+    pub async fn get_instance_handle(&self) -> DdsResult<InstanceHandle> {
+        self.reader_address.get_instance_handle().await
+    }
+}
+
+impl<'a, Foo> DataReaderAsync<Foo>
+where
+    Foo: 'a,
+{
+    /// Async version of [`set_listener`](crate::subscription::data_reader::DataReader::set_listener).
+    #[tracing::instrument(skip(self, a_listener))]
+    pub async fn set_listener(
+        &self,
+        a_listener: Option<Box<dyn DataReaderListenerAsync<Foo = Foo> + Send + 'a>>,
+        mask: &[StatusKind],
+    ) -> DdsResult<()> {
+        self.reader_address
+            .set_listener(
+                a_listener.map::<Box<dyn AnyDataReaderListener + Send>, _>(|b| Box::new(b)),
+                mask.to_vec(),
+                self.runtime_handle().clone(),
+            )
+            .await
+    }
+}