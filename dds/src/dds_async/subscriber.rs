use crate::{
    implementation::{
        actors::{
<<<<<<< HEAD
            domain_participant_actor::DomainParticipantActor,
            status_condition_actor::StatusConditionActor, subscriber_actor::SubscriberActor,
=======
            any_data_reader_listener::AnyDataReaderListener,
            data_reader_actor,
            domain_participant_actor::{self, DomainParticipantActor},
            status_condition_actor::StatusConditionActor,
            subscriber_actor::{self, SubscriberActor},
            topic_actor,
>>>>>>> 71aed5f7
        },
        utils::actor::ActorAddress,
    },
    infrastructure::{
        error::{DdsError, DdsResult},
        instance::InstanceHandle,
        qos::{DataReaderQos, QosKind, SubscriberQos, TopicQos},
        status::{SampleLostStatus, StatusKind},
    },
};

use super::{
    condition::StatusConditionAsync, data_reader::DataReaderAsync,
    data_reader_listener::DataReaderListenerAsync, domain_participant::DomainParticipantAsync,
    subscriber_listener::SubscriberListenerAsync, topic::TopicAsync,
};

/// Async version of [`Subscriber`](crate::subscription::subscriber::Subscriber).
#[derive(Clone)]
pub struct SubscriberAsync {
    subscriber_address: ActorAddress<SubscriberActor>,
    status_condition_address: ActorAddress<StatusConditionActor>,
    participant: DomainParticipantAsync,
}

impl SubscriberAsync {
    pub(crate) fn new(
        subscriber_address: ActorAddress<SubscriberActor>,
        status_condition_address: ActorAddress<StatusConditionActor>,
        participant: DomainParticipantAsync,
    ) -> Self {
        Self {
            subscriber_address,
            status_condition_address,
            participant,
        }
    }

    pub(crate) fn participant_address(&self) -> &ActorAddress<DomainParticipantActor> {
        self.participant.participant_address()
    }

    pub(crate) fn subscriber_address(&self) -> &ActorAddress<SubscriberActor> {
        &self.subscriber_address
    }

    pub(crate) fn runtime_handle(&self) -> &tokio::runtime::Handle {
        self.participant.runtime_handle()
    }
}

impl SubscriberAsync {
    /// Async version of [`create_datareader`](crate::subscription::subscriber::Subscriber::create_datareader).
    #[tracing::instrument(skip(self, a_topic, a_listener))]
    pub async fn create_datareader<'a, 'b, Foo>(
        &'a self,
        a_topic: &'a TopicAsync,
        qos: QosKind<DataReaderQos>,
        a_listener: Option<Box<(dyn DataReaderListenerAsync<Foo = Foo> + Send + 'b)>>,
        mask: &'a [StatusKind],
    ) -> DdsResult<DataReaderAsync<Foo>>
    where
        Foo: 'b,
    {
        let type_name = a_topic.get_type_name();
        let topic_name = a_topic.get_name();
        let type_support = self
            .participant_address()
            .get_type_support(type_name.clone())
            .await?
            .ok_or_else(|| {
                DdsError::PreconditionNotMet(format!(
                    "Type with name {} not registered with parent domain participant",
                    type_name
                ))
            })?;

        let listener =
            a_listener.map::<Box<dyn AnyDataReaderListener + Send + 'static>, _>(|b| Box::new(b));

        let default_unicast_locator_list = self
            .participant_address()
            .get_default_unicast_locator_list()
            .await?;
        let default_multicast_locator_list = self
            .participant_address()
            .get_default_unicast_locator_list()
            .await?;

        let has_key = type_support.has_key();

        let reader_address = self
            .subscriber_address
            .create_datareader(
                type_name,
                topic_name,
                has_key,
                qos,
                listener,
                mask.to_vec(),
                default_unicast_locator_list,
                default_multicast_locator_list,
                self.runtime_handle().clone(),
                a_topic.topic_address().clone(),
                a_topic.get_statuscondition().address().clone(),
            )
            .await??;
        let status_condition = reader_address.get_statuscondition().await?;
        let data_reader = DataReaderAsync::new(
            reader_address,
            status_condition,
            self.clone(),
            a_topic.clone(),
        );

        if self.subscriber_address.is_enabled().await?
            && self
                .subscriber_address
                .get_qos()
                .await?
                .entity_factory
                .autoenable_created_entities
        {
            data_reader.enable().await?;
        }

        Ok(data_reader)
    }

    /// Async version of [`delete_datareader`](crate::subscription::subscriber::Subscriber::delete_datareader).
    #[tracing::instrument(skip(self, a_datareader))]
    pub async fn delete_datareader<Foo>(
        &self,
        a_datareader: &DataReaderAsync<Foo>,
    ) -> DdsResult<()> {
        let reader_handle = a_datareader.get_instance_handle().await?;
        if self.get_instance_handle().await?
            != a_datareader.get_subscriber().get_instance_handle().await?
        {
            return Err(DdsError::PreconditionNotMet(
                "Data reader can only be deleted from its parent subscriber".to_string(),
            ));
        }

        self.subscriber_address
            .data_reader_delete(reader_handle)
            .await?;

        self.participant_address()
            .announce_deleted_data_reader(reader_handle)
            .await?
    }

    /// Async version of [`lookup_datareader`](crate::subscription::subscriber::Subscriber::lookup_datareader).
    #[tracing::instrument(skip(self))]
    pub async fn lookup_datareader<Foo>(
        &self,
        topic_name: &str,
    ) -> DdsResult<Option<DataReaderAsync<Foo>>> {
        if let Some(topic_address) = self
            .participant_address()
            .lookup_topicdescription(topic_name.to_string())
            .await?
        {
            let type_name = topic_address.get_type_name().await?;
            let topic_status_condition = topic_address.get_statuscondition().await?;
            let topic = TopicAsync::new(
                topic_address,
                topic_status_condition,
                topic_name.to_string(),
                type_name,
                self.participant.clone(),
            );
            if let Some(dr) = self
                .subscriber_address
                .lookup_datareader(topic_name.to_string())
                .await?
            {
                let status_condition = dr.get_statuscondition().await?;
                Ok(Some(DataReaderAsync::new(
                    dr,
                    status_condition,
                    self.clone(),
                    topic,
                )))
            } else {
                Ok(None)
            }
        } else {
            Err(DdsError::BadParameter)
        }
    }

    /// Async version of [`notify_datareaders`](crate::subscription::subscriber::Subscriber::notify_datareaders).
    #[tracing::instrument(skip(self))]
    pub async fn notify_datareaders(&self) -> DdsResult<()> {
        todo!()
    }

    /// Async version of [`get_participant`](crate::subscription::subscriber::Subscriber::get_participant).
    #[tracing::instrument(skip(self))]
    pub fn get_participant(&self) -> DomainParticipantAsync {
        self.participant.clone()
    }

    /// Async version of [`get_sample_lost_status`](crate::subscription::subscriber::Subscriber::get_sample_lost_status).
    #[tracing::instrument(skip(self))]
    pub async fn get_sample_lost_status(&self) -> DdsResult<SampleLostStatus> {
        todo!()
    }

    /// Async version of [`delete_contained_entities`](crate::subscription::subscriber::Subscriber::delete_contained_entities).
    #[tracing::instrument(skip(self))]
    pub async fn delete_contained_entities(&self) -> DdsResult<()> {
        todo!()
    }

    /// Async version of [`set_default_datareader_qos`](crate::subscription::subscriber::Subscriber::set_default_datareader_qos).
    #[tracing::instrument(skip(self))]
    pub async fn set_default_datareader_qos(&self, qos: QosKind<DataReaderQos>) -> DdsResult<()> {
        self.subscriber_address
            .set_default_datareader_qos(qos)
            .await?
    }

    /// Async version of [`get_default_datareader_qos`](crate::subscription::subscriber::Subscriber::get_default_datareader_qos).
    #[tracing::instrument(skip(self))]
    pub async fn get_default_datareader_qos(&self) -> DdsResult<DataReaderQos> {
        self.subscriber_address.get_default_datareader_qos().await
    }

    /// Async version of [`copy_from_topic_qos`](crate::subscription::subscriber::Subscriber::copy_from_topic_qos).
    #[tracing::instrument]
    pub async fn copy_from_topic_qos(
        _a_datareader_qos: &mut DataReaderQos,
        _a_topic_qos: &TopicQos,
    ) -> DdsResult<()> {
        todo!()
    }

    /// Async version of [`set_qos`](crate::subscription::subscriber::Subscriber::set_qos).
    #[tracing::instrument(skip(self))]
    pub async fn set_qos(&self, _qos: QosKind<SubscriberQos>) -> DdsResult<()> {
        todo!()
    }

    /// Async version of [`get_qos`](crate::subscription::subscriber::Subscriber::get_qos).
    #[tracing::instrument(skip(self))]
    pub async fn get_qos(&self) -> DdsResult<SubscriberQos> {
        self.subscriber_address.get_qos().await
    }

    /// Async version of [`set_listener`](crate::subscription::subscriber::Subscriber::set_listener).
    #[tracing::instrument(skip(self, a_listener))]
    pub async fn set_listener(
        &self,
        a_listener: Option<Box<dyn SubscriberListenerAsync + Send>>,
        mask: &[StatusKind],
    ) -> DdsResult<()> {
        self.subscriber_address
<<<<<<< HEAD
            .set_listener(
                Box::new(a_listener),
=======
            .send_mail_and_await_reply(subscriber_actor::set_listener::new(
                a_listener,
>>>>>>> 71aed5f7
                mask.to_vec(),
                self.runtime_handle().clone(),
            )
            .await
    }

    /// Async version of [`get_statuscondition`](crate::subscription::subscriber::Subscriber::get_statuscondition).
    #[tracing::instrument(skip(self))]
    pub fn get_statuscondition(&self) -> StatusConditionAsync {
        StatusConditionAsync::new(
            self.status_condition_address.clone(),
            self.runtime_handle().clone(),
        )
    }

    /// Async version of [`get_status_changes`](crate::subscription::subscriber::Subscriber::get_status_changes).
    #[tracing::instrument(skip(self))]
    pub async fn get_status_changes(&self) -> DdsResult<Vec<StatusKind>> {
        todo!()
    }

    /// Async version of [`enable`](crate::subscription::subscriber::Subscriber::enable).
    #[tracing::instrument(skip(self))]
    pub async fn enable(&self) -> DdsResult<()> {
        if !self.subscriber_address.is_enabled().await? {
            self.subscriber_address.enable().await?;

            if self
                .subscriber_address
                .get_qos()
                .await?
                .entity_factory
                .autoenable_created_entities
            {
                for data_reader in self.subscriber_address.data_reader_list().await? {
                    data_reader.enable().await?;
                }
            }
        }

        Ok(())
    }

    /// Async version of [`get_instance_handle`](crate::subscription::subscriber::Subscriber::get_instance_handle).
    #[tracing::instrument(skip(self))]
    pub async fn get_instance_handle(&self) -> DdsResult<InstanceHandle> {
        self.subscriber_address.get_instance_handle().await
    }
}
<|MERGE_RESOLUTION|>--- conflicted
+++ resolved
@@ -1,330 +1,316 @@
-use crate::{
-    implementation::{
-        actors::{
-<<<<<<< HEAD
-            domain_participant_actor::DomainParticipantActor,
-            status_condition_actor::StatusConditionActor, subscriber_actor::SubscriberActor,
-=======
-            any_data_reader_listener::AnyDataReaderListener,
-            data_reader_actor,
-            domain_participant_actor::{self, DomainParticipantActor},
-            status_condition_actor::StatusConditionActor,
-            subscriber_actor::{self, SubscriberActor},
-            topic_actor,
->>>>>>> 71aed5f7
-        },
-        utils::actor::ActorAddress,
-    },
-    infrastructure::{
-        error::{DdsError, DdsResult},
-        instance::InstanceHandle,
-        qos::{DataReaderQos, QosKind, SubscriberQos, TopicQos},
-        status::{SampleLostStatus, StatusKind},
-    },
-};
-
-use super::{
-    condition::StatusConditionAsync, data_reader::DataReaderAsync,
-    data_reader_listener::DataReaderListenerAsync, domain_participant::DomainParticipantAsync,
-    subscriber_listener::SubscriberListenerAsync, topic::TopicAsync,
-};
-
-/// Async version of [`Subscriber`](crate::subscription::subscriber::Subscriber).
-#[derive(Clone)]
-pub struct SubscriberAsync {
-    subscriber_address: ActorAddress<SubscriberActor>,
-    status_condition_address: ActorAddress<StatusConditionActor>,
-    participant: DomainParticipantAsync,
-}
-
-impl SubscriberAsync {
-    pub(crate) fn new(
-        subscriber_address: ActorAddress<SubscriberActor>,
-        status_condition_address: ActorAddress<StatusConditionActor>,
-        participant: DomainParticipantAsync,
-    ) -> Self {
-        Self {
-            subscriber_address,
-            status_condition_address,
-            participant,
-        }
-    }
-
-    pub(crate) fn participant_address(&self) -> &ActorAddress<DomainParticipantActor> {
-        self.participant.participant_address()
-    }
-
-    pub(crate) fn subscriber_address(&self) -> &ActorAddress<SubscriberActor> {
-        &self.subscriber_address
-    }
-
-    pub(crate) fn runtime_handle(&self) -> &tokio::runtime::Handle {
-        self.participant.runtime_handle()
-    }
-}
-
-impl SubscriberAsync {
-    /// Async version of [`create_datareader`](crate::subscription::subscriber::Subscriber::create_datareader).
-    #[tracing::instrument(skip(self, a_topic, a_listener))]
-    pub async fn create_datareader<'a, 'b, Foo>(
-        &'a self,
-        a_topic: &'a TopicAsync,
-        qos: QosKind<DataReaderQos>,
-        a_listener: Option<Box<(dyn DataReaderListenerAsync<Foo = Foo> + Send + 'b)>>,
-        mask: &'a [StatusKind],
-    ) -> DdsResult<DataReaderAsync<Foo>>
-    where
-        Foo: 'b,
-    {
-        let type_name = a_topic.get_type_name();
-        let topic_name = a_topic.get_name();
-        let type_support = self
-            .participant_address()
-            .get_type_support(type_name.clone())
-            .await?
-            .ok_or_else(|| {
-                DdsError::PreconditionNotMet(format!(
-                    "Type with name {} not registered with parent domain participant",
-                    type_name
-                ))
-            })?;
-
-        let listener =
-            a_listener.map::<Box<dyn AnyDataReaderListener + Send + 'static>, _>(|b| Box::new(b));
-
-        let default_unicast_locator_list = self
-            .participant_address()
-            .get_default_unicast_locator_list()
-            .await?;
-        let default_multicast_locator_list = self
-            .participant_address()
-            .get_default_unicast_locator_list()
-            .await?;
-
-        let has_key = type_support.has_key();
-
-        let reader_address = self
-            .subscriber_address
-            .create_datareader(
-                type_name,
-                topic_name,
-                has_key,
-                qos,
-                listener,
-                mask.to_vec(),
-                default_unicast_locator_list,
-                default_multicast_locator_list,
-                self.runtime_handle().clone(),
-                a_topic.topic_address().clone(),
-                a_topic.get_statuscondition().address().clone(),
-            )
-            .await??;
-        let status_condition = reader_address.get_statuscondition().await?;
-        let data_reader = DataReaderAsync::new(
-            reader_address,
-            status_condition,
-            self.clone(),
-            a_topic.clone(),
-        );
-
-        if self.subscriber_address.is_enabled().await?
-            && self
-                .subscriber_address
-                .get_qos()
-                .await?
-                .entity_factory
-                .autoenable_created_entities
-        {
-            data_reader.enable().await?;
-        }
-
-        Ok(data_reader)
-    }
-
-    /// Async version of [`delete_datareader`](crate::subscription::subscriber::Subscriber::delete_datareader).
-    #[tracing::instrument(skip(self, a_datareader))]
-    pub async fn delete_datareader<Foo>(
-        &self,
-        a_datareader: &DataReaderAsync<Foo>,
-    ) -> DdsResult<()> {
-        let reader_handle = a_datareader.get_instance_handle().await?;
-        if self.get_instance_handle().await?
-            != a_datareader.get_subscriber().get_instance_handle().await?
-        {
-            return Err(DdsError::PreconditionNotMet(
-                "Data reader can only be deleted from its parent subscriber".to_string(),
-            ));
-        }
-
-        self.subscriber_address
-            .data_reader_delete(reader_handle)
-            .await?;
-
-        self.participant_address()
-            .announce_deleted_data_reader(reader_handle)
-            .await?
-    }
-
-    /// Async version of [`lookup_datareader`](crate::subscription::subscriber::Subscriber::lookup_datareader).
-    #[tracing::instrument(skip(self))]
-    pub async fn lookup_datareader<Foo>(
-        &self,
-        topic_name: &str,
-    ) -> DdsResult<Option<DataReaderAsync<Foo>>> {
-        if let Some(topic_address) = self
-            .participant_address()
-            .lookup_topicdescription(topic_name.to_string())
-            .await?
-        {
-            let type_name = topic_address.get_type_name().await?;
-            let topic_status_condition = topic_address.get_statuscondition().await?;
-            let topic = TopicAsync::new(
-                topic_address,
-                topic_status_condition,
-                topic_name.to_string(),
-                type_name,
-                self.participant.clone(),
-            );
-            if let Some(dr) = self
-                .subscriber_address
-                .lookup_datareader(topic_name.to_string())
-                .await?
-            {
-                let status_condition = dr.get_statuscondition().await?;
-                Ok(Some(DataReaderAsync::new(
-                    dr,
-                    status_condition,
-                    self.clone(),
-                    topic,
-                )))
-            } else {
-                Ok(None)
-            }
-        } else {
-            Err(DdsError::BadParameter)
-        }
-    }
-
-    /// Async version of [`notify_datareaders`](crate::subscription::subscriber::Subscriber::notify_datareaders).
-    #[tracing::instrument(skip(self))]
-    pub async fn notify_datareaders(&self) -> DdsResult<()> {
-        todo!()
-    }
-
-    /// Async version of [`get_participant`](crate::subscription::subscriber::Subscriber::get_participant).
-    #[tracing::instrument(skip(self))]
-    pub fn get_participant(&self) -> DomainParticipantAsync {
-        self.participant.clone()
-    }
-
-    /// Async version of [`get_sample_lost_status`](crate::subscription::subscriber::Subscriber::get_sample_lost_status).
-    #[tracing::instrument(skip(self))]
-    pub async fn get_sample_lost_status(&self) -> DdsResult<SampleLostStatus> {
-        todo!()
-    }
-
-    /// Async version of [`delete_contained_entities`](crate::subscription::subscriber::Subscriber::delete_contained_entities).
-    #[tracing::instrument(skip(self))]
-    pub async fn delete_contained_entities(&self) -> DdsResult<()> {
-        todo!()
-    }
-
-    /// Async version of [`set_default_datareader_qos`](crate::subscription::subscriber::Subscriber::set_default_datareader_qos).
-    #[tracing::instrument(skip(self))]
-    pub async fn set_default_datareader_qos(&self, qos: QosKind<DataReaderQos>) -> DdsResult<()> {
-        self.subscriber_address
-            .set_default_datareader_qos(qos)
-            .await?
-    }
-
-    /// Async version of [`get_default_datareader_qos`](crate::subscription::subscriber::Subscriber::get_default_datareader_qos).
-    #[tracing::instrument(skip(self))]
-    pub async fn get_default_datareader_qos(&self) -> DdsResult<DataReaderQos> {
-        self.subscriber_address.get_default_datareader_qos().await
-    }
-
-    /// Async version of [`copy_from_topic_qos`](crate::subscription::subscriber::Subscriber::copy_from_topic_qos).
-    #[tracing::instrument]
-    pub async fn copy_from_topic_qos(
-        _a_datareader_qos: &mut DataReaderQos,
-        _a_topic_qos: &TopicQos,
-    ) -> DdsResult<()> {
-        todo!()
-    }
-
-    /// Async version of [`set_qos`](crate::subscription::subscriber::Subscriber::set_qos).
-    #[tracing::instrument(skip(self))]
-    pub async fn set_qos(&self, _qos: QosKind<SubscriberQos>) -> DdsResult<()> {
-        todo!()
-    }
-
-    /// Async version of [`get_qos`](crate::subscription::subscriber::Subscriber::get_qos).
-    #[tracing::instrument(skip(self))]
-    pub async fn get_qos(&self) -> DdsResult<SubscriberQos> {
-        self.subscriber_address.get_qos().await
-    }
-
-    /// Async version of [`set_listener`](crate::subscription::subscriber::Subscriber::set_listener).
-    #[tracing::instrument(skip(self, a_listener))]
-    pub async fn set_listener(
-        &self,
-        a_listener: Option<Box<dyn SubscriberListenerAsync + Send>>,
-        mask: &[StatusKind],
-    ) -> DdsResult<()> {
-        self.subscriber_address
-<<<<<<< HEAD
-            .set_listener(
-                Box::new(a_listener),
-=======
-            .send_mail_and_await_reply(subscriber_actor::set_listener::new(
-                a_listener,
->>>>>>> 71aed5f7
-                mask.to_vec(),
-                self.runtime_handle().clone(),
-            )
-            .await
-    }
-
-    /// Async version of [`get_statuscondition`](crate::subscription::subscriber::Subscriber::get_statuscondition).
-    #[tracing::instrument(skip(self))]
-    pub fn get_statuscondition(&self) -> StatusConditionAsync {
-        StatusConditionAsync::new(
-            self.status_condition_address.clone(),
-            self.runtime_handle().clone(),
-        )
-    }
-
-    /// Async version of [`get_status_changes`](crate::subscription::subscriber::Subscriber::get_status_changes).
-    #[tracing::instrument(skip(self))]
-    pub async fn get_status_changes(&self) -> DdsResult<Vec<StatusKind>> {
-        todo!()
-    }
-
-    /// Async version of [`enable`](crate::subscription::subscriber::Subscriber::enable).
-    #[tracing::instrument(skip(self))]
-    pub async fn enable(&self) -> DdsResult<()> {
-        if !self.subscriber_address.is_enabled().await? {
-            self.subscriber_address.enable().await?;
-
-            if self
-                .subscriber_address
-                .get_qos()
-                .await?
-                .entity_factory
-                .autoenable_created_entities
-            {
-                for data_reader in self.subscriber_address.data_reader_list().await? {
-                    data_reader.enable().await?;
-                }
-            }
-        }
-
-        Ok(())
-    }
-
-    /// Async version of [`get_instance_handle`](crate::subscription::subscriber::Subscriber::get_instance_handle).
-    #[tracing::instrument(skip(self))]
-    pub async fn get_instance_handle(&self) -> DdsResult<InstanceHandle> {
-        self.subscriber_address.get_instance_handle().await
-    }
-}
+use crate::{
+    implementation::{
+        actors::{
+            domain_participant_actor::DomainParticipantActor,
+            status_condition_actor::StatusConditionActor, subscriber_actor::SubscriberActor,
+        },
+        utils::actor::ActorAddress,
+    },
+    infrastructure::{
+        error::{DdsError, DdsResult},
+        instance::InstanceHandle,
+        qos::{DataReaderQos, QosKind, SubscriberQos, TopicQos},
+        status::{SampleLostStatus, StatusKind},
+    },
+};
+
+use super::{
+    condition::StatusConditionAsync, data_reader::DataReaderAsync,
+    data_reader_listener::DataReaderListenerAsync, domain_participant::DomainParticipantAsync,
+    subscriber_listener::SubscriberListenerAsync, topic::TopicAsync,
+};
+
+/// Async version of [`Subscriber`](crate::subscription::subscriber::Subscriber).
+#[derive(Clone)]
+pub struct SubscriberAsync {
+    subscriber_address: ActorAddress<SubscriberActor>,
+    status_condition_address: ActorAddress<StatusConditionActor>,
+    participant: DomainParticipantAsync,
+}
+
+impl SubscriberAsync {
+    pub(crate) fn new(
+        subscriber_address: ActorAddress<SubscriberActor>,
+        status_condition_address: ActorAddress<StatusConditionActor>,
+        participant: DomainParticipantAsync,
+    ) -> Self {
+        Self {
+            subscriber_address,
+            status_condition_address,
+            participant,
+        }
+    }
+
+    pub(crate) fn participant_address(&self) -> &ActorAddress<DomainParticipantActor> {
+        self.participant.participant_address()
+    }
+
+    pub(crate) fn subscriber_address(&self) -> &ActorAddress<SubscriberActor> {
+        &self.subscriber_address
+    }
+
+    pub(crate) fn runtime_handle(&self) -> &tokio::runtime::Handle {
+        self.participant.runtime_handle()
+    }
+}
+
+impl SubscriberAsync {
+    /// Async version of [`create_datareader`](crate::subscription::subscriber::Subscriber::create_datareader).
+    #[tracing::instrument(skip(self, a_topic, a_listener))]
+    pub async fn create_datareader<'a, 'b, Foo>(
+        &'a self,
+        a_topic: &'a TopicAsync,
+        qos: QosKind<DataReaderQos>,
+        a_listener: Option<Box<(dyn DataReaderListenerAsync<Foo = Foo> + Send + 'b)>>,
+        mask: &'a [StatusKind],
+    ) -> DdsResult<DataReaderAsync<Foo>>
+    where
+        Foo: 'b,
+    {
+        let type_name = a_topic.get_type_name();
+        let topic_name = a_topic.get_name();
+        let type_support = self
+            .participant_address()
+            .get_type_support(type_name.clone())
+            .await?
+            .ok_or_else(|| {
+                DdsError::PreconditionNotMet(format!(
+                    "Type with name {} not registered with parent domain participant",
+                    type_name
+                ))
+            })?;
+
+        let listener =
+            a_listener.map::<Box<dyn AnyDataReaderListener + Send + 'static>, _>(|b| Box::new(b));
+
+        let default_unicast_locator_list = self
+            .participant_address()
+            .get_default_unicast_locator_list()
+            .await?;
+        let default_multicast_locator_list = self
+            .participant_address()
+            .get_default_unicast_locator_list()
+            .await?;
+
+        let has_key = type_support.has_key();
+
+        let reader_address = self
+            .subscriber_address
+            .create_datareader(
+                type_name,
+                topic_name,
+                has_key,
+                qos,
+                listener,
+                mask.to_vec(),
+                default_unicast_locator_list,
+                default_multicast_locator_list,
+                self.runtime_handle().clone(),
+                a_topic.topic_address().clone(),
+                a_topic.get_statuscondition().address().clone(),
+            )
+            .await??;
+        let status_condition = reader_address.get_statuscondition().await?;
+        let data_reader = DataReaderAsync::new(
+            reader_address,
+            status_condition,
+            self.clone(),
+            a_topic.clone(),
+        );
+
+        if self.subscriber_address.is_enabled().await?
+            && self
+                .subscriber_address
+                .get_qos()
+                .await?
+                .entity_factory
+                .autoenable_created_entities
+        {
+            data_reader.enable().await?;
+        }
+
+        Ok(data_reader)
+    }
+
+    /// Async version of [`delete_datareader`](crate::subscription::subscriber::Subscriber::delete_datareader).
+    #[tracing::instrument(skip(self, a_datareader))]
+    pub async fn delete_datareader<Foo>(
+        &self,
+        a_datareader: &DataReaderAsync<Foo>,
+    ) -> DdsResult<()> {
+        let reader_handle = a_datareader.get_instance_handle().await?;
+        if self.get_instance_handle().await?
+            != a_datareader.get_subscriber().get_instance_handle().await?
+        {
+            return Err(DdsError::PreconditionNotMet(
+                "Data reader can only be deleted from its parent subscriber".to_string(),
+            ));
+        }
+
+        self.subscriber_address
+            .data_reader_delete(reader_handle)
+            .await?;
+
+        self.participant_address()
+            .announce_deleted_data_reader(reader_handle)
+            .await?
+    }
+
+    /// Async version of [`lookup_datareader`](crate::subscription::subscriber::Subscriber::lookup_datareader).
+    #[tracing::instrument(skip(self))]
+    pub async fn lookup_datareader<Foo>(
+        &self,
+        topic_name: &str,
+    ) -> DdsResult<Option<DataReaderAsync<Foo>>> {
+        if let Some(topic_address) = self
+            .participant_address()
+            .lookup_topicdescription(topic_name.to_string())
+            .await?
+        {
+            let type_name = topic_address.get_type_name().await?;
+            let topic_status_condition = topic_address.get_statuscondition().await?;
+            let topic = TopicAsync::new(
+                topic_address,
+                topic_status_condition,
+                topic_name.to_string(),
+                type_name,
+                self.participant.clone(),
+            );
+            if let Some(dr) = self
+                .subscriber_address
+                .lookup_datareader(topic_name.to_string())
+                .await?
+            {
+                let status_condition = dr.get_statuscondition().await?;
+                Ok(Some(DataReaderAsync::new(
+                    dr,
+                    status_condition,
+                    self.clone(),
+                    topic,
+                )))
+            } else {
+                Ok(None)
+            }
+        } else {
+            Err(DdsError::BadParameter)
+        }
+    }
+
+    /// Async version of [`notify_datareaders`](crate::subscription::subscriber::Subscriber::notify_datareaders).
+    #[tracing::instrument(skip(self))]
+    pub async fn notify_datareaders(&self) -> DdsResult<()> {
+        todo!()
+    }
+
+    /// Async version of [`get_participant`](crate::subscription::subscriber::Subscriber::get_participant).
+    #[tracing::instrument(skip(self))]
+    pub fn get_participant(&self) -> DomainParticipantAsync {
+        self.participant.clone()
+    }
+
+    /// Async version of [`get_sample_lost_status`](crate::subscription::subscriber::Subscriber::get_sample_lost_status).
+    #[tracing::instrument(skip(self))]
+    pub async fn get_sample_lost_status(&self) -> DdsResult<SampleLostStatus> {
+        todo!()
+    }
+
+    /// Async version of [`delete_contained_entities`](crate::subscription::subscriber::Subscriber::delete_contained_entities).
+    #[tracing::instrument(skip(self))]
+    pub async fn delete_contained_entities(&self) -> DdsResult<()> {
+        todo!()
+    }
+
+    /// Async version of [`set_default_datareader_qos`](crate::subscription::subscriber::Subscriber::set_default_datareader_qos).
+    #[tracing::instrument(skip(self))]
+    pub async fn set_default_datareader_qos(&self, qos: QosKind<DataReaderQos>) -> DdsResult<()> {
+        self.subscriber_address
+            .set_default_datareader_qos(qos)
+            .await?
+    }
+
+    /// Async version of [`get_default_datareader_qos`](crate::subscription::subscriber::Subscriber::get_default_datareader_qos).
+    #[tracing::instrument(skip(self))]
+    pub async fn get_default_datareader_qos(&self) -> DdsResult<DataReaderQos> {
+        self.subscriber_address.get_default_datareader_qos().await
+    }
+
+    /// Async version of [`copy_from_topic_qos`](crate::subscription::subscriber::Subscriber::copy_from_topic_qos).
+    #[tracing::instrument]
+    pub async fn copy_from_topic_qos(
+        _a_datareader_qos: &mut DataReaderQos,
+        _a_topic_qos: &TopicQos,
+    ) -> DdsResult<()> {
+        todo!()
+    }
+
+    /// Async version of [`set_qos`](crate::subscription::subscriber::Subscriber::set_qos).
+    #[tracing::instrument(skip(self))]
+    pub async fn set_qos(&self, _qos: QosKind<SubscriberQos>) -> DdsResult<()> {
+        todo!()
+    }
+
+    /// Async version of [`get_qos`](crate::subscription::subscriber::Subscriber::get_qos).
+    #[tracing::instrument(skip(self))]
+    pub async fn get_qos(&self) -> DdsResult<SubscriberQos> {
+        self.subscriber_address.get_qos().await
+    }
+
+    /// Async version of [`set_listener`](crate::subscription::subscriber::Subscriber::set_listener).
+    #[tracing::instrument(skip(self, a_listener))]
+    pub async fn set_listener(
+        &self,
+        a_listener: Option<Box<dyn SubscriberListenerAsync + Send>>,
+        mask: &[StatusKind],
+    ) -> DdsResult<()> {
+        self.subscriber_address
+            .set_listener(
+                Box::new(a_listener),
+                mask.to_vec(),
+                self.runtime_handle().clone(),
+            )
+            .await
+    }
+
+    /// Async version of [`get_statuscondition`](crate::subscription::subscriber::Subscriber::get_statuscondition).
+    #[tracing::instrument(skip(self))]
+    pub fn get_statuscondition(&self) -> StatusConditionAsync {
+        StatusConditionAsync::new(
+            self.status_condition_address.clone(),
+            self.runtime_handle().clone(),
+        )
+    }
+
+    /// Async version of [`get_status_changes`](crate::subscription::subscriber::Subscriber::get_status_changes).
+    #[tracing::instrument(skip(self))]
+    pub async fn get_status_changes(&self) -> DdsResult<Vec<StatusKind>> {
+        todo!()
+    }
+
+    /// Async version of [`enable`](crate::subscription::subscriber::Subscriber::enable).
+    #[tracing::instrument(skip(self))]
+    pub async fn enable(&self) -> DdsResult<()> {
+        if !self.subscriber_address.is_enabled().await? {
+            self.subscriber_address.enable().await?;
+
+            if self
+                .subscriber_address
+                .get_qos()
+                .await?
+                .entity_factory
+                .autoenable_created_entities
+            {
+                for data_reader in self.subscriber_address.data_reader_list().await? {
+                    data_reader.enable().await?;
+                }
+            }
+        }
+
+        Ok(())
+    }
+
+    /// Async version of [`get_instance_handle`](crate::subscription::subscriber::Subscriber::get_instance_handle).
+    #[tracing::instrument(skip(self))]
+    pub async fn get_instance_handle(&self) -> DdsResult<InstanceHandle> {
+        self.subscriber_address.get_instance_handle().await
+    }
+}