use std::{future::Future, pin::Pin};

use crate::{
    infrastructure::status::{
        InconsistentTopicStatus, LivelinessChangedStatus, LivelinessLostStatus,
        OfferedDeadlineMissedStatus, OfferedIncompatibleQosStatus, PublicationMatchedStatus,
        RequestedDeadlineMissedStatus, RequestedIncompatibleQosStatus, SampleLostStatus,
        SampleRejectedStatus, SubscriptionMatchedStatus,
    },
    publication::data_writer::AnyDataWriter,
    subscription::data_reader::AnyDataReader,
};

use super::topic::TopicAsync;

/// This trait represents a listener object which can be associated with the [`DomainParticipantAsync`] entity.
pub trait DomainParticipantListenerAsync {
    /// Method that is called when any inconsistent topic is discovered in the domain participant.
    fn on_inconsistent_topic(
        &mut self,
        _the_topic: TopicAsync,
        _status: InconsistentTopicStatus,
    ) -> Pin<Box<dyn Future<Output = ()> + Send + '_>> {
<<<<<<< HEAD
        Box::pin(async {})
=======
        Box::pin(std::future::ready(()))
>>>>>>> 6402b8f6
    }

    /// Method that is called when any writer in the domain participant reports a liveliness lost status.
    fn on_liveliness_lost<'a, 'b>(
        &'a mut self,
        _the_writer: &'b (dyn AnyDataWriter + Sync),
        _status: LivelinessLostStatus,
    ) -> Pin<Box<dyn Future<Output = ()> + Send + 'b>>
    where
        'a: 'b,
    {
<<<<<<< HEAD
        Box::pin(async {})
=======
        Box::pin(std::future::ready(()))
>>>>>>> 6402b8f6
    }

    /// Method that is called when any data writer in the domain participant reports a deadline missed status.
    fn on_offered_deadline_missed<'a, 'b>(
        &'a mut self,
        _the_writer: &'b (dyn AnyDataWriter + Sync),
        _status: OfferedDeadlineMissedStatus,
    ) -> Pin<Box<dyn Future<Output = ()> + Send + 'b>>
    where
        'a: 'b,
    {
<<<<<<< HEAD
        Box::pin(async {})
=======
        Box::pin(std::future::ready(()))
>>>>>>> 6402b8f6
    }

    /// Method that is called when any data writer in the domain participant reports an offered incompatible QoS status.
    fn on_offered_incompatible_qos<'a, 'b>(
        &'a mut self,
        _the_writer: &'b (dyn AnyDataWriter + Sync),
        _status: OfferedIncompatibleQosStatus,
    ) -> Pin<Box<dyn Future<Output = ()> + Send + 'b>>
    where
        'a: 'b,
    {
<<<<<<< HEAD
        Box::pin(async {})
=======
        Box::pin(std::future::ready(()))
>>>>>>> 6402b8f6
    }

    /// Method that is called when any data reader in the domain participant reports a sample lost status.
    fn on_sample_lost<'a, 'b>(
        &'a mut self,
        _the_reader: &'b (dyn AnyDataReader + Sync),
        _status: SampleLostStatus,
    ) -> Pin<Box<dyn Future<Output = ()> + Send + 'b>>
    where
        'a: 'b,
    {
<<<<<<< HEAD
        Box::pin(async {})
=======
        Box::pin(std::future::ready(()))
>>>>>>> 6402b8f6
    }

    /// Method that is called when any data reader in the domain participant reports a data available status.
    fn on_data_available<'a, 'b>(
        &'a mut self,
        _the_reader: &'b (dyn AnyDataReader + Sync),
    ) -> Pin<Box<dyn Future<Output = ()> + Send + 'b>>
    where
        'a: 'b,
    {
<<<<<<< HEAD
        Box::pin(async {})
=======
        Box::pin(std::future::ready(()))
>>>>>>> 6402b8f6
    }

    /// Method that is called when any data reader in the domain participant reports a sample rejected status.
    fn on_sample_rejected<'a, 'b>(
        &'a mut self,
        _the_reader: &'b (dyn AnyDataReader + Sync),
        _status: SampleRejectedStatus,
    ) -> Pin<Box<dyn Future<Output = ()> + Send + 'b>>
    where
        'a: 'b,
    {
<<<<<<< HEAD
        Box::pin(async {})
=======
        Box::pin(std::future::ready(()))
>>>>>>> 6402b8f6
    }

    /// Method that is called when any data reader in the domain participant reports a liveliness changed status.
    fn on_liveliness_changed<'a, 'b>(
        &'a mut self,
        _the_reader: &'b (dyn AnyDataReader + Sync),
        _status: LivelinessChangedStatus,
    ) -> Pin<Box<dyn Future<Output = ()> + Send + 'b>>
    where
        'a: 'b,
    {
<<<<<<< HEAD
        Box::pin(async {})
=======
        Box::pin(std::future::ready(()))
>>>>>>> 6402b8f6
    }

    /// Method that is called when any data reader in the domain participant reports a requested deadline missed status.
    fn on_requested_deadline_missed<'a, 'b>(
        &'a mut self,
        _the_reader: &'b (dyn AnyDataReader + Sync),
        _status: RequestedDeadlineMissedStatus,
    ) -> Pin<Box<dyn Future<Output = ()> + Send + 'b>>
    where
        'a: 'b,
    {
<<<<<<< HEAD
        Box::pin(async {})
=======
        Box::pin(std::future::ready(()))
>>>>>>> 6402b8f6
    }

    /// Method that is called when any data reader in the domain participant reports a requested incompatible QoS status.
    fn on_requested_incompatible_qos<'a, 'b>(
        &'a mut self,
        _the_reader: &'b (dyn AnyDataReader + Sync),
        _status: RequestedIncompatibleQosStatus,
    ) -> Pin<Box<dyn Future<Output = ()> + Send + 'b>>
    where
        'a: 'b,
    {
<<<<<<< HEAD
        Box::pin(async {})
=======
        Box::pin(std::future::ready(()))
>>>>>>> 6402b8f6
    }

    /// Method that is called when any data writer in the domain participant reports a publication matched status.
    fn on_publication_matched<'a, 'b>(
        &'a mut self,
        _the_writer: &'b (dyn AnyDataWriter + Sync),
        _status: PublicationMatchedStatus,
    ) -> Pin<Box<dyn Future<Output = ()> + Send + 'b>>
    where
        'a: 'b,
    {
<<<<<<< HEAD
        Box::pin(async {})
=======
        Box::pin(std::future::ready(()))
>>>>>>> 6402b8f6
    }

    /// Method that is called when any data reader in the domain participant reports a subscription matched status.
    fn on_subscription_matched<'a, 'b>(
        &'a mut self,
        _the_reader: &'b (dyn AnyDataReader + Sync),
        _status: SubscriptionMatchedStatus,
    ) -> Pin<Box<dyn Future<Output = ()> + Send + 'b>>
    where
        'a: 'b,
    {
<<<<<<< HEAD
        Box::pin(async {})
=======
        Box::pin(std::future::ready(()))
>>>>>>> 6402b8f6
    }
}
<|MERGE_RESOLUTION|>--- conflicted
+++ resolved
@@ -1,205 +1,157 @@
-use std::{future::Future, pin::Pin};
-
-use crate::{
-    infrastructure::status::{
-        InconsistentTopicStatus, LivelinessChangedStatus, LivelinessLostStatus,
-        OfferedDeadlineMissedStatus, OfferedIncompatibleQosStatus, PublicationMatchedStatus,
-        RequestedDeadlineMissedStatus, RequestedIncompatibleQosStatus, SampleLostStatus,
-        SampleRejectedStatus, SubscriptionMatchedStatus,
-    },
-    publication::data_writer::AnyDataWriter,
-    subscription::data_reader::AnyDataReader,
-};
-
-use super::topic::TopicAsync;
-
-/// This trait represents a listener object which can be associated with the [`DomainParticipantAsync`] entity.
-pub trait DomainParticipantListenerAsync {
-    /// Method that is called when any inconsistent topic is discovered in the domain participant.
-    fn on_inconsistent_topic(
-        &mut self,
-        _the_topic: TopicAsync,
-        _status: InconsistentTopicStatus,
-    ) -> Pin<Box<dyn Future<Output = ()> + Send + '_>> {
-<<<<<<< HEAD
-        Box::pin(async {})
-=======
-        Box::pin(std::future::ready(()))
->>>>>>> 6402b8f6
-    }
-
-    /// Method that is called when any writer in the domain participant reports a liveliness lost status.
-    fn on_liveliness_lost<'a, 'b>(
-        &'a mut self,
-        _the_writer: &'b (dyn AnyDataWriter + Sync),
-        _status: LivelinessLostStatus,
-    ) -> Pin<Box<dyn Future<Output = ()> + Send + 'b>>
-    where
-        'a: 'b,
-    {
-<<<<<<< HEAD
-        Box::pin(async {})
-=======
-        Box::pin(std::future::ready(()))
->>>>>>> 6402b8f6
-    }
-
-    /// Method that is called when any data writer in the domain participant reports a deadline missed status.
-    fn on_offered_deadline_missed<'a, 'b>(
-        &'a mut self,
-        _the_writer: &'b (dyn AnyDataWriter + Sync),
-        _status: OfferedDeadlineMissedStatus,
-    ) -> Pin<Box<dyn Future<Output = ()> + Send + 'b>>
-    where
-        'a: 'b,
-    {
-<<<<<<< HEAD
-        Box::pin(async {})
-=======
-        Box::pin(std::future::ready(()))
->>>>>>> 6402b8f6
-    }
-
-    /// Method that is called when any data writer in the domain participant reports an offered incompatible QoS status.
-    fn on_offered_incompatible_qos<'a, 'b>(
-        &'a mut self,
-        _the_writer: &'b (dyn AnyDataWriter + Sync),
-        _status: OfferedIncompatibleQosStatus,
-    ) -> Pin<Box<dyn Future<Output = ()> + Send + 'b>>
-    where
-        'a: 'b,
-    {
-<<<<<<< HEAD
-        Box::pin(async {})
-=======
-        Box::pin(std::future::ready(()))
->>>>>>> 6402b8f6
-    }
-
-    /// Method that is called when any data reader in the domain participant reports a sample lost status.
-    fn on_sample_lost<'a, 'b>(
-        &'a mut self,
-        _the_reader: &'b (dyn AnyDataReader + Sync),
-        _status: SampleLostStatus,
-    ) -> Pin<Box<dyn Future<Output = ()> + Send + 'b>>
-    where
-        'a: 'b,
-    {
-<<<<<<< HEAD
-        Box::pin(async {})
-=======
-        Box::pin(std::future::ready(()))
->>>>>>> 6402b8f6
-    }
-
-    /// Method that is called when any data reader in the domain participant reports a data available status.
-    fn on_data_available<'a, 'b>(
-        &'a mut self,
-        _the_reader: &'b (dyn AnyDataReader + Sync),
-    ) -> Pin<Box<dyn Future<Output = ()> + Send + 'b>>
-    where
-        'a: 'b,
-    {
-<<<<<<< HEAD
-        Box::pin(async {})
-=======
-        Box::pin(std::future::ready(()))
->>>>>>> 6402b8f6
-    }
-
-    /// Method that is called when any data reader in the domain participant reports a sample rejected status.
-    fn on_sample_rejected<'a, 'b>(
-        &'a mut self,
-        _the_reader: &'b (dyn AnyDataReader + Sync),
-        _status: SampleRejectedStatus,
-    ) -> Pin<Box<dyn Future<Output = ()> + Send + 'b>>
-    where
-        'a: 'b,
-    {
-<<<<<<< HEAD
-        Box::pin(async {})
-=======
-        Box::pin(std::future::ready(()))
->>>>>>> 6402b8f6
-    }
-
-    /// Method that is called when any data reader in the domain participant reports a liveliness changed status.
-    fn on_liveliness_changed<'a, 'b>(
-        &'a mut self,
-        _the_reader: &'b (dyn AnyDataReader + Sync),
-        _status: LivelinessChangedStatus,
-    ) -> Pin<Box<dyn Future<Output = ()> + Send + 'b>>
-    where
-        'a: 'b,
-    {
-<<<<<<< HEAD
-        Box::pin(async {})
-=======
-        Box::pin(std::future::ready(()))
->>>>>>> 6402b8f6
-    }
-
-    /// Method that is called when any data reader in the domain participant reports a requested deadline missed status.
-    fn on_requested_deadline_missed<'a, 'b>(
-        &'a mut self,
-        _the_reader: &'b (dyn AnyDataReader + Sync),
-        _status: RequestedDeadlineMissedStatus,
-    ) -> Pin<Box<dyn Future<Output = ()> + Send + 'b>>
-    where
-        'a: 'b,
-    {
-<<<<<<< HEAD
-        Box::pin(async {})
-=======
-        Box::pin(std::future::ready(()))
->>>>>>> 6402b8f6
-    }
-
-    /// Method that is called when any data reader in the domain participant reports a requested incompatible QoS status.
-    fn on_requested_incompatible_qos<'a, 'b>(
-        &'a mut self,
-        _the_reader: &'b (dyn AnyDataReader + Sync),
-        _status: RequestedIncompatibleQosStatus,
-    ) -> Pin<Box<dyn Future<Output = ()> + Send + 'b>>
-    where
-        'a: 'b,
-    {
-<<<<<<< HEAD
-        Box::pin(async {})
-=======
-        Box::pin(std::future::ready(()))
->>>>>>> 6402b8f6
-    }
-
-    /// Method that is called when any data writer in the domain participant reports a publication matched status.
-    fn on_publication_matched<'a, 'b>(
-        &'a mut self,
-        _the_writer: &'b (dyn AnyDataWriter + Sync),
-        _status: PublicationMatchedStatus,
-    ) -> Pin<Box<dyn Future<Output = ()> + Send + 'b>>
-    where
-        'a: 'b,
-    {
-<<<<<<< HEAD
-        Box::pin(async {})
-=======
-        Box::pin(std::future::ready(()))
->>>>>>> 6402b8f6
-    }
-
-    /// Method that is called when any data reader in the domain participant reports a subscription matched status.
-    fn on_subscription_matched<'a, 'b>(
-        &'a mut self,
-        _the_reader: &'b (dyn AnyDataReader + Sync),
-        _status: SubscriptionMatchedStatus,
-    ) -> Pin<Box<dyn Future<Output = ()> + Send + 'b>>
-    where
-        'a: 'b,
-    {
-<<<<<<< HEAD
-        Box::pin(async {})
-=======
-        Box::pin(std::future::ready(()))
->>>>>>> 6402b8f6
-    }
-}
+use std::{future::Future, pin::Pin};
+
+use crate::{
+    infrastructure::status::{
+        InconsistentTopicStatus, LivelinessChangedStatus, LivelinessLostStatus,
+        OfferedDeadlineMissedStatus, OfferedIncompatibleQosStatus, PublicationMatchedStatus,
+        RequestedDeadlineMissedStatus, RequestedIncompatibleQosStatus, SampleLostStatus,
+        SampleRejectedStatus, SubscriptionMatchedStatus,
+    },
+    publication::data_writer::AnyDataWriter,
+    subscription::data_reader::AnyDataReader,
+};
+
+use super::topic::TopicAsync;
+
+/// This trait represents a listener object which can be associated with the [`DomainParticipantAsync`] entity.
+pub trait DomainParticipantListenerAsync {
+    /// Method that is called when any inconsistent topic is discovered in the domain participant.
+    fn on_inconsistent_topic(
+        &mut self,
+        _the_topic: TopicAsync,
+        _status: InconsistentTopicStatus,
+    ) -> Pin<Box<dyn Future<Output = ()> + Send + '_>> {
+        Box::pin(std::future::ready(()))
+    }
+
+    /// Method that is called when any writer in the domain participant reports a liveliness lost status.
+    fn on_liveliness_lost<'a, 'b>(
+        &'a mut self,
+        _the_writer: &'b (dyn AnyDataWriter + Sync),
+        _status: LivelinessLostStatus,
+    ) -> Pin<Box<dyn Future<Output = ()> + Send + 'b>>
+    where
+        'a: 'b,
+    {
+        Box::pin(std::future::ready(()))
+    }
+
+    /// Method that is called when any data writer in the domain participant reports a deadline missed status.
+    fn on_offered_deadline_missed<'a, 'b>(
+        &'a mut self,
+        _the_writer: &'b (dyn AnyDataWriter + Sync),
+        _status: OfferedDeadlineMissedStatus,
+    ) -> Pin<Box<dyn Future<Output = ()> + Send + 'b>>
+    where
+        'a: 'b,
+    {
+        Box::pin(std::future::ready(()))
+    }
+
+    /// Method that is called when any data writer in the domain participant reports an offered incompatible QoS status.
+    fn on_offered_incompatible_qos<'a, 'b>(
+        &'a mut self,
+        _the_writer: &'b (dyn AnyDataWriter + Sync),
+        _status: OfferedIncompatibleQosStatus,
+    ) -> Pin<Box<dyn Future<Output = ()> + Send + 'b>>
+    where
+        'a: 'b,
+    {
+        Box::pin(std::future::ready(()))
+    }
+
+    /// Method that is called when any data reader in the domain participant reports a sample lost status.
+    fn on_sample_lost<'a, 'b>(
+        &'a mut self,
+        _the_reader: &'b (dyn AnyDataReader + Sync),
+        _status: SampleLostStatus,
+    ) -> Pin<Box<dyn Future<Output = ()> + Send + 'b>>
+    where
+        'a: 'b,
+    {
+        Box::pin(std::future::ready(()))
+    }
+
+    /// Method that is called when any data reader in the domain participant reports a data available status.
+    fn on_data_available<'a, 'b>(
+        &'a mut self,
+        _the_reader: &'b (dyn AnyDataReader + Sync),
+    ) -> Pin<Box<dyn Future<Output = ()> + Send + 'b>>
+    where
+        'a: 'b,
+    {
+        Box::pin(std::future::ready(()))
+    }
+
+    /// Method that is called when any data reader in the domain participant reports a sample rejected status.
+    fn on_sample_rejected<'a, 'b>(
+        &'a mut self,
+        _the_reader: &'b (dyn AnyDataReader + Sync),
+        _status: SampleRejectedStatus,
+    ) -> Pin<Box<dyn Future<Output = ()> + Send + 'b>>
+    where
+        'a: 'b,
+    {
+        Box::pin(std::future::ready(()))
+    }
+
+    /// Method that is called when any data reader in the domain participant reports a liveliness changed status.
+    fn on_liveliness_changed<'a, 'b>(
+        &'a mut self,
+        _the_reader: &'b (dyn AnyDataReader + Sync),
+        _status: LivelinessChangedStatus,
+    ) -> Pin<Box<dyn Future<Output = ()> + Send + 'b>>
+    where
+        'a: 'b,
+    {
+        Box::pin(std::future::ready(()))
+    }
+
+    /// Method that is called when any data reader in the domain participant reports a requested deadline missed status.
+    fn on_requested_deadline_missed<'a, 'b>(
+        &'a mut self,
+        _the_reader: &'b (dyn AnyDataReader + Sync),
+        _status: RequestedDeadlineMissedStatus,
+    ) -> Pin<Box<dyn Future<Output = ()> + Send + 'b>>
+    where
+        'a: 'b,
+    {
+        Box::pin(std::future::ready(()))
+    }
+
+    /// Method that is called when any data reader in the domain participant reports a requested incompatible QoS status.
+    fn on_requested_incompatible_qos<'a, 'b>(
+        &'a mut self,
+        _the_reader: &'b (dyn AnyDataReader + Sync),
+        _status: RequestedIncompatibleQosStatus,
+    ) -> Pin<Box<dyn Future<Output = ()> + Send + 'b>>
+    where
+        'a: 'b,
+    {
+        Box::pin(std::future::ready(()))
+    }
+
+    /// Method that is called when any data writer in the domain participant reports a publication matched status.
+    fn on_publication_matched<'a, 'b>(
+        &'a mut self,
+        _the_writer: &'b (dyn AnyDataWriter + Sync),
+        _status: PublicationMatchedStatus,
+    ) -> Pin<Box<dyn Future<Output = ()> + Send + 'b>>
+    where
+        'a: 'b,
+    {
+        Box::pin(std::future::ready(()))
+    }
+
+    /// Method that is called when any data reader in the domain participant reports a subscription matched status.
+    fn on_subscription_matched<'a, 'b>(
+        &'a mut self,
+        _the_reader: &'b (dyn AnyDataReader + Sync),
+        _status: SubscriptionMatchedStatus,
+    ) -> Pin<Box<dyn Future<Output = ()> + Send + 'b>>
+    where
+        'a: 'b,
+    {
+        Box::pin(std::future::ready(()))
+    }
+}