--- conflicted
+++ resolved
@@ -1,1777 +1,1762 @@
-use std::{
-    io::{self, ErrorKind},
-    net::{Ipv4Addr, SocketAddr, UdpSocket},
-    ops::Deref,
-    str::FromStr,
-    sync::Mutex,
-};
-
-use dds_api::{
-    dcps_psm::{DomainId, StatusMask},
-    domain::domain_participant_listener::DomainParticipantListener,
-    infrastructure::qos::{
-        DataReaderQos, DataWriterQos, DomainParticipantFactoryQos, DomainParticipantQos,
-        PublisherQos, SubscriberQos,
-    },
-    return_type::{DDSError, DDSResult},
-};
-use dds_implementation::{
-    data_representation_builtin_endpoints::{
-        sedp_discovered_reader_data::{SedpDiscoveredReaderData, DCPS_SUBSCRIPTION},
-        sedp_discovered_topic_data::{SedpDiscoveredTopicData, DCPS_TOPIC},
-        sedp_discovered_writer_data::{SedpDiscoveredWriterData, DCPS_PUBLICATION},
-        spdp_discovered_participant_data::{SpdpDiscoveredParticipantData, DCPS_PARTICIPANT},
-    },
-    dds_impl::{
-        data_reader_proxy::{DataReaderAttributes, RtpsReader},
-        data_writer_proxy::{DataWriterAttributes, RtpsWriter},
-        domain_participant_proxy::{DomainParticipantAttributes, DomainParticipantProxy},
-        publisher_proxy::PublisherAttributes,
-        subscriber_proxy::SubscriberAttributes,
-        topic_proxy::TopicAttributes,
-    },
-    dds_type::DdsType,
-    utils::{rtps_structure::RtpsStructure, shared_object::DdsShared},
-};
-use mac_address::MacAddress;
-use rtps_implementation::{
-    rtps_group_impl::RtpsGroupImpl, rtps_participant_impl::RtpsParticipantImpl,
-    rtps_reader_locator_impl::RtpsReaderLocatorAttributesImpl,
-    rtps_stateful_reader_impl::RtpsStatefulReaderImpl,
-    rtps_stateful_writer_impl::RtpsStatefulWriterImpl,
-    rtps_stateless_reader_impl::RtpsStatelessReaderImpl,
-    rtps_stateless_writer_impl::RtpsStatelessWriterImpl, utils::clock::StdTimer,
-};
-use rtps_pim::{
-    behavior::writer::reader_locator::RtpsReaderLocatorConstructor,
-    discovery::{
-        sedp::builtin_endpoints::{
-            SedpBuiltinPublicationsReader, SedpBuiltinPublicationsWriter,
-            SedpBuiltinSubscriptionsReader, SedpBuiltinSubscriptionsWriter,
-            SedpBuiltinTopicsReader, SedpBuiltinTopicsWriter,
-        },
-        spdp::builtin_endpoints::{SpdpBuiltinParticipantReader, SpdpBuiltinParticipantWriter},
-    },
-    structure::{
-        entity::RtpsEntityAttributes,
-        group::RtpsGroupConstructor,
-        types::{
-            EntityId, Guid, GuidPrefix, LOCATOR_KIND_UDPv4, Locator, BUILT_IN_READER_GROUP,
-            BUILT_IN_WRITER_GROUP, PROTOCOLVERSION, VENDOR_ID_S2E,
-        },
-    },
-};
-use socket2::Socket;
-
-use crate::{
-    communication::Communication,
-    tasks::{
-        task_announce_participant, task_sedp_reader_discovery, task_sedp_writer_discovery,
-        task_spdp_discovery, Executor, Spawner,
-    },
-    udp_transport::UdpTransport,
-};
-
-pub struct RtpsStructureImpl;
-
-impl RtpsStructure for RtpsStructureImpl {
-    type Group = RtpsGroupImpl;
-    type Participant = RtpsParticipantImpl;
-    type StatelessWriter = RtpsStatelessWriterImpl<StdTimer>;
-    type StatefulWriter = RtpsStatefulWriterImpl<StdTimer>;
-    type StatelessReader = RtpsStatelessReaderImpl;
-    type StatefulReader = RtpsStatefulReaderImpl;
-}
-
-/// The DomainParticipant object plays several roles:
-/// - It acts as a container for all other Entity objects.
-/// - It acts as factory for the Publisher, Subscriber, Topic, and MultiTopic Entity objects.
-/// - It represents the participation of the application on a communication plane that isolates applications running on the
-/// same set of physical computers from each other. A domain establishes a “virtual network” linking all applications that
-/// share the same domainId and isolating them from applications running on different domains. In this way, several
-/// independent distributed applications can coexist in the same physical network without interfering, or even being aware
-/// of each other.
-/// - It provides administration services in the domain, offering operations that allow the application to ‘ignore’ locally any
-/// information about a given participant (ignore_participant), publication (ignore_publication), subscription
-/// (ignore_subscription), or topic (ignore_topic).
-///
-/// The following sub clauses explain all the operations in detail.
-/// The following operations may be called even if the DomainParticipant is not enabled. Other operations will have the value
-/// NOT_ENABLED if called on a disabled DomainParticipant:
-/// - Operations defined at the base-class level namely, set_qos, get_qos, set_listener, get_listener, and enable.
-/// - Factory methods: create_topic, create_publisher, create_subscriber, delete_topic, delete_publisher,
-/// delete_subscriber
-/// - Operations that access the status: get_statuscondition
-
-// As of 9.6.1.4.1  Default multicast address
-const DEFAULT_MULTICAST_LOCATOR_ADDRESS: [u8; 16] =
-    [0, 0, 0, 0, 0, 0, 0, 0, 0, 0, 0, 0, 239, 255, 0, 1];
-
-const PB: u16 = 7400;
-const DG: u16 = 250;
-const PG: u16 = 2;
-#[allow(non_upper_case_globals)]
-const d0: u16 = 0;
-#[allow(non_upper_case_globals)]
-const d1: u16 = 10;
-#[allow(non_upper_case_globals)]
-const _d2: u16 = 1;
-#[allow(non_upper_case_globals)]
-const d3: u16 = 11;
-
-pub fn port_builtin_multicast(domain_id: u16) -> u16 {
-    PB + DG * domain_id + d0
-}
-
-pub fn port_builtin_unicast(domain_id: u16, participant_id: u16) -> u16 {
-    PB + DG * domain_id + d1 + PG * participant_id
-}
-
-pub fn port_user_unicast(domain_id: u16, participant_id: u16) -> u16 {
-    PB + DG * domain_id + d3 + PG * participant_id
-}
-
-pub fn get_multicast_socket(
-    address: Ipv4Addr,
-    multicast_address: Ipv4Addr,
-    port: u16,
-) -> io::Result<UdpSocket> {
-    let socket_addr = SocketAddr::from((address, port));
-
-    let socket = Socket::new(
-        socket2::Domain::IPV4,
-        socket2::Type::DGRAM,
-        Some(socket2::Protocol::UDP),
-    )?;
-
-    socket.set_reuse_address(true)?;
-
-    //socket.set_nonblocking(true).ok()?;
-    socket.set_read_timeout(Some(std::time::Duration::from_millis(50)))?;
-
-    socket.bind(&socket_addr.into())?;
-
-    socket.join_multicast_v4(&multicast_address, &address)?;
-    socket.set_multicast_loop_v4(true)?;
-
-    Ok(socket.into())
-}
-
-pub fn get_unicast_socket(address: SocketAddr) -> io::Result<UdpSocket> {
-    let socket = UdpSocket::bind(address)?;
-    socket.set_nonblocking(true)?;
-
-    Ok(socket.into())
-}
-
-fn ipv4_from_locator(address: &[u8; 16]) -> Ipv4Addr {
-    [address[12], address[13], address[14], address[15]].into()
-}
-
-#[rustfmt::skip]
-fn locator_from_ipv4(address: Ipv4Addr) -> [u8; 16] {
-    [0, 0, 0, 0,
-     0, 0, 0, 0,
-     0, 0, 0, 0,
-     address.octets()[0], address.octets()[1], address.octets()[2], address.octets()[3]]
-}
-
-pub struct Communications {
-    pub domain_id: DomainId,
-    pub participant_id: usize,
-    pub guid_prefix: GuidPrefix,
-    pub unicast_address: Ipv4Addr,
-    pub multicast_address: Ipv4Addr,
-    pub metatraffic_multicast: Communication<UdpTransport>,
-    pub metatraffic_unicast: Communication<UdpTransport>,
-    pub default_unicast: Communication<UdpTransport>,
-}
-
-impl Communications {
-    pub fn find_available(
-        domain_id: DomainId,
-        mac_address: [u8; 6],
-        unicast_address: Ipv4Addr,
-        multicast_address: Ipv4Addr,
-    ) -> DDSResult<Self> {
-        let metatraffic_multicast_socket = get_multicast_socket(
-            unicast_address,
-            multicast_address,
-            port_builtin_multicast(domain_id as u16),
-        )
-        .map_err(|e| DDSError::PreconditionNotMet(format!("{}", e)))?;
-
-        let (participant_id, metatraffic_unicast_socket, default_unicast_socket) = (0..)
-            .map(
-                |participant_id| -> io::Result<(usize, UdpSocket, UdpSocket)> {
-                    Ok((
-                        participant_id,
-                        get_unicast_socket(
-                            (
-                                unicast_address,
-                                port_builtin_unicast(domain_id as u16, participant_id as u16),
-                            )
-                                .into(),
-                        )?,
-                        get_unicast_socket(
-                            (
-                                unicast_address,
-                                port_user_unicast(domain_id as u16, participant_id as u16),
-                            )
-                                .into(),
-                        )?,
-                    ))
-                },
-            )
-            .filter(|result| match result {
-                Err(e) => e.kind() != ErrorKind::AddrInUse,
-                _ => true,
-            })
-            .next()
-            .unwrap()
-            .map_err(|e| DDSError::PreconditionNotMet(format!("{}", e)))?;
-
-        #[rustfmt::skip]
-        let guid_prefix = GuidPrefix([
-            mac_address[0], mac_address[1], mac_address[2],
-            mac_address[3], mac_address[4], mac_address[5],
-            domain_id as u8, participant_id as u8, 0, 0, 0, 0
-        ]);
-
-        Ok(Communications {
-            domain_id,
-            participant_id,
-            guid_prefix,
-            unicast_address,
-            multicast_address,
-            metatraffic_multicast: Communication {
-                version: PROTOCOLVERSION,
-                vendor_id: VENDOR_ID_S2E,
-                guid_prefix,
-                transport: UdpTransport::new(metatraffic_multicast_socket),
-            },
-            metatraffic_unicast: Communication {
-                version: PROTOCOLVERSION,
-                vendor_id: VENDOR_ID_S2E,
-                guid_prefix,
-                transport: UdpTransport::new(metatraffic_unicast_socket),
-            },
-            default_unicast: Communication {
-                version: PROTOCOLVERSION,
-                vendor_id: VENDOR_ID_S2E,
-                guid_prefix,
-                transport: UdpTransport::new(default_unicast_socket),
-            },
-        })
-    }
-
-    pub fn metatraffic_multicast_locator(&self) -> Locator {
-        Locator::new(
-            LOCATOR_KIND_UDPv4,
-            port_builtin_multicast(self.domain_id as u16) as u32,
-            locator_from_ipv4(self.multicast_address),
-        )
-    }
-
-    pub fn metatraffic_unicast_locator(&self) -> Locator {
-        Locator::new(
-            LOCATOR_KIND_UDPv4,
-            port_builtin_unicast(self.domain_id as u16, self.participant_id as u16) as u32,
-            locator_from_ipv4(self.unicast_address),
-        )
-    }
-
-    pub fn default_unicast_locator(&self) -> Locator {
-        Locator::new(
-            LOCATOR_KIND_UDPv4,
-            port_user_unicast(self.domain_id as u16, self.participant_id as u16) as u32,
-            locator_from_ipv4(self.unicast_address),
-        )
-    }
-}
-
-pub struct DomainParticipantFactory {
-    participant_list: Mutex<Vec<DdsShared<DomainParticipantAttributes<RtpsStructureImpl>>>>,
-}
-
-impl DomainParticipantFactory {
-    /// This operation creates a new DomainParticipant object. The DomainParticipant signifies that the calling application intends
-    /// to join the Domain identified by the domain_id argument.
-    /// If the specified QoS policies are not consistent, the operation will fail and no DomainParticipant will be created.
-    /// The special value PARTICIPANT_QOS_DEFAULT can be used to indicate that the DomainParticipant should be created
-    /// with the default DomainParticipant QoS set in the factory. The use of this value is equivalent to the application obtaining the
-    /// default DomainParticipant QoS by means of the operation get_default_participant_qos (2.2.2.2.2.6) and using the resulting
-    /// QoS to create the DomainParticipant.
-    /// In case of failure, the operation will return a ‘nil’ value (as specified by the platform).
-    ///
-    /// Developer note: Ideally this method should return impl DomainParticipant. However because of the GAT workaround used there is no way
-    /// to call,e.g. create_topic(), because we can't write impl DomainParticipant + for<'t, T> TopicGAT<'t, T> on the return. This issue will
-    /// probably be solved once the GAT functionality is available on stable.
-    pub fn create_participant(
-        &self,
-        domain_id: DomainId,
-        qos: Option<DomainParticipantQos>,
-        _a_listener: Option<Box<dyn DomainParticipantListener>>,
-        _mask: StatusMask,
-    ) -> DDSResult<DomainParticipantProxy<RtpsStructureImpl>> {
-        let qos = qos.unwrap_or_default();
-
-        let interface = ifcfg::IfCfg::get()
-            .expect("Could not scan interfaces")
-            .into_iter()
-            .find(|i| i.name == "Wi-Fi")
-            .expect("Could not find wi-fi interface");
-
-        let unicast_address = interface
-            .addresses
-            .into_iter()
-            .filter_map(|a| match a.address? {
-                SocketAddr::V4(v4) => Some(*v4.ip()),
-                SocketAddr::V6(_) => None,
-            })
-            .next()
-            .ok_or(DDSError::PreconditionNotMet(
-                "No Ipv4 address for interface".to_string(),
-            ))?;
-
-        let mac_address = MacAddress::from_str(&interface.mac)
-            .map_err(|e| DDSError::PreconditionNotMet(format!("{}", e)))?;
-
-        let communications = Communications::find_available(
-            domain_id,
-            mac_address.bytes(),
-            unicast_address,
-            ipv4_from_locator(&DEFAULT_MULTICAST_LOCATOR_ADDRESS),
-        )?;
-
-        let domain_participant = DdsShared::new(DomainParticipantAttributes::new(
-            communications.guid_prefix,
-            domain_id,
-            "".to_string(),
-            qos.clone(),
-            vec![communications.metatraffic_unicast_locator()],
-            vec![communications.metatraffic_multicast_locator()],
-            vec![communications.default_unicast_locator()],
-            vec![],
-        ));
-
-        create_builtins(domain_participant.clone())?;
-
-        if qos.entity_factory.autoenable_created_entities {
-            self.enable(domain_participant.clone(), communications)?;
-        }
-
-        self.participant_list
-            .lock()
-            .unwrap()
-            .push(domain_participant.clone());
-
-        Ok(DomainParticipantProxy::new(domain_participant.downgrade()))
-    }
-
-    fn enable(
-        &self,
-        domain_participant: DdsShared<DomainParticipantAttributes<RtpsStructureImpl>>,
-        communications: Communications,
-    ) -> DDSResult<()> {
-        // ////////// Task creation
-        let (executor, spawner) = {
-            let (sender, receiver) = std::sync::mpsc::sync_channel(10);
-            (Executor { receiver }, Spawner::new(sender))
-        };
-
-        let mut metatraffic_multicast_communication = communications.metatraffic_multicast;
-        let mut metatraffic_unicast_communication = communications.metatraffic_unicast;
-        let mut default_unicast_communication = communications.default_unicast;
-
-        // //////////// SPDP Communication
-
-        // ////////////// SPDP participant discovery
-        {
-            let domain_participant = domain_participant.clone();
-            spawner.spawn_enabled_periodic_task(
-                "builtin multicast communication",
-                move || {
-                    if let Some(builtin_participant_subscriber) =
-                        domain_participant.builtin_subscriber.read_lock().deref()
-                    {
-                        metatraffic_multicast_communication
-                            .receive(core::slice::from_ref(builtin_participant_subscriber));
-                    } else {
-                        println!("/!\\ Participant has no builtin subscriber");
-                    }
-                },
-                std::time::Duration::from_millis(500),
-            );
-        }
-
-        // ////////////// SPDP builtin endpoint configuration
-        {
-            let domain_participant = domain_participant.clone();
-
-            spawner.spawn_enabled_periodic_task(
-                "spdp endpoint configuration",
-                move || match task_spdp_discovery(domain_participant.clone()) {
-                    Ok(()) => (),
-                    Err(e) => println!("spdp discovery failed: {:?}", e),
-                },
-                std::time::Duration::from_millis(500),
-            );
-        }
-
-        // //////////// Unicast Communication
-        {
-            let domain_participant = domain_participant.clone();
-            spawner.spawn_enabled_periodic_task(
-                "builtin unicast communication",
-                move || {
-                    if let Some(builtin_publisher) =
-                        domain_participant.builtin_publisher.read_lock().deref()
-                    {
-                        metatraffic_unicast_communication
-                            .send(core::slice::from_ref(builtin_publisher));
-                    } else {
-                        println!("/!\\ Participant has no builtin publisher");
-                    }
-
-                    if let Some(builtin_subscriber) =
-                        domain_participant.builtin_subscriber.read_lock().deref()
-                    {
-                        metatraffic_unicast_communication
-                            .receive(core::slice::from_ref(builtin_subscriber));
-                    } else {
-                        println!("/!\\ Participant has no builtin subscriber");
-                    }
-                },
-                std::time::Duration::from_millis(500),
-            );
-        }
-
-        // ////////////// SEDP user-defined endpoint configuration
-        {
-            let domain_participant = domain_participant.clone();
-
-            spawner.spawn_enabled_periodic_task(
-                "sedp user endpoint configuration",
-                move || {
-                    match task_sedp_writer_discovery(domain_participant.clone()) {
-                        Ok(()) => (),
-                        Err(e) => println!("sedp writer discovery failed: {:?}", e),
-                    }
-                    match task_sedp_reader_discovery(domain_participant.clone()) {
-                        Ok(()) => (),
-                        Err(e) => println!("sedp reader discovery failed: {:?}", e),
-                    }
-                },
-                std::time::Duration::from_millis(500),
-            );
-        }
-
-        // //////////// User-defined Communication
-        {
-            let domain_participant = domain_participant.clone();
-            spawner.spawn_enabled_periodic_task(
-                "user-defined communication",
-                move || {
-                    default_unicast_communication.send(
-                        domain_participant
-                            .user_defined_publisher_list
-                            .read_lock()
-                            .as_ref(),
-                    );
-
-                    default_unicast_communication.receive(
-                        domain_participant
-                            .user_defined_subscriber_list
-                            .read_lock()
-                            .as_ref(),
-                    );
-                },
-                std::time::Duration::from_millis(500),
-            );
-        }
-
-        // {
-        //     let domain_participant = domain_participant.clone();
-
-        //     spawner.spawn_enabled_periodic_task(
-        //         "sedp discovery",
-        //         move || {
-        //             let user_defined_publisher_list = domain_participant.write_lock().user_defined_publisher_list;
-        //             for user_defined_publisher in user_defined_publisher_list.iter() {
-        //                 user_defined_publisher.process_discovery();
-        //             }
-        //         },
-        //         std::time::Duration::from_millis(500),
-        //     );
-        // }
-
-        // //////////// Announce participant
-        spawner.spawn_enabled_periodic_task(
-            "participant announcement",
-            move || match task_announce_participant(domain_participant.clone()) {
-                Ok(_) => (),
-                Err(e) => println!("participant announcement failed: {:?}", e),
-            },
-            std::time::Duration::from_millis(5000),
-        );
-
-        // //////////// Start running tasks
-        spawner.enable_tasks();
-        executor.run();
-
-        Ok(())
-    }
-
-    /// This operation deletes an existing DomainParticipant. This operation can only be invoked if all domain entities belonging to
-    /// the participant have already been deleted. Otherwise the error PRECONDITION_NOT_MET is returned.
-    /// Possible error codes returned in addition to the standard ones: PRECONDITION_NOT_MET.
-    pub fn delete_participant(
-        &self,
-        _a_participant: DomainParticipantProxy<RtpsStructureImpl>,
-    ) -> DDSResult<()> {
-        todo!()
-    }
-
-    /// This operation returns the DomainParticipantFactory singleton. The operation is idempotent, that is, it can be called multiple
-    /// times without side-effects and it will return the same DomainParticipantFactory instance.
-    /// The get_instance operation is a static operation implemented using the syntax of the native language and can therefore not be
-    /// expressed in the IDL PSM.
-    /// The pre-defined value TheParticipantFactory can also be used as an alias for the singleton factory returned by the operation
-    /// get_instance.
-    pub fn get_instance() -> Self {
-        Self {
-            participant_list: Mutex::new(Vec::new()),
-        }
-    }
-
-    /// This operation retrieves a previously created DomainParticipant belonging to specified domain_id. If no such
-    /// DomainParticipant exists, the operation will return a ‘nil’ value.
-    /// If multiple DomainParticipant entities belonging to that domain_id exist, then the operation will return one of them. It is not
-    /// specified which one.
-    pub fn lookup_participant(
-        &self,
-        _domain_id: DomainId,
-    ) -> DomainParticipantProxy<RtpsStructureImpl> {
-        todo!()
-    }
-
-    /// This operation sets a default value of the DomainParticipant QoS policies which will be used for newly created
-    /// DomainParticipant entities in the case where the QoS policies are defaulted in the create_participant operation.
-    /// This operation will check that the resulting policies are self consistent; if they are not, the operation will have no effect and
-    /// return INCONSISTENT_POLICY.
-    pub fn set_default_participant_qos(&self, _qos: DomainParticipantQos) -> DDSResult<()> {
-        todo!()
-    }
-
-    /// This operation retrieves the default value of the DomainParticipant QoS, that is, the QoS policies which will be used for
-    /// newly created DomainParticipant entities in the case where the QoS policies are defaulted in the create_participant
-    /// operation.
-    /// The values retrieved get_default_participant_qos will match the set of values specified on the last successful call to
-    /// set_default_participant_qos, or else, if the call was never made, the default values listed in the QoS table in 2.2.3,
-    /// Supported QoS.
-    pub fn get_default_participant_qos(&self) -> DDSResult<DomainParticipantQos> {
-        todo!()
-    }
-
-    /// This operation sets the value of the DomainParticipantFactory QoS policies. These policies control the behavior of the object
-    /// a factory for entities.
-    /// Note that despite having QoS, the DomainParticipantFactory is not an Entity.
-    /// This operation will check that the resulting policies are self consistent; if they are not, the operation will have no effect and
-    /// return INCONSISTENT_POLICY.
-    pub fn set_qos(&self, _qos: DomainParticipantFactoryQos) -> DDSResult<()> {
-        todo!()
-    }
-
-    /// This operation returns the value of the DomainParticipantFactory QoS policies.
-    pub fn get_qos(&self) -> DomainParticipantFactoryQos {
-        todo!()
-    }
-}
-
-pub fn create_builtins(
-    domain_participant: DdsShared<DomainParticipantAttributes<RtpsStructureImpl>>,
-) -> DDSResult<()> {
-    let guid_prefix = domain_participant.rtps_participant.guid().prefix;
-
-    // ///////// Create the built-in publisher and subcriber
-
-    let builtin_subscriber = DdsShared::new(SubscriberAttributes::new(
-        SubscriberQos::default(),
-        RtpsGroupImpl::new(Guid::new(
-            guid_prefix,
-            EntityId::new([0, 0, 0], BUILT_IN_READER_GROUP),
-        )),
-        domain_participant.downgrade(),
-    ));
-    *domain_participant.builtin_subscriber.write_lock() = Some(builtin_subscriber.clone());
-
-    let builtin_publisher = DdsShared::new(PublisherAttributes::new(
-        PublisherQos::default(),
-        RtpsGroupImpl::new(Guid::new(
-            guid_prefix,
-            EntityId::new([0, 0, 0], BUILT_IN_WRITER_GROUP),
-        )),
-        domain_participant.downgrade(),
-    ));
-    *domain_participant.builtin_subscriber.write_lock() = Some(builtin_subscriber.clone());
-    *domain_participant.builtin_publisher.write_lock() = Some(builtin_publisher.clone());
-
-    // ///////// Create built-in DDS data readers and data writers
-
-    // ////////// SPDP built-in topic, reader and writer
-    {
-        let spdp_topic_participant = DdsShared::new(TopicAttributes::new(
-            domain_participant.default_topic_qos.clone(),
-            SpdpDiscoveredParticipantData::type_name(),
-            DCPS_PARTICIPANT,
-            domain_participant.downgrade(),
-        ));
-        domain_participant
-            .topic_list
-            .write_lock()
-            .push(spdp_topic_participant.clone());
-
-        let spdp_builtin_participant_rtps_reader =
-            SpdpBuiltinParticipantReader::create::<RtpsStatelessReaderImpl>(guid_prefix, &[], &[]);
-
-        let spdp_builtin_participant_data_reader = DdsShared::new(DataReaderAttributes::new(
-            DataReaderQos::default(),
-            RtpsReader::Stateless(spdp_builtin_participant_rtps_reader),
-            spdp_topic_participant.clone(),
-            None,
-            builtin_subscriber.downgrade(),
-        ));
-        builtin_subscriber
-            .data_reader_list
-            .write_lock()
-            .push(spdp_builtin_participant_data_reader);
-
-        let spdp_reader_locators: Vec<RtpsReaderLocatorAttributesImpl> = domain_participant
-            .metatraffic_multicast_locator_list
-            .iter()
-            .map(|locator| RtpsReaderLocatorAttributesImpl::new(locator.clone(), false))
-            .collect();
-
-        let spdp_builtin_participant_rtps_writer = SpdpBuiltinParticipantWriter::create::<
-            RtpsStatelessWriterImpl<StdTimer>,
-            _,
-        >(
-            guid_prefix, &[], &[], spdp_reader_locators
-        );
-
-        let spdp_builtin_participant_data_writer = DdsShared::new(DataWriterAttributes::new(
-            DataWriterQos::default(),
-            RtpsWriter::Stateless(spdp_builtin_participant_rtps_writer),
-            None,
-            spdp_topic_participant.clone(),
-            builtin_publisher.downgrade(),
-        ));
-        builtin_publisher
-            .data_writer_list
-            .write_lock()
-            .push(spdp_builtin_participant_data_writer);
-    }
-
-    // ////////// SEDP built-in publication topic, reader and writer
-    {
-        let sedp_topic_publication = DdsShared::new(TopicAttributes::new(
-            domain_participant.default_topic_qos.clone(),
-            SedpDiscoveredWriterData::type_name(),
-            DCPS_PUBLICATION,
-            domain_participant.downgrade(),
-        ));
-        domain_participant
-            .topic_list
-            .write_lock()
-            .push(sedp_topic_publication.clone());
-
-        let sedp_builtin_publications_rtps_reader =
-            SedpBuiltinPublicationsReader::create::<RtpsStatefulReaderImpl>(guid_prefix, &[], &[]);
-        let sedp_builtin_publications_data_reader = DdsShared::new(DataReaderAttributes::new(
-            DataReaderQos::default(),
-            RtpsReader::Stateful(sedp_builtin_publications_rtps_reader),
-            sedp_topic_publication.clone(),
-            None,
-            builtin_subscriber.downgrade(),
-        ));
-        builtin_subscriber
-            .data_reader_list
-            .write_lock()
-            .push(sedp_builtin_publications_data_reader.clone());
-
-        let sedp_builtin_publications_rtps_writer =
-<<<<<<< HEAD
-            SedpBuiltinPublicationsWriter::create::<RtpsStatefulWriterImpl<StdTimer>>(guid_prefix, &[], &[]);
-        let sedp_builtin_publications_data_writer = RtpsShared::new(DataWriterAttributes::new(
-=======
-            SedpBuiltinPublicationsWriter::create::<RtpsStatefulWriterImpl>(guid_prefix, &[], &[]);
-        let sedp_builtin_publications_data_writer = DdsShared::new(DataWriterAttributes::new(
->>>>>>> d779e81e
-            DataWriterQos::default(),
-            RtpsWriter::Stateful(sedp_builtin_publications_rtps_writer),
-            None,
-            sedp_topic_publication.clone(),
-            builtin_publisher.downgrade(),
-        ));
-        builtin_publisher
-            .data_writer_list
-            .write_lock()
-            .push(sedp_builtin_publications_data_writer.clone());
-    }
-
-    // ////////// SEDP built-in subcriptions topic, reader and writer
-    {
-        let sedp_topic_subscription = DdsShared::new(TopicAttributes::new(
-            domain_participant.default_topic_qos.clone(),
-            SedpDiscoveredReaderData::type_name(),
-            DCPS_SUBSCRIPTION,
-            domain_participant.downgrade(),
-        ));
-        domain_participant
-            .topic_list
-            .write_lock()
-            .push(sedp_topic_subscription.clone());
-
-        let sedp_builtin_subscriptions_rtps_reader =
-            SedpBuiltinSubscriptionsReader::create::<RtpsStatefulReaderImpl>(guid_prefix, &[], &[]);
-        let sedp_builtin_subscriptions_data_reader = DdsShared::new(DataReaderAttributes::new(
-            DataReaderQos::default(),
-            RtpsReader::Stateful(sedp_builtin_subscriptions_rtps_reader),
-            sedp_topic_subscription.clone(),
-            None,
-            builtin_subscriber.downgrade(),
-        ));
-        builtin_subscriber
-            .data_reader_list
-            .write_lock()
-            .push(sedp_builtin_subscriptions_data_reader.clone());
-
-        let sedp_builtin_subscriptions_rtps_writer =
-<<<<<<< HEAD
-            SedpBuiltinSubscriptionsWriter::create::<RtpsStatefulWriterImpl<StdTimer>>(guid_prefix, &[], &[]);
-        let sedp_builtin_subscriptions_data_writer = RtpsShared::new(DataWriterAttributes::new(
-=======
-            SedpBuiltinSubscriptionsWriter::create::<RtpsStatefulWriterImpl>(guid_prefix, &[], &[]);
-        let sedp_builtin_subscriptions_data_writer = DdsShared::new(DataWriterAttributes::new(
->>>>>>> d779e81e
-            DataWriterQos::default(),
-            RtpsWriter::Stateful(sedp_builtin_subscriptions_rtps_writer),
-            None,
-            sedp_topic_subscription.clone(),
-            builtin_publisher.downgrade(),
-        ));
-        builtin_publisher
-            .data_writer_list
-            .write_lock()
-            .push(sedp_builtin_subscriptions_data_writer.clone());
-    }
-
-    // ////////// SEDP built-in topics topic, reader and writer
-    {
-        let sedp_topic_topic = DdsShared::new(TopicAttributes::new(
-            domain_participant.default_topic_qos.clone(),
-            SedpDiscoveredTopicData::type_name(),
-            DCPS_TOPIC,
-            domain_participant.downgrade(),
-        ));
-        domain_participant
-            .topic_list
-            .write_lock()
-            .push(sedp_topic_topic.clone());
-
-        let sedp_builtin_topics_rtps_reader =
-            SedpBuiltinTopicsReader::create::<RtpsStatefulReaderImpl>(guid_prefix, &[], &[]);
-        let sedp_builtin_topics_data_reader = DdsShared::new(DataReaderAttributes::new(
-            DataReaderQos::default(),
-            RtpsReader::Stateful(sedp_builtin_topics_rtps_reader),
-            sedp_topic_topic.clone(),
-            None,
-            builtin_subscriber.downgrade(),
-        ));
-        builtin_subscriber
-            .data_reader_list
-            .write_lock()
-            .push(sedp_builtin_topics_data_reader.clone());
-
-        let sedp_builtin_topics_rtps_writer =
-<<<<<<< HEAD
-            SedpBuiltinTopicsWriter::create::<RtpsStatefulWriterImpl<StdTimer>>(guid_prefix, &[], &[]);
-        let sedp_builtin_topics_data_writer = RtpsShared::new(DataWriterAttributes::new(
-=======
-            SedpBuiltinTopicsWriter::create::<RtpsStatefulWriterImpl>(guid_prefix, &[], &[]);
-        let sedp_builtin_topics_data_writer = DdsShared::new(DataWriterAttributes::new(
->>>>>>> d779e81e
-            DataWriterQos::default(),
-            RtpsWriter::Stateful(sedp_builtin_topics_rtps_writer),
-            None,
-            sedp_topic_topic.clone(),
-            builtin_publisher.downgrade(),
-        ));
-        builtin_publisher
-            .data_writer_list
-            .write_lock()
-            .push(sedp_builtin_topics_data_writer.clone());
-    }
-
-    Ok(())
-}
-
-#[cfg(test)]
-mod tests {
-    use std::net::SocketAddr;
-
-    use dds_api::{
-        dcps_psm::{
-            BuiltInTopicKey, DomainId, PublicationMatchedStatus, SubscriptionMatchedStatus, Time,
-        },
-        domain::domain_participant::{DomainParticipant, DomainParticipantTopicFactory},
-        infrastructure::qos::DomainParticipantQos,
-        infrastructure::{
-            entity::Entity, qos::DataReaderQos, qos_policy::ReliabilityQosPolicyKind,
-        },
-        publication::{
-            data_writer::DataWriter,
-            data_writer_listener::DataWriterListener,
-            publisher::{Publisher, PublisherDataWriterFactory},
-        },
-        return_type::DDSError,
-        subscription::{
-            data_reader::DataReader,
-            data_reader_listener::DataReaderListener,
-            subscriber::{Subscriber, SubscriberDataReaderFactory},
-        },
-        topic::topic_description::TopicDescription,
-    };
-    use dds_implementation::{
-        data_representation_builtin_endpoints::{
-            sedp_discovered_reader_data::SedpDiscoveredReaderData,
-            sedp_discovered_topic_data::SedpDiscoveredTopicData,
-            sedp_discovered_writer_data::SedpDiscoveredWriterData,
-            spdp_discovered_participant_data::{SpdpDiscoveredParticipantData, DCPS_PARTICIPANT},
-        },
-        dds_impl::{
-            domain_participant_proxy::{DomainParticipantAttributes, DomainParticipantProxy},
-            publisher_proxy::PublisherProxy,
-            subscriber_proxy::SubscriberProxy,
-            topic_proxy::TopicProxy,
-        },
-        dds_type::{DdsDeserialize, DdsSerialize, DdsType},
-        utils::shared_object::DdsShared,
-    };
-    use mockall::mock;
-    use rtps_pim::structure::{entity::RtpsEntityAttributes, types::GuidPrefix};
-
-    use crate::{
-        domain_participant_factory::get_multicast_socket,
-        tasks::{
-            task_announce_participant, task_sedp_reader_discovery, task_sedp_writer_discovery,
-            task_spdp_discovery,
-        },
-    };
-
-    use super::{
-        create_builtins, ipv4_from_locator, Communications, RtpsStructureImpl, DCPS_PUBLICATION,
-        DCPS_SUBSCRIPTION, DCPS_TOPIC, DEFAULT_MULTICAST_LOCATOR_ADDRESS,
-    };
-
-    #[test]
-    fn communicaitons_make_different_guids() {
-        let comm1 = Communications::find_available(
-            0,
-            [0; 6],
-            [127, 0, 0, 1].into(),
-            ipv4_from_locator(&DEFAULT_MULTICAST_LOCATOR_ADDRESS),
-        )
-        .unwrap();
-
-        let comm2 = Communications::find_available(
-            0,
-            [0; 6],
-            [127, 0, 0, 1].into(),
-            ipv4_from_locator(&DEFAULT_MULTICAST_LOCATOR_ADDRESS),
-        )
-        .unwrap();
-
-        assert_ne!(comm1.guid_prefix, comm2.guid_prefix);
-    }
-
-    #[test]
-    fn multicast_socket_behaviour() {
-        let port = 6000;
-        let interface_addr = [127, 0, 0, 1];
-        let multicast_ip = [239, 255, 0, 1];
-        let multicast_addr = SocketAddr::from((multicast_ip, port));
-
-        let socket1 =
-            get_multicast_socket(interface_addr.into(), multicast_ip.into(), port).unwrap();
-        let socket2 =
-            get_multicast_socket(interface_addr.into(), multicast_ip.into(), port).unwrap();
-        let socket3 =
-            get_multicast_socket(interface_addr.into(), multicast_ip.into(), port).unwrap();
-
-        socket1.send_to(&[1, 2, 3, 4], multicast_addr).unwrap();
-
-        // Everyone receives the data
-        let mut buf = [0; 4];
-        let (size, _) = socket1.recv_from(&mut buf).unwrap();
-        assert_eq!(4, size);
-        let (size, _) = socket2.recv_from(&mut buf).unwrap();
-        assert_eq!(4, size);
-        let (size, _) = socket3.recv_from(&mut buf).unwrap();
-        assert_eq!(4, size);
-
-        // Data is received only once
-        assert!(socket1.recv_from(&mut buf).is_err());
-        assert!(socket2.recv_from(&mut buf).is_err());
-        assert!(socket3.recv_from(&mut buf).is_err());
-    }
-
-    #[test]
-    fn create_builtins_adds_builtin_readers_and_writers() {
-        let guid_prefix = GuidPrefix([1; 12]);
-        let domain_participant = DdsShared::new(DomainParticipantAttributes::new(
-            guid_prefix,
-            DomainId::default(),
-            "".to_string(),
-            DomainParticipantQos::default(),
-            vec![],
-            vec![],
-            vec![],
-            vec![],
-        ));
-
-        create_builtins(domain_participant.clone()).unwrap();
-
-        let participant_proxy = DomainParticipantProxy::new(domain_participant.downgrade());
-
-        let participant_topic = participant_proxy
-            .lookup_topicdescription::<SpdpDiscoveredParticipantData>(DCPS_PARTICIPANT)
-            .unwrap();
-        let publication_topic = participant_proxy
-            .lookup_topicdescription::<SedpDiscoveredWriterData>(DCPS_PUBLICATION)
-            .unwrap();
-        let subscription_topic = participant_proxy
-            .lookup_topicdescription::<SedpDiscoveredReaderData>(DCPS_SUBSCRIPTION)
-            .unwrap();
-        let topic_topic = participant_proxy
-            .lookup_topicdescription::<SedpDiscoveredTopicData>(DCPS_TOPIC)
-            .unwrap();
-
-        let builtin_subscriber = SubscriberProxy::new(
-            participant_proxy,
-            domain_participant
-                .builtin_subscriber
-                .read_lock()
-                .as_ref()
-                .unwrap()
-                .downgrade(),
-        );
-        let builtin_publisher = PublisherProxy::new(
-            domain_participant
-                .builtin_publisher
-                .read_lock()
-                .as_ref()
-                .unwrap()
-                .downgrade(),
-        );
-
-        assert!(builtin_subscriber
-            .datareader_factory_lookup_datareader(&participant_topic)
-            .is_ok());
-        assert!(builtin_subscriber
-            .datareader_factory_lookup_datareader(&publication_topic)
-            .is_ok());
-        assert!(builtin_subscriber
-            .datareader_factory_lookup_datareader(&subscription_topic)
-            .is_ok());
-        assert!(builtin_subscriber
-            .datareader_factory_lookup_datareader(&topic_topic)
-            .is_ok());
-
-        assert!(builtin_publisher
-            .datawriter_factory_lookup_datawriter(&participant_topic)
-            .is_ok());
-        assert!(builtin_publisher
-            .datawriter_factory_lookup_datawriter(&publication_topic)
-            .is_ok());
-        assert!(builtin_publisher
-            .datawriter_factory_lookup_datawriter(&subscription_topic)
-            .is_ok());
-        assert!(builtin_publisher
-            .datawriter_factory_lookup_datawriter(&topic_topic)
-            .is_ok());
-    }
-
-    #[test]
-    fn test_spdp_send_receive() {
-        let domain_id = 4;
-        let interface_address = [127, 0, 0, 1];
-        let multicast_ip = [239, 255, 0, 1];
-
-        // ////////// Create 2 participants
-
-        let mut communications1 = Communications::find_available(
-            domain_id,
-            [0; 6],
-            interface_address.into(),
-            multicast_ip.into(),
-        )
-        .unwrap();
-        let participant1 = DdsShared::new(DomainParticipantAttributes::<RtpsStructureImpl>::new(
-            communications1.guid_prefix,
-            domain_id,
-            "".to_string(),
-            DomainParticipantQos::default(),
-            vec![communications1.metatraffic_unicast_locator()],
-            vec![communications1.metatraffic_multicast_locator()],
-            vec![communications1.default_unicast_locator()],
-            vec![],
-        ));
-        create_builtins(participant1.clone()).unwrap();
-
-        let mut communications2 = Communications::find_available(
-            domain_id,
-            [0; 6],
-            interface_address.into(),
-            multicast_ip.into(),
-        )
-        .unwrap();
-
-        let participant2 = DdsShared::new(DomainParticipantAttributes::<RtpsStructureImpl>::new(
-            communications2.guid_prefix,
-            domain_id,
-            "".to_string(),
-            DomainParticipantQos::default(),
-            vec![communications2.metatraffic_unicast_locator()],
-            vec![communications2.metatraffic_multicast_locator()],
-            vec![communications2.default_unicast_locator()],
-            vec![],
-        ));
-        create_builtins(participant2.clone()).unwrap();
-
-        // ////////// Send and receive SPDP data
-        {
-            task_announce_participant(participant1.clone()).unwrap();
-
-            communications1
-                .metatraffic_unicast
-                .send(core::slice::from_ref(
-                    participant1.builtin_publisher.read_lock().as_ref().unwrap(),
-                ));
-
-            communications2
-                .metatraffic_multicast
-                .receive(core::slice::from_ref(
-                    participant2
-                        .builtin_subscriber
-                        .read_lock()
-                        .as_ref()
-                        .unwrap(),
-                ));
-        }
-
-        // ////////// Participant 2 receives discovered participant data
-        let (spdp_discovered_participant_data, _) = {
-            let participant2_proxy = DomainParticipantProxy::new(participant2.downgrade());
-
-            let subscriber = SubscriberProxy::new(
-                participant2_proxy.clone(),
-                participant2
-                    .builtin_subscriber
-                    .read_lock()
-                    .as_ref()
-                    .unwrap()
-                    .downgrade(),
-            );
-
-            let participant_topic: TopicProxy<SpdpDiscoveredParticipantData, _> =
-                participant2_proxy
-                    .topic_factory_lookup_topicdescription(DCPS_PARTICIPANT)
-                    .unwrap();
-            let participant2_builtin_participant_data_reader = subscriber
-                .datareader_factory_lookup_datareader(&participant_topic)
-                .unwrap();
-
-            &participant2_builtin_participant_data_reader
-                .read(1, &[], &[], &[])
-                .unwrap()[0]
-        };
-
-        // ////////// Check that the received data is correct
-        {
-            assert_eq!(
-                BuiltInTopicKey {
-                    value: participant1.rtps_participant.guid().into()
-                },
-                spdp_discovered_participant_data.dds_participant_data.key,
-            );
-
-            assert_eq!(
-                domain_id,
-                spdp_discovered_participant_data.participant_proxy.domain_id as i32
-            );
-
-            assert_eq!(
-                participant1.rtps_participant.guid().prefix,
-                spdp_discovered_participant_data
-                    .participant_proxy
-                    .guid_prefix
-            );
-
-            assert_eq!(
-                participant1.metatraffic_unicast_locator_list,
-                spdp_discovered_participant_data
-                    .participant_proxy
-                    .metatraffic_unicast_locator_list
-            );
-
-            assert_eq!(
-                participant1.metatraffic_multicast_locator_list,
-                spdp_discovered_participant_data
-                    .participant_proxy
-                    .metatraffic_multicast_locator_list
-            );
-
-            assert_eq!(
-                participant1.rtps_participant.default_unicast_locator_list,
-                spdp_discovered_participant_data
-                    .participant_proxy
-                    .default_unicast_locator_list
-            );
-        }
-    }
-
-    struct UserData(u8);
-
-    impl DdsType for UserData {
-        fn type_name() -> &'static str {
-            "UserData"
-        }
-
-        fn has_key() -> bool {
-            false
-        }
-    }
-
-    impl<'de> DdsDeserialize<'de> for UserData {
-        fn deserialize(buf: &mut &'de [u8]) -> dds_api::return_type::DDSResult<Self> {
-            Ok(UserData(buf[0]))
-        }
-    }
-
-    impl DdsSerialize for UserData {
-        fn serialize<W: std::io::Write, E: dds_implementation::dds_type::Endianness>(
-            &self,
-            mut writer: W,
-        ) -> dds_api::return_type::DDSResult<()> {
-            writer
-                .write(&[self.0])
-                .map(|_| ())
-                .map_err(|e| DDSError::PreconditionNotMet(format!("{}", e)))
-        }
-    }
-
-    #[test]
-    fn test_sedp_send_receive() {
-        let domain_id = 5;
-        let unicast_address = [127, 0, 0, 1];
-        let multicast_address = [239, 255, 0, 1];
-
-        // ////////// Create 2 participants
-
-        let mut communications1 = Communications::find_available(
-            domain_id,
-            [0; 6],
-            unicast_address.into(),
-            multicast_address.into(),
-        )
-        .unwrap();
-
-        let participant1 = DdsShared::new(DomainParticipantAttributes::<RtpsStructureImpl>::new(
-            communications1.guid_prefix,
-            domain_id,
-            "".to_string(),
-            DomainParticipantQos::default(),
-            vec![communications1.metatraffic_unicast_locator()],
-            vec![communications1.metatraffic_multicast_locator()],
-            vec![communications1.default_unicast_locator()],
-            vec![],
-        ));
-        let participant1_proxy = DomainParticipantProxy::new(participant1.downgrade());
-        create_builtins(participant1.clone()).unwrap();
-
-        let mut communications2 = Communications::find_available(
-            domain_id,
-            [0; 6],
-            [127, 0, 0, 1].into(),
-            ipv4_from_locator(&DEFAULT_MULTICAST_LOCATOR_ADDRESS),
-        )
-        .unwrap();
-
-        let participant2 = DdsShared::new(DomainParticipantAttributes::<RtpsStructureImpl>::new(
-            communications2.guid_prefix,
-            domain_id,
-            "".to_string(),
-            DomainParticipantQos::default(),
-            vec![communications2.metatraffic_unicast_locator()],
-            vec![communications2.metatraffic_multicast_locator()],
-            vec![communications2.default_unicast_locator()],
-            vec![],
-        ));
-        let participant2_proxy = DomainParticipantProxy::new(participant2.downgrade());
-        create_builtins(participant2.clone()).unwrap();
-
-        // Match SEDP endpoints
-        {
-            task_announce_participant(participant1.clone()).unwrap();
-            task_announce_participant(participant2.clone()).unwrap();
-
-            communications1
-                .metatraffic_unicast
-                .send(core::slice::from_ref(
-                    participant1.builtin_publisher.read_lock().as_ref().unwrap(),
-                ));
-            communications2
-                .metatraffic_unicast
-                .send(core::slice::from_ref(
-                    participant2.builtin_publisher.read_lock().as_ref().unwrap(),
-                ));
-
-            communications1
-                .metatraffic_multicast
-                .receive(core::slice::from_ref(
-                    participant1
-                        .builtin_subscriber
-                        .read_lock()
-                        .as_ref()
-                        .unwrap(),
-                ));
-            communications2
-                .metatraffic_multicast
-                .receive(core::slice::from_ref(
-                    participant2
-                        .builtin_subscriber
-                        .read_lock()
-                        .as_ref()
-                        .unwrap(),
-                ));
-
-            task_spdp_discovery(participant1.clone()).unwrap();
-            task_spdp_discovery(participant2.clone()).unwrap();
-        }
-
-        // ////////// Create user endpoints
-        let user_publisher = participant1_proxy.create_publisher(None, None, 0).unwrap();
-        let user_subscriber = participant1_proxy.create_subscriber(None, None, 0).unwrap();
-
-        let user_topic = participant1_proxy
-            .create_topic::<UserData>("UserTopic", None, None, 0)
-            .unwrap();
-        let user_writer = user_publisher
-            .create_datawriter(&user_topic, None, None, 0)
-            .unwrap();
-        let user_reader = user_subscriber
-            .create_datareader(&user_topic, None, None, 0)
-            .unwrap();
-
-        // ////////// Send and receive SEDP data
-        {
-            communications1
-                .metatraffic_unicast
-                .send(core::slice::from_ref(
-                    participant1.builtin_publisher.read_lock().as_ref().unwrap(),
-                ));
-            communications2
-                .metatraffic_unicast
-                .send(core::slice::from_ref(
-                    participant2.builtin_publisher.read_lock().as_ref().unwrap(),
-                ));
-
-            communications1
-                .metatraffic_unicast
-                .receive(core::slice::from_ref(
-                    participant1
-                        .builtin_subscriber
-                        .read_lock()
-                        .as_ref()
-                        .unwrap(),
-                ));
-            communications2
-                .metatraffic_unicast
-                .receive(core::slice::from_ref(
-                    participant2
-                        .builtin_subscriber
-                        .read_lock()
-                        .as_ref()
-                        .unwrap(),
-                ));
-        }
-
-        // ////////// Check that the received data corresponds to the sent data
-
-        let sedp_topic_publication: TopicProxy<SedpDiscoveredWriterData, _> = participant2_proxy
-            .lookup_topicdescription(DCPS_PUBLICATION)
-            .unwrap();
-        let sedp_topic_subscription: TopicProxy<SedpDiscoveredReaderData, _> = participant2_proxy
-            .lookup_topicdescription(DCPS_SUBSCRIPTION)
-            .unwrap();
-        let sedp_topic_topic: TopicProxy<SedpDiscoveredTopicData, _> = participant2_proxy
-            .lookup_topicdescription(DCPS_TOPIC)
-            .unwrap();
-
-        let participant2_subscriber = SubscriberProxy::new(
-            participant2_proxy,
-            participant2
-                .builtin_subscriber
-                .read_lock()
-                .as_ref()
-                .unwrap()
-                .downgrade(),
-        );
-
-        let participant2_publication_datareader = participant2_subscriber
-            .lookup_datareader(&sedp_topic_publication)
-            .unwrap();
-        let participant2_subscription_datareader = participant2_subscriber
-            .lookup_datareader(&sedp_topic_subscription)
-            .unwrap();
-        let participant2_topic_datareader = participant2_subscriber
-            .lookup_datareader(&sedp_topic_topic)
-            .unwrap();
-
-        let (discovered_topic_data, _) = &participant2_topic_datareader
-            .read(1, &[], &[], &[])
-            .unwrap()[0];
-        assert_eq!(
-            UserData::type_name(),
-            discovered_topic_data.topic_builtin_topic_data.type_name,
-        );
-        assert_eq!(
-            user_topic.get_name().unwrap(),
-            discovered_topic_data.topic_builtin_topic_data.name,
-        );
-
-        let (discovered_writer_data, _) = &participant2_publication_datareader
-            .read(1, &[], &[], &[])
-            .unwrap()[0];
-        assert_eq!(
-            user_writer
-                .as_ref()
-                .upgrade()
-                .unwrap()
-                .rtps_writer
-                .write_lock()
-                .try_as_stateful_writer()
-                .unwrap()
-                .guid(),
-            discovered_writer_data.writer_proxy.remote_writer_guid,
-        );
-
-        let (discovered_reader_data, _) = &participant2_subscription_datareader
-            .read(1, &[], &[], &[])
-            .unwrap()[0];
-        assert_eq!(
-            user_reader
-                .as_ref()
-                .upgrade()
-                .unwrap()
-                .rtps_reader
-                .write_lock()
-                .try_as_stateful_reader()
-                .unwrap()
-                .guid(),
-            discovered_reader_data.reader_proxy.remote_reader_guid,
-        );
-    }
-
-    mock! {
-        #[derive(Clone)]
-        ReaderListener {}
-
-        impl DataReaderListener for ReaderListener {
-            type Foo = UserData;
-            fn on_subscription_matched(&self, the_reader: &dyn DataReader<UserData>, status: SubscriptionMatchedStatus);
-            fn on_data_available(&self, the_reader: &dyn DataReader<UserData>);
-        }
-    }
-
-    mock! {
-        #[derive(Clone)]
-        WriterListener {}
-
-        impl DataWriterListener for WriterListener {
-            fn on_publication_matched(&self, status: PublicationMatchedStatus);
-        }
-    }
-
-    #[test]
-    fn test_reader_writer_matching_listener() {
-        let domain_id = 6;
-        let unicast_address = [127, 0, 0, 1];
-        let multicast_address = [239, 255, 0, 1];
-
-        // ////////// Create 2 participants
-        let mut communications1 = Communications::find_available(
-            domain_id,
-            [0; 6],
-            unicast_address.into(),
-            multicast_address.into(),
-        )
-        .unwrap();
-
-        let participant1 = DdsShared::new(DomainParticipantAttributes::<RtpsStructureImpl>::new(
-            communications1.guid_prefix,
-            domain_id,
-            "".to_string(),
-            DomainParticipantQos::default(),
-            vec![communications1.metatraffic_unicast_locator()],
-            vec![communications1.metatraffic_multicast_locator()],
-            vec![communications1.default_unicast_locator()],
-            vec![],
-        ));
-        let participant1_proxy = DomainParticipantProxy::new(participant1.downgrade());
-        create_builtins(participant1.clone()).unwrap();
-
-        let mut communications2 = Communications::find_available(
-            domain_id,
-            [0; 6],
-            unicast_address.into(),
-            multicast_address.into(),
-        )
-        .unwrap();
-
-        let participant2 = DdsShared::new(DomainParticipantAttributes::<RtpsStructureImpl>::new(
-            communications2.guid_prefix,
-            domain_id,
-            "".to_string(),
-            DomainParticipantQos::default(),
-            vec![communications2.metatraffic_unicast_locator()],
-            vec![communications2.metatraffic_multicast_locator()],
-            vec![communications2.default_unicast_locator()],
-            vec![],
-        ));
-        let participant2_proxy = DomainParticipantProxy::new(participant2.downgrade());
-        create_builtins(participant2.clone()).unwrap();
-
-        // ////////// Match SEDP endpoints
-        {
-            task_announce_participant(participant1.clone()).unwrap();
-            task_announce_participant(participant2.clone()).unwrap();
-
-            communications1
-                .metatraffic_unicast
-                .send(core::slice::from_ref(
-                    participant1.builtin_publisher.read_lock().as_ref().unwrap(),
-                ));
-            communications2
-                .metatraffic_unicast
-                .send(core::slice::from_ref(
-                    participant2.builtin_publisher.read_lock().as_ref().unwrap(),
-                ));
-
-            communications1
-                .metatraffic_multicast
-                .receive(core::slice::from_ref(
-                    participant1
-                        .builtin_subscriber
-                        .read_lock()
-                        .as_ref()
-                        .unwrap(),
-                ));
-            communications2
-                .metatraffic_multicast
-                .receive(core::slice::from_ref(
-                    participant2
-                        .builtin_subscriber
-                        .read_lock()
-                        .as_ref()
-                        .unwrap(),
-                ));
-
-            task_spdp_discovery(participant1.clone()).unwrap();
-            task_spdp_discovery(participant2.clone()).unwrap();
-        }
-
-        // ////////// Write SEDP discovery data
-        let user_publisher = participant1_proxy.create_publisher(None, None, 0).unwrap();
-        let user_subscriber = participant2_proxy.create_subscriber(None, None, 0).unwrap();
-
-        let user_topic = participant1_proxy
-            .create_topic::<UserData>("UserTopic", None, None, 0)
-            .unwrap();
-        let user_writer = user_publisher
-            .create_datawriter(
-                &user_topic,
-                None,
-                Some(Box::new(MockWriterListener::new())),
-                0,
-            )
-            .unwrap();
-        let user_reader = user_subscriber
-            .create_datareader(
-                &user_topic,
-                None,
-                Some(Box::new(MockReaderListener::new())),
-                0,
-            )
-            .unwrap();
-
-        // ////////// Send SEDP data
-        {
-            communications1
-                .metatraffic_unicast
-                .send(core::slice::from_ref(
-                    participant1.builtin_publisher.read_lock().as_ref().unwrap(),
-                ));
-            communications2
-                .metatraffic_unicast
-                .send(core::slice::from_ref(
-                    participant2.builtin_publisher.read_lock().as_ref().unwrap(),
-                ));
-
-            communications1
-                .metatraffic_unicast
-                .receive(core::slice::from_ref(
-                    participant1
-                        .builtin_subscriber
-                        .read_lock()
-                        .as_ref()
-                        .unwrap(),
-                ));
-            communications2
-                .metatraffic_unicast
-                .receive(core::slice::from_ref(
-                    participant2
-                        .builtin_subscriber
-                        .read_lock()
-                        .as_ref()
-                        .unwrap(),
-                ));
-        }
-
-        // ////////// Process SEDP data
-
-        // Writer listener must be called once on reader discovery
-        {
-            let mut writer_listener = Box::new(MockWriterListener::new());
-            writer_listener
-                .expect_on_publication_matched()
-                .once()
-                .return_const(());
-            user_writer.set_listener(Some(writer_listener), 0).unwrap();
-
-            task_sedp_reader_discovery(participant1.clone()).unwrap();
-
-            user_writer
-                .set_listener(Some(Box::new(MockWriterListener::new())), 0)
-                .unwrap();
-        }
-
-        // Reader listener must be called once on writer discovery
-        {
-            let mut reader_listener = Box::new(MockReaderListener::new());
-            reader_listener
-                .expect_on_subscription_matched()
-                .once()
-                .return_const(());
-            user_reader.set_listener(Some(reader_listener), 0).unwrap();
-
-            task_sedp_writer_discovery(participant2.clone()).unwrap();
-
-            user_reader
-                .set_listener(Some(Box::new(MockReaderListener::new())), 0)
-                .unwrap();
-        }
-    }
-
-    #[test]
-    fn test_reader_available_data_listener() {
-        let domain_id = 7;
-        let unicast_address = [127, 0, 0, 1];
-        let multicast_address = [239, 255, 0, 1];
-
-        // ////////// Create 2 participants
-        let mut communications1 = Communications::find_available(
-            domain_id,
-            [0; 6],
-            unicast_address.into(),
-            multicast_address.into(),
-        )
-        .unwrap();
-
-        let participant1 = DdsShared::new(DomainParticipantAttributes::<RtpsStructureImpl>::new(
-            communications1.guid_prefix,
-            domain_id,
-            "".to_string(),
-            DomainParticipantQos::default(),
-            vec![communications1.metatraffic_unicast_locator()],
-            vec![communications1.metatraffic_multicast_locator()],
-            vec![communications1.default_unicast_locator()],
-            vec![],
-        ));
-        let participant1_proxy = DomainParticipantProxy::new(participant1.downgrade());
-        create_builtins(participant1.clone()).unwrap();
-
-        let mut communications2 = Communications::find_available(
-            domain_id,
-            [0; 6],
-            unicast_address.into(),
-            multicast_address.into(),
-        )
-        .unwrap();
-
-        let participant2 = DdsShared::new(DomainParticipantAttributes::<RtpsStructureImpl>::new(
-            communications2.guid_prefix,
-            domain_id,
-            "".to_string(),
-            DomainParticipantQos::default(),
-            vec![communications2.metatraffic_unicast_locator()],
-            vec![communications2.metatraffic_multicast_locator()],
-            vec![communications2.default_unicast_locator()],
-            vec![],
-        ));
-        let participant2_proxy = DomainParticipantProxy::new(participant2.downgrade());
-        create_builtins(participant2.clone()).unwrap();
-
-        // ////////// Match SEDP endpoints
-        {
-            task_announce_participant(participant1.clone()).unwrap();
-            task_announce_participant(participant2.clone()).unwrap();
-
-            communications1
-                .metatraffic_unicast
-                .send(core::slice::from_ref(
-                    participant1.builtin_publisher.read_lock().as_ref().unwrap(),
-                ));
-            communications2
-                .metatraffic_unicast
-                .send(core::slice::from_ref(
-                    participant2.builtin_publisher.read_lock().as_ref().unwrap(),
-                ));
-
-            communications1
-                .metatraffic_multicast
-                .receive(core::slice::from_ref(
-                    participant1
-                        .builtin_subscriber
-                        .read_lock()
-                        .as_ref()
-                        .unwrap(),
-                ));
-            communications2
-                .metatraffic_multicast
-                .receive(core::slice::from_ref(
-                    participant2
-                        .builtin_subscriber
-                        .read_lock()
-                        .as_ref()
-                        .unwrap(),
-                ));
-
-            task_spdp_discovery(participant1.clone()).unwrap();
-            task_spdp_discovery(participant2.clone()).unwrap();
-        }
-
-        // ////////// Create user endpoints
-        let user_publisher = participant1_proxy.create_publisher(None, None, 0).unwrap();
-        let user_subscriber = participant2_proxy.create_subscriber(None, None, 0).unwrap();
-
-        let user_topic = participant1_proxy
-            .create_topic::<UserData>("UserTopic", None, None, 0)
-            .unwrap();
-        let user_writer = user_publisher
-            .create_datawriter(&user_topic, None, None, 0)
-            .unwrap();
-
-        let mut reader_qos = DataReaderQos::default();
-        reader_qos.reliability.kind = ReliabilityQosPolicyKind::ReliableReliabilityQos;
-        let user_reader = user_subscriber
-            .create_datareader(
-                &user_topic,
-                Some(reader_qos),
-                Some(Box::new(MockReaderListener::new())),
-                0,
-            )
-            .unwrap();
-
-        // ////////// Activate SEDP
-        {
-            communications1
-                .metatraffic_unicast
-                .send(core::slice::from_ref(
-                    participant1.builtin_publisher.read_lock().as_ref().unwrap(),
-                ));
-            communications2
-                .metatraffic_unicast
-                .send(core::slice::from_ref(
-                    participant2.builtin_publisher.read_lock().as_ref().unwrap(),
-                ));
-
-            communications1
-                .metatraffic_unicast
-                .receive(core::slice::from_ref(
-                    participant1
-                        .builtin_subscriber
-                        .read_lock()
-                        .as_ref()
-                        .unwrap(),
-                ));
-            communications2
-                .metatraffic_unicast
-                .receive(core::slice::from_ref(
-                    participant2
-                        .builtin_subscriber
-                        .read_lock()
-                        .as_ref()
-                        .unwrap(),
-                ));
-
-            // ////////// Process SEDP data
-            task_sedp_reader_discovery(participant1.clone()).unwrap();
-
-            // We expect the subscription matched listener to be called when matching
-            let mut reader_listener = Box::new(MockReaderListener::new());
-            reader_listener
-                .expect_on_subscription_matched()
-                .return_const(());
-            user_reader.set_listener(Some(reader_listener), 0).unwrap();
-
-            task_sedp_writer_discovery(participant2.clone()).unwrap();
-
-            // No more listener should be called for now
-            user_reader
-                .set_listener(Some(Box::new(MockReaderListener::new())), 0)
-                .unwrap();
-        }
-
-        // ////////// Write user data
-        user_writer
-            .write_w_timestamp(&UserData(8), None, Time { sec: 0, nanosec: 0 })
-            .unwrap();
-
-        // ////////// Send user data
-        {
-            communications1
-                .default_unicast
-                .send(&participant1.user_defined_publisher_list.read_lock());
-
-            // On receive the available data listener should be called
-            let mut reader_listener = Box::new(MockReaderListener::new());
-            reader_listener
-                .expect_on_data_available()
-                .once()
-                .return_const(());
-            user_reader.set_listener(Some(reader_listener), 0).unwrap();
-
-            communications2
-                .default_unicast
-                .receive(&participant2.user_defined_subscriber_list.read_lock());
-
-            // From now on no listener should be called anymore
-            user_reader
-                .set_listener(Some(Box::new(MockReaderListener::new())), 0)
-                .unwrap();
-        }
-    }
-}
+use std::{
+    io::{self, ErrorKind},
+    net::{Ipv4Addr, SocketAddr, UdpSocket},
+    ops::Deref,
+    str::FromStr,
+    sync::Mutex,
+};
+
+use dds_api::{
+    dcps_psm::{DomainId, StatusMask},
+    domain::domain_participant_listener::DomainParticipantListener,
+    infrastructure::qos::{
+        DataReaderQos, DataWriterQos, DomainParticipantFactoryQos, DomainParticipantQos,
+        PublisherQos, SubscriberQos,
+    },
+    return_type::{DDSError, DDSResult},
+};
+use dds_implementation::{
+    data_representation_builtin_endpoints::{
+        sedp_discovered_reader_data::{SedpDiscoveredReaderData, DCPS_SUBSCRIPTION},
+        sedp_discovered_topic_data::{SedpDiscoveredTopicData, DCPS_TOPIC},
+        sedp_discovered_writer_data::{SedpDiscoveredWriterData, DCPS_PUBLICATION},
+        spdp_discovered_participant_data::{SpdpDiscoveredParticipantData, DCPS_PARTICIPANT},
+    },
+    dds_impl::{
+        data_reader_proxy::{DataReaderAttributes, RtpsReader},
+        data_writer_proxy::{DataWriterAttributes, RtpsWriter},
+        domain_participant_proxy::{DomainParticipantAttributes, DomainParticipantProxy},
+        publisher_proxy::PublisherAttributes,
+        subscriber_proxy::SubscriberAttributes,
+        topic_proxy::TopicAttributes,
+    },
+    dds_type::DdsType,
+    utils::{rtps_structure::RtpsStructure, shared_object::DdsShared},
+};
+use mac_address::MacAddress;
+use rtps_implementation::{
+    rtps_group_impl::RtpsGroupImpl, rtps_participant_impl::RtpsParticipantImpl,
+    rtps_reader_locator_impl::RtpsReaderLocatorAttributesImpl,
+    rtps_stateful_reader_impl::RtpsStatefulReaderImpl,
+    rtps_stateful_writer_impl::RtpsStatefulWriterImpl,
+    rtps_stateless_reader_impl::RtpsStatelessReaderImpl,
+    rtps_stateless_writer_impl::RtpsStatelessWriterImpl, utils::clock::StdTimer,
+};
+use rtps_pim::{
+    behavior::writer::reader_locator::RtpsReaderLocatorConstructor,
+    discovery::{
+        sedp::builtin_endpoints::{
+            SedpBuiltinPublicationsReader, SedpBuiltinPublicationsWriter,
+            SedpBuiltinSubscriptionsReader, SedpBuiltinSubscriptionsWriter,
+            SedpBuiltinTopicsReader, SedpBuiltinTopicsWriter,
+        },
+        spdp::builtin_endpoints::{SpdpBuiltinParticipantReader, SpdpBuiltinParticipantWriter},
+    },
+    structure::{
+        entity::RtpsEntityAttributes,
+        group::RtpsGroupConstructor,
+        types::{
+            EntityId, Guid, GuidPrefix, LOCATOR_KIND_UDPv4, Locator, BUILT_IN_READER_GROUP,
+            BUILT_IN_WRITER_GROUP, PROTOCOLVERSION, VENDOR_ID_S2E,
+        },
+    },
+};
+use socket2::Socket;
+
+use crate::{
+    communication::Communication,
+    tasks::{
+        task_announce_participant, task_sedp_reader_discovery, task_sedp_writer_discovery,
+        task_spdp_discovery, Executor, Spawner,
+    },
+    udp_transport::UdpTransport,
+};
+
+pub struct RtpsStructureImpl;
+
+impl RtpsStructure for RtpsStructureImpl {
+    type Group = RtpsGroupImpl;
+    type Participant = RtpsParticipantImpl;
+    type StatelessWriter = RtpsStatelessWriterImpl<StdTimer>;
+    type StatefulWriter = RtpsStatefulWriterImpl<StdTimer>;
+    type StatelessReader = RtpsStatelessReaderImpl;
+    type StatefulReader = RtpsStatefulReaderImpl;
+}
+
+/// The DomainParticipant object plays several roles:
+/// - It acts as a container for all other Entity objects.
+/// - It acts as factory for the Publisher, Subscriber, Topic, and MultiTopic Entity objects.
+/// - It represents the participation of the application on a communication plane that isolates applications running on the
+/// same set of physical computers from each other. A domain establishes a “virtual network” linking all applications that
+/// share the same domainId and isolating them from applications running on different domains. In this way, several
+/// independent distributed applications can coexist in the same physical network without interfering, or even being aware
+/// of each other.
+/// - It provides administration services in the domain, offering operations that allow the application to ‘ignore’ locally any
+/// information about a given participant (ignore_participant), publication (ignore_publication), subscription
+/// (ignore_subscription), or topic (ignore_topic).
+///
+/// The following sub clauses explain all the operations in detail.
+/// The following operations may be called even if the DomainParticipant is not enabled. Other operations will have the value
+/// NOT_ENABLED if called on a disabled DomainParticipant:
+/// - Operations defined at the base-class level namely, set_qos, get_qos, set_listener, get_listener, and enable.
+/// - Factory methods: create_topic, create_publisher, create_subscriber, delete_topic, delete_publisher,
+/// delete_subscriber
+/// - Operations that access the status: get_statuscondition
+
+// As of 9.6.1.4.1  Default multicast address
+const DEFAULT_MULTICAST_LOCATOR_ADDRESS: [u8; 16] =
+    [0, 0, 0, 0, 0, 0, 0, 0, 0, 0, 0, 0, 239, 255, 0, 1];
+
+const PB: u16 = 7400;
+const DG: u16 = 250;
+const PG: u16 = 2;
+#[allow(non_upper_case_globals)]
+const d0: u16 = 0;
+#[allow(non_upper_case_globals)]
+const d1: u16 = 10;
+#[allow(non_upper_case_globals)]
+const _d2: u16 = 1;
+#[allow(non_upper_case_globals)]
+const d3: u16 = 11;
+
+pub fn port_builtin_multicast(domain_id: u16) -> u16 {
+    PB + DG * domain_id + d0
+}
+
+pub fn port_builtin_unicast(domain_id: u16, participant_id: u16) -> u16 {
+    PB + DG * domain_id + d1 + PG * participant_id
+}
+
+pub fn port_user_unicast(domain_id: u16, participant_id: u16) -> u16 {
+    PB + DG * domain_id + d3 + PG * participant_id
+}
+
+pub fn get_multicast_socket(
+    address: Ipv4Addr,
+    multicast_address: Ipv4Addr,
+    port: u16,
+) -> io::Result<UdpSocket> {
+    let socket_addr = SocketAddr::from((address, port));
+
+    let socket = Socket::new(
+        socket2::Domain::IPV4,
+        socket2::Type::DGRAM,
+        Some(socket2::Protocol::UDP),
+    )?;
+
+    socket.set_reuse_address(true)?;
+
+    //socket.set_nonblocking(true).ok()?;
+    socket.set_read_timeout(Some(std::time::Duration::from_millis(50)))?;
+
+    socket.bind(&socket_addr.into())?;
+
+    socket.join_multicast_v4(&multicast_address, &address)?;
+    socket.set_multicast_loop_v4(true)?;
+
+    Ok(socket.into())
+}
+
+pub fn get_unicast_socket(address: SocketAddr) -> io::Result<UdpSocket> {
+    let socket = UdpSocket::bind(address)?;
+    socket.set_nonblocking(true)?;
+
+    Ok(socket.into())
+}
+
+fn ipv4_from_locator(address: &[u8; 16]) -> Ipv4Addr {
+    [address[12], address[13], address[14], address[15]].into()
+}
+
+#[rustfmt::skip]
+fn locator_from_ipv4(address: Ipv4Addr) -> [u8; 16] {
+    [0, 0, 0, 0,
+     0, 0, 0, 0,
+     0, 0, 0, 0,
+     address.octets()[0], address.octets()[1], address.octets()[2], address.octets()[3]]
+}
+
+pub struct Communications {
+    pub domain_id: DomainId,
+    pub participant_id: usize,
+    pub guid_prefix: GuidPrefix,
+    pub unicast_address: Ipv4Addr,
+    pub multicast_address: Ipv4Addr,
+    pub metatraffic_multicast: Communication<UdpTransport>,
+    pub metatraffic_unicast: Communication<UdpTransport>,
+    pub default_unicast: Communication<UdpTransport>,
+}
+
+impl Communications {
+    pub fn find_available(
+        domain_id: DomainId,
+        mac_address: [u8; 6],
+        unicast_address: Ipv4Addr,
+        multicast_address: Ipv4Addr,
+    ) -> DDSResult<Self> {
+        let metatraffic_multicast_socket = get_multicast_socket(
+            unicast_address,
+            multicast_address,
+            port_builtin_multicast(domain_id as u16),
+        )
+        .map_err(|e| DDSError::PreconditionNotMet(format!("{}", e)))?;
+
+        let (participant_id, metatraffic_unicast_socket, default_unicast_socket) = (0..)
+            .map(
+                |participant_id| -> io::Result<(usize, UdpSocket, UdpSocket)> {
+                    Ok((
+                        participant_id,
+                        get_unicast_socket(
+                            (
+                                unicast_address,
+                                port_builtin_unicast(domain_id as u16, participant_id as u16),
+                            )
+                                .into(),
+                        )?,
+                        get_unicast_socket(
+                            (
+                                unicast_address,
+                                port_user_unicast(domain_id as u16, participant_id as u16),
+                            )
+                                .into(),
+                        )?,
+                    ))
+                },
+            )
+            .filter(|result| match result {
+                Err(e) => e.kind() != ErrorKind::AddrInUse,
+                _ => true,
+            })
+            .next()
+            .unwrap()
+            .map_err(|e| DDSError::PreconditionNotMet(format!("{}", e)))?;
+
+        #[rustfmt::skip]
+        let guid_prefix = GuidPrefix([
+            mac_address[0], mac_address[1], mac_address[2],
+            mac_address[3], mac_address[4], mac_address[5],
+            domain_id as u8, participant_id as u8, 0, 0, 0, 0
+        ]);
+
+        Ok(Communications {
+            domain_id,
+            participant_id,
+            guid_prefix,
+            unicast_address,
+            multicast_address,
+            metatraffic_multicast: Communication {
+                version: PROTOCOLVERSION,
+                vendor_id: VENDOR_ID_S2E,
+                guid_prefix,
+                transport: UdpTransport::new(metatraffic_multicast_socket),
+            },
+            metatraffic_unicast: Communication {
+                version: PROTOCOLVERSION,
+                vendor_id: VENDOR_ID_S2E,
+                guid_prefix,
+                transport: UdpTransport::new(metatraffic_unicast_socket),
+            },
+            default_unicast: Communication {
+                version: PROTOCOLVERSION,
+                vendor_id: VENDOR_ID_S2E,
+                guid_prefix,
+                transport: UdpTransport::new(default_unicast_socket),
+            },
+        })
+    }
+
+    pub fn metatraffic_multicast_locator(&self) -> Locator {
+        Locator::new(
+            LOCATOR_KIND_UDPv4,
+            port_builtin_multicast(self.domain_id as u16) as u32,
+            locator_from_ipv4(self.multicast_address),
+        )
+    }
+
+    pub fn metatraffic_unicast_locator(&self) -> Locator {
+        Locator::new(
+            LOCATOR_KIND_UDPv4,
+            port_builtin_unicast(self.domain_id as u16, self.participant_id as u16) as u32,
+            locator_from_ipv4(self.unicast_address),
+        )
+    }
+
+    pub fn default_unicast_locator(&self) -> Locator {
+        Locator::new(
+            LOCATOR_KIND_UDPv4,
+            port_user_unicast(self.domain_id as u16, self.participant_id as u16) as u32,
+            locator_from_ipv4(self.unicast_address),
+        )
+    }
+}
+
+pub struct DomainParticipantFactory {
+    participant_list: Mutex<Vec<DdsShared<DomainParticipantAttributes<RtpsStructureImpl>>>>,
+}
+
+impl DomainParticipantFactory {
+    /// This operation creates a new DomainParticipant object. The DomainParticipant signifies that the calling application intends
+    /// to join the Domain identified by the domain_id argument.
+    /// If the specified QoS policies are not consistent, the operation will fail and no DomainParticipant will be created.
+    /// The special value PARTICIPANT_QOS_DEFAULT can be used to indicate that the DomainParticipant should be created
+    /// with the default DomainParticipant QoS set in the factory. The use of this value is equivalent to the application obtaining the
+    /// default DomainParticipant QoS by means of the operation get_default_participant_qos (2.2.2.2.2.6) and using the resulting
+    /// QoS to create the DomainParticipant.
+    /// In case of failure, the operation will return a ‘nil’ value (as specified by the platform).
+    ///
+    /// Developer note: Ideally this method should return impl DomainParticipant. However because of the GAT workaround used there is no way
+    /// to call,e.g. create_topic(), because we can't write impl DomainParticipant + for<'t, T> TopicGAT<'t, T> on the return. This issue will
+    /// probably be solved once the GAT functionality is available on stable.
+    pub fn create_participant(
+        &self,
+        domain_id: DomainId,
+        qos: Option<DomainParticipantQos>,
+        _a_listener: Option<Box<dyn DomainParticipantListener>>,
+        _mask: StatusMask,
+    ) -> DDSResult<DomainParticipantProxy<RtpsStructureImpl>> {
+        let qos = qos.unwrap_or_default();
+
+        let interface = ifcfg::IfCfg::get()
+            .expect("Could not scan interfaces")
+            .into_iter()
+            .find(|i| i.name == "Wi-Fi")
+            .expect("Could not find wi-fi interface");
+
+        let unicast_address = interface
+            .addresses
+            .into_iter()
+            .filter_map(|a| match a.address? {
+                SocketAddr::V4(v4) => Some(*v4.ip()),
+                SocketAddr::V6(_) => None,
+            })
+            .next()
+            .ok_or(DDSError::PreconditionNotMet(
+                "No Ipv4 address for interface".to_string(),
+            ))?;
+
+        let mac_address = MacAddress::from_str(&interface.mac)
+            .map_err(|e| DDSError::PreconditionNotMet(format!("{}", e)))?;
+
+        let communications = Communications::find_available(
+            domain_id,
+            mac_address.bytes(),
+            unicast_address,
+            ipv4_from_locator(&DEFAULT_MULTICAST_LOCATOR_ADDRESS),
+        )?;
+
+        let domain_participant = DdsShared::new(DomainParticipantAttributes::new(
+            communications.guid_prefix,
+            domain_id,
+            "".to_string(),
+            qos.clone(),
+            vec![communications.metatraffic_unicast_locator()],
+            vec![communications.metatraffic_multicast_locator()],
+            vec![communications.default_unicast_locator()],
+            vec![],
+        ));
+
+        create_builtins(domain_participant.clone())?;
+
+        if qos.entity_factory.autoenable_created_entities {
+            self.enable(domain_participant.clone(), communications)?;
+        }
+
+        self.participant_list
+            .lock()
+            .unwrap()
+            .push(domain_participant.clone());
+
+        Ok(DomainParticipantProxy::new(domain_participant.downgrade()))
+    }
+
+    fn enable(
+        &self,
+        domain_participant: DdsShared<DomainParticipantAttributes<RtpsStructureImpl>>,
+        communications: Communications,
+    ) -> DDSResult<()> {
+        // ////////// Task creation
+        let (executor, spawner) = {
+            let (sender, receiver) = std::sync::mpsc::sync_channel(10);
+            (Executor { receiver }, Spawner::new(sender))
+        };
+
+        let mut metatraffic_multicast_communication = communications.metatraffic_multicast;
+        let mut metatraffic_unicast_communication = communications.metatraffic_unicast;
+        let mut default_unicast_communication = communications.default_unicast;
+
+        // //////////// SPDP Communication
+
+        // ////////////// SPDP participant discovery
+        {
+            let domain_participant = domain_participant.clone();
+            spawner.spawn_enabled_periodic_task(
+                "builtin multicast communication",
+                move || {
+                    if let Some(builtin_participant_subscriber) =
+                        domain_participant.builtin_subscriber.read_lock().deref()
+                    {
+                        metatraffic_multicast_communication
+                            .receive(core::slice::from_ref(builtin_participant_subscriber));
+                    } else {
+                        println!("/!\\ Participant has no builtin subscriber");
+                    }
+                },
+                std::time::Duration::from_millis(500),
+            );
+        }
+
+        // ////////////// SPDP builtin endpoint configuration
+        {
+            let domain_participant = domain_participant.clone();
+
+            spawner.spawn_enabled_periodic_task(
+                "spdp endpoint configuration",
+                move || match task_spdp_discovery(domain_participant.clone()) {
+                    Ok(()) => (),
+                    Err(e) => println!("spdp discovery failed: {:?}", e),
+                },
+                std::time::Duration::from_millis(500),
+            );
+        }
+
+        // //////////// Unicast Communication
+        {
+            let domain_participant = domain_participant.clone();
+            spawner.spawn_enabled_periodic_task(
+                "builtin unicast communication",
+                move || {
+                    if let Some(builtin_publisher) =
+                        domain_participant.builtin_publisher.read_lock().deref()
+                    {
+                        metatraffic_unicast_communication
+                            .send(core::slice::from_ref(builtin_publisher));
+                    } else {
+                        println!("/!\\ Participant has no builtin publisher");
+                    }
+
+                    if let Some(builtin_subscriber) =
+                        domain_participant.builtin_subscriber.read_lock().deref()
+                    {
+                        metatraffic_unicast_communication
+                            .receive(core::slice::from_ref(builtin_subscriber));
+                    } else {
+                        println!("/!\\ Participant has no builtin subscriber");
+                    }
+                },
+                std::time::Duration::from_millis(500),
+            );
+        }
+
+        // ////////////// SEDP user-defined endpoint configuration
+        {
+            let domain_participant = domain_participant.clone();
+
+            spawner.spawn_enabled_periodic_task(
+                "sedp user endpoint configuration",
+                move || {
+                    match task_sedp_writer_discovery(domain_participant.clone()) {
+                        Ok(()) => (),
+                        Err(e) => println!("sedp writer discovery failed: {:?}", e),
+                    }
+                    match task_sedp_reader_discovery(domain_participant.clone()) {
+                        Ok(()) => (),
+                        Err(e) => println!("sedp reader discovery failed: {:?}", e),
+                    }
+                },
+                std::time::Duration::from_millis(500),
+            );
+        }
+
+        // //////////// User-defined Communication
+        {
+            let domain_participant = domain_participant.clone();
+            spawner.spawn_enabled_periodic_task(
+                "user-defined communication",
+                move || {
+                    default_unicast_communication.send(
+                        domain_participant
+                            .user_defined_publisher_list
+                            .read_lock()
+                            .as_ref(),
+                    );
+
+                    default_unicast_communication.receive(
+                        domain_participant
+                            .user_defined_subscriber_list
+                            .read_lock()
+                            .as_ref(),
+                    );
+                },
+                std::time::Duration::from_millis(500),
+            );
+        }
+
+        // {
+        //     let domain_participant = domain_participant.clone();
+
+        //     spawner.spawn_enabled_periodic_task(
+        //         "sedp discovery",
+        //         move || {
+        //             let user_defined_publisher_list = domain_participant.write_lock().user_defined_publisher_list;
+        //             for user_defined_publisher in user_defined_publisher_list.iter() {
+        //                 user_defined_publisher.process_discovery();
+        //             }
+        //         },
+        //         std::time::Duration::from_millis(500),
+        //     );
+        // }
+
+        // //////////// Announce participant
+        spawner.spawn_enabled_periodic_task(
+            "participant announcement",
+            move || match task_announce_participant(domain_participant.clone()) {
+                Ok(_) => (),
+                Err(e) => println!("participant announcement failed: {:?}", e),
+            },
+            std::time::Duration::from_millis(5000),
+        );
+
+        // //////////// Start running tasks
+        spawner.enable_tasks();
+        executor.run();
+
+        Ok(())
+    }
+
+    /// This operation deletes an existing DomainParticipant. This operation can only be invoked if all domain entities belonging to
+    /// the participant have already been deleted. Otherwise the error PRECONDITION_NOT_MET is returned.
+    /// Possible error codes returned in addition to the standard ones: PRECONDITION_NOT_MET.
+    pub fn delete_participant(
+        &self,
+        _a_participant: DomainParticipantProxy<RtpsStructureImpl>,
+    ) -> DDSResult<()> {
+        todo!()
+    }
+
+    /// This operation returns the DomainParticipantFactory singleton. The operation is idempotent, that is, it can be called multiple
+    /// times without side-effects and it will return the same DomainParticipantFactory instance.
+    /// The get_instance operation is a static operation implemented using the syntax of the native language and can therefore not be
+    /// expressed in the IDL PSM.
+    /// The pre-defined value TheParticipantFactory can also be used as an alias for the singleton factory returned by the operation
+    /// get_instance.
+    pub fn get_instance() -> Self {
+        Self {
+            participant_list: Mutex::new(Vec::new()),
+        }
+    }
+
+    /// This operation retrieves a previously created DomainParticipant belonging to specified domain_id. If no such
+    /// DomainParticipant exists, the operation will return a ‘nil’ value.
+    /// If multiple DomainParticipant entities belonging to that domain_id exist, then the operation will return one of them. It is not
+    /// specified which one.
+    pub fn lookup_participant(
+        &self,
+        _domain_id: DomainId,
+    ) -> DomainParticipantProxy<RtpsStructureImpl> {
+        todo!()
+    }
+
+    /// This operation sets a default value of the DomainParticipant QoS policies which will be used for newly created
+    /// DomainParticipant entities in the case where the QoS policies are defaulted in the create_participant operation.
+    /// This operation will check that the resulting policies are self consistent; if they are not, the operation will have no effect and
+    /// return INCONSISTENT_POLICY.
+    pub fn set_default_participant_qos(&self, _qos: DomainParticipantQos) -> DDSResult<()> {
+        todo!()
+    }
+
+    /// This operation retrieves the default value of the DomainParticipant QoS, that is, the QoS policies which will be used for
+    /// newly created DomainParticipant entities in the case where the QoS policies are defaulted in the create_participant
+    /// operation.
+    /// The values retrieved get_default_participant_qos will match the set of values specified on the last successful call to
+    /// set_default_participant_qos, or else, if the call was never made, the default values listed in the QoS table in 2.2.3,
+    /// Supported QoS.
+    pub fn get_default_participant_qos(&self) -> DDSResult<DomainParticipantQos> {
+        todo!()
+    }
+
+    /// This operation sets the value of the DomainParticipantFactory QoS policies. These policies control the behavior of the object
+    /// a factory for entities.
+    /// Note that despite having QoS, the DomainParticipantFactory is not an Entity.
+    /// This operation will check that the resulting policies are self consistent; if they are not, the operation will have no effect and
+    /// return INCONSISTENT_POLICY.
+    pub fn set_qos(&self, _qos: DomainParticipantFactoryQos) -> DDSResult<()> {
+        todo!()
+    }
+
+    /// This operation returns the value of the DomainParticipantFactory QoS policies.
+    pub fn get_qos(&self) -> DomainParticipantFactoryQos {
+        todo!()
+    }
+}
+
+pub fn create_builtins(
+    domain_participant: DdsShared<DomainParticipantAttributes<RtpsStructureImpl>>,
+) -> DDSResult<()> {
+    let guid_prefix = domain_participant.rtps_participant.guid().prefix;
+
+    // ///////// Create the built-in publisher and subcriber
+
+    let builtin_subscriber = DdsShared::new(SubscriberAttributes::new(
+        SubscriberQos::default(),
+        RtpsGroupImpl::new(Guid::new(
+            guid_prefix,
+            EntityId::new([0, 0, 0], BUILT_IN_READER_GROUP),
+        )),
+        domain_participant.downgrade(),
+    ));
+    *domain_participant.builtin_subscriber.write_lock() = Some(builtin_subscriber.clone());
+
+    let builtin_publisher = DdsShared::new(PublisherAttributes::new(
+        PublisherQos::default(),
+        RtpsGroupImpl::new(Guid::new(
+            guid_prefix,
+            EntityId::new([0, 0, 0], BUILT_IN_WRITER_GROUP),
+        )),
+        domain_participant.downgrade(),
+    ));
+    *domain_participant.builtin_subscriber.write_lock() = Some(builtin_subscriber.clone());
+    *domain_participant.builtin_publisher.write_lock() = Some(builtin_publisher.clone());
+
+    // ///////// Create built-in DDS data readers and data writers
+
+    // ////////// SPDP built-in topic, reader and writer
+    {
+        let spdp_topic_participant = DdsShared::new(TopicAttributes::new(
+            domain_participant.default_topic_qos.clone(),
+            SpdpDiscoveredParticipantData::type_name(),
+            DCPS_PARTICIPANT,
+            domain_participant.downgrade(),
+        ));
+        domain_participant
+            .topic_list
+            .write_lock()
+            .push(spdp_topic_participant.clone());
+
+        let spdp_builtin_participant_rtps_reader =
+            SpdpBuiltinParticipantReader::create::<RtpsStatelessReaderImpl>(guid_prefix, &[], &[]);
+
+        let spdp_builtin_participant_data_reader = DdsShared::new(DataReaderAttributes::new(
+            DataReaderQos::default(),
+            RtpsReader::Stateless(spdp_builtin_participant_rtps_reader),
+            spdp_topic_participant.clone(),
+            None,
+            builtin_subscriber.downgrade(),
+        ));
+        builtin_subscriber
+            .data_reader_list
+            .write_lock()
+            .push(spdp_builtin_participant_data_reader);
+
+        let spdp_reader_locators: Vec<RtpsReaderLocatorAttributesImpl> = domain_participant
+            .metatraffic_multicast_locator_list
+            .iter()
+            .map(|locator| RtpsReaderLocatorAttributesImpl::new(locator.clone(), false))
+            .collect();
+
+        let spdp_builtin_participant_rtps_writer = SpdpBuiltinParticipantWriter::create::<
+            RtpsStatelessWriterImpl<StdTimer>,
+            _,
+        >(
+            guid_prefix, &[], &[], spdp_reader_locators
+        );
+
+        let spdp_builtin_participant_data_writer = DdsShared::new(DataWriterAttributes::new(
+            DataWriterQos::default(),
+            RtpsWriter::Stateless(spdp_builtin_participant_rtps_writer),
+            None,
+            spdp_topic_participant.clone(),
+            builtin_publisher.downgrade(),
+        ));
+        builtin_publisher
+            .data_writer_list
+            .write_lock()
+            .push(spdp_builtin_participant_data_writer);
+    }
+
+    // ////////// SEDP built-in publication topic, reader and writer
+    {
+        let sedp_topic_publication = DdsShared::new(TopicAttributes::new(
+            domain_participant.default_topic_qos.clone(),
+            SedpDiscoveredWriterData::type_name(),
+            DCPS_PUBLICATION,
+            domain_participant.downgrade(),
+        ));
+        domain_participant
+            .topic_list
+            .write_lock()
+            .push(sedp_topic_publication.clone());
+
+        let sedp_builtin_publications_rtps_reader =
+            SedpBuiltinPublicationsReader::create::<RtpsStatefulReaderImpl>(guid_prefix, &[], &[]);
+        let sedp_builtin_publications_data_reader = DdsShared::new(DataReaderAttributes::new(
+            DataReaderQos::default(),
+            RtpsReader::Stateful(sedp_builtin_publications_rtps_reader),
+            sedp_topic_publication.clone(),
+            None,
+            builtin_subscriber.downgrade(),
+        ));
+        builtin_subscriber
+            .data_reader_list
+            .write_lock()
+            .push(sedp_builtin_publications_data_reader.clone());
+
+        let sedp_builtin_publications_rtps_writer =
+            SedpBuiltinPublicationsWriter::create::<RtpsStatefulWriterImpl<StdTimer>>(guid_prefix, &[], &[]);
+        let sedp_builtin_publications_data_writer = DdsShared::new(DataWriterAttributes::new(
+            DataWriterQos::default(),
+            RtpsWriter::Stateful(sedp_builtin_publications_rtps_writer),
+            None,
+            sedp_topic_publication.clone(),
+            builtin_publisher.downgrade(),
+        ));
+        builtin_publisher
+            .data_writer_list
+            .write_lock()
+            .push(sedp_builtin_publications_data_writer.clone());
+    }
+
+    // ////////// SEDP built-in subcriptions topic, reader and writer
+    {
+        let sedp_topic_subscription = DdsShared::new(TopicAttributes::new(
+            domain_participant.default_topic_qos.clone(),
+            SedpDiscoveredReaderData::type_name(),
+            DCPS_SUBSCRIPTION,
+            domain_participant.downgrade(),
+        ));
+        domain_participant
+            .topic_list
+            .write_lock()
+            .push(sedp_topic_subscription.clone());
+
+        let sedp_builtin_subscriptions_rtps_reader =
+            SedpBuiltinSubscriptionsReader::create::<RtpsStatefulReaderImpl>(guid_prefix, &[], &[]);
+        let sedp_builtin_subscriptions_data_reader = DdsShared::new(DataReaderAttributes::new(
+            DataReaderQos::default(),
+            RtpsReader::Stateful(sedp_builtin_subscriptions_rtps_reader),
+            sedp_topic_subscription.clone(),
+            None,
+            builtin_subscriber.downgrade(),
+        ));
+        builtin_subscriber
+            .data_reader_list
+            .write_lock()
+            .push(sedp_builtin_subscriptions_data_reader.clone());
+
+        let sedp_builtin_subscriptions_rtps_writer =
+            SedpBuiltinSubscriptionsWriter::create::<RtpsStatefulWriterImpl<StdTimer>>(guid_prefix, &[], &[]);
+        let sedp_builtin_subscriptions_data_writer = DdsShared::new(DataWriterAttributes::new(
+            DataWriterQos::default(),
+            RtpsWriter::Stateful(sedp_builtin_subscriptions_rtps_writer),
+            None,
+            sedp_topic_subscription.clone(),
+            builtin_publisher.downgrade(),
+        ));
+        builtin_publisher
+            .data_writer_list
+            .write_lock()
+            .push(sedp_builtin_subscriptions_data_writer.clone());
+    }
+
+    // ////////// SEDP built-in topics topic, reader and writer
+    {
+        let sedp_topic_topic = DdsShared::new(TopicAttributes::new(
+            domain_participant.default_topic_qos.clone(),
+            SedpDiscoveredTopicData::type_name(),
+            DCPS_TOPIC,
+            domain_participant.downgrade(),
+        ));
+        domain_participant
+            .topic_list
+            .write_lock()
+            .push(sedp_topic_topic.clone());
+
+        let sedp_builtin_topics_rtps_reader =
+            SedpBuiltinTopicsReader::create::<RtpsStatefulReaderImpl>(guid_prefix, &[], &[]);
+        let sedp_builtin_topics_data_reader = DdsShared::new(DataReaderAttributes::new(
+            DataReaderQos::default(),
+            RtpsReader::Stateful(sedp_builtin_topics_rtps_reader),
+            sedp_topic_topic.clone(),
+            None,
+            builtin_subscriber.downgrade(),
+        ));
+        builtin_subscriber
+            .data_reader_list
+            .write_lock()
+            .push(sedp_builtin_topics_data_reader.clone());
+
+        let sedp_builtin_topics_rtps_writer =
+            SedpBuiltinTopicsWriter::create::<RtpsStatefulWriterImpl<StdTimer>>(guid_prefix, &[], &[]);
+        let sedp_builtin_topics_data_writer = DdsShared::new(DataWriterAttributes::new(
+            DataWriterQos::default(),
+            RtpsWriter::Stateful(sedp_builtin_topics_rtps_writer),
+            None,
+            sedp_topic_topic.clone(),
+            builtin_publisher.downgrade(),
+        ));
+        builtin_publisher
+            .data_writer_list
+            .write_lock()
+            .push(sedp_builtin_topics_data_writer.clone());
+    }
+
+    Ok(())
+}
+
+#[cfg(test)]
+mod tests {
+    use std::net::SocketAddr;
+
+    use dds_api::{
+        dcps_psm::{
+            BuiltInTopicKey, DomainId, PublicationMatchedStatus, SubscriptionMatchedStatus, Time,
+        },
+        domain::domain_participant::{DomainParticipant, DomainParticipantTopicFactory},
+        infrastructure::qos::DomainParticipantQos,
+        infrastructure::{
+            entity::Entity, qos::DataReaderQos, qos_policy::ReliabilityQosPolicyKind,
+        },
+        publication::{
+            data_writer::DataWriter,
+            data_writer_listener::DataWriterListener,
+            publisher::{Publisher, PublisherDataWriterFactory},
+        },
+        return_type::DDSError,
+        subscription::{
+            data_reader::DataReader,
+            data_reader_listener::DataReaderListener,
+            subscriber::{Subscriber, SubscriberDataReaderFactory},
+        },
+        topic::topic_description::TopicDescription,
+    };
+    use dds_implementation::{
+        data_representation_builtin_endpoints::{
+            sedp_discovered_reader_data::SedpDiscoveredReaderData,
+            sedp_discovered_topic_data::SedpDiscoveredTopicData,
+            sedp_discovered_writer_data::SedpDiscoveredWriterData,
+            spdp_discovered_participant_data::{SpdpDiscoveredParticipantData, DCPS_PARTICIPANT},
+        },
+        dds_impl::{
+            domain_participant_proxy::{DomainParticipantAttributes, DomainParticipantProxy},
+            publisher_proxy::PublisherProxy,
+            subscriber_proxy::SubscriberProxy,
+            topic_proxy::TopicProxy,
+        },
+        dds_type::{DdsDeserialize, DdsSerialize, DdsType},
+        utils::shared_object::DdsShared,
+    };
+    use mockall::mock;
+    use rtps_pim::structure::{entity::RtpsEntityAttributes, types::GuidPrefix};
+
+    use crate::{
+        domain_participant_factory::get_multicast_socket,
+        tasks::{
+            task_announce_participant, task_sedp_reader_discovery, task_sedp_writer_discovery,
+            task_spdp_discovery,
+        },
+    };
+
+    use super::{
+        create_builtins, ipv4_from_locator, Communications, RtpsStructureImpl, DCPS_PUBLICATION,
+        DCPS_SUBSCRIPTION, DCPS_TOPIC, DEFAULT_MULTICAST_LOCATOR_ADDRESS,
+    };
+
+    #[test]
+    fn communicaitons_make_different_guids() {
+        let comm1 = Communications::find_available(
+            0,
+            [0; 6],
+            [127, 0, 0, 1].into(),
+            ipv4_from_locator(&DEFAULT_MULTICAST_LOCATOR_ADDRESS),
+        )
+        .unwrap();
+
+        let comm2 = Communications::find_available(
+            0,
+            [0; 6],
+            [127, 0, 0, 1].into(),
+            ipv4_from_locator(&DEFAULT_MULTICAST_LOCATOR_ADDRESS),
+        )
+        .unwrap();
+
+        assert_ne!(comm1.guid_prefix, comm2.guid_prefix);
+    }
+
+    #[test]
+    fn multicast_socket_behaviour() {
+        let port = 6000;
+        let interface_addr = [127, 0, 0, 1];
+        let multicast_ip = [239, 255, 0, 1];
+        let multicast_addr = SocketAddr::from((multicast_ip, port));
+
+        let socket1 =
+            get_multicast_socket(interface_addr.into(), multicast_ip.into(), port).unwrap();
+        let socket2 =
+            get_multicast_socket(interface_addr.into(), multicast_ip.into(), port).unwrap();
+        let socket3 =
+            get_multicast_socket(interface_addr.into(), multicast_ip.into(), port).unwrap();
+
+        socket1.send_to(&[1, 2, 3, 4], multicast_addr).unwrap();
+
+        // Everyone receives the data
+        let mut buf = [0; 4];
+        let (size, _) = socket1.recv_from(&mut buf).unwrap();
+        assert_eq!(4, size);
+        let (size, _) = socket2.recv_from(&mut buf).unwrap();
+        assert_eq!(4, size);
+        let (size, _) = socket3.recv_from(&mut buf).unwrap();
+        assert_eq!(4, size);
+
+        // Data is received only once
+        assert!(socket1.recv_from(&mut buf).is_err());
+        assert!(socket2.recv_from(&mut buf).is_err());
+        assert!(socket3.recv_from(&mut buf).is_err());
+    }
+
+    #[test]
+    fn create_builtins_adds_builtin_readers_and_writers() {
+        let guid_prefix = GuidPrefix([1; 12]);
+        let domain_participant = DdsShared::new(DomainParticipantAttributes::new(
+            guid_prefix,
+            DomainId::default(),
+            "".to_string(),
+            DomainParticipantQos::default(),
+            vec![],
+            vec![],
+            vec![],
+            vec![],
+        ));
+
+        create_builtins(domain_participant.clone()).unwrap();
+
+        let participant_proxy = DomainParticipantProxy::new(domain_participant.downgrade());
+
+        let participant_topic = participant_proxy
+            .lookup_topicdescription::<SpdpDiscoveredParticipantData>(DCPS_PARTICIPANT)
+            .unwrap();
+        let publication_topic = participant_proxy
+            .lookup_topicdescription::<SedpDiscoveredWriterData>(DCPS_PUBLICATION)
+            .unwrap();
+        let subscription_topic = participant_proxy
+            .lookup_topicdescription::<SedpDiscoveredReaderData>(DCPS_SUBSCRIPTION)
+            .unwrap();
+        let topic_topic = participant_proxy
+            .lookup_topicdescription::<SedpDiscoveredTopicData>(DCPS_TOPIC)
+            .unwrap();
+
+        let builtin_subscriber = SubscriberProxy::new(
+            participant_proxy,
+            domain_participant
+                .builtin_subscriber
+                .read_lock()
+                .as_ref()
+                .unwrap()
+                .downgrade(),
+        );
+        let builtin_publisher = PublisherProxy::new(
+            domain_participant
+                .builtin_publisher
+                .read_lock()
+                .as_ref()
+                .unwrap()
+                .downgrade(),
+        );
+
+        assert!(builtin_subscriber
+            .datareader_factory_lookup_datareader(&participant_topic)
+            .is_ok());
+        assert!(builtin_subscriber
+            .datareader_factory_lookup_datareader(&publication_topic)
+            .is_ok());
+        assert!(builtin_subscriber
+            .datareader_factory_lookup_datareader(&subscription_topic)
+            .is_ok());
+        assert!(builtin_subscriber
+            .datareader_factory_lookup_datareader(&topic_topic)
+            .is_ok());
+
+        assert!(builtin_publisher
+            .datawriter_factory_lookup_datawriter(&participant_topic)
+            .is_ok());
+        assert!(builtin_publisher
+            .datawriter_factory_lookup_datawriter(&publication_topic)
+            .is_ok());
+        assert!(builtin_publisher
+            .datawriter_factory_lookup_datawriter(&subscription_topic)
+            .is_ok());
+        assert!(builtin_publisher
+            .datawriter_factory_lookup_datawriter(&topic_topic)
+            .is_ok());
+    }
+
+    #[test]
+    fn test_spdp_send_receive() {
+        let domain_id = 4;
+        let interface_address = [127, 0, 0, 1];
+        let multicast_ip = [239, 255, 0, 1];
+
+        // ////////// Create 2 participants
+
+        let mut communications1 = Communications::find_available(
+            domain_id,
+            [0; 6],
+            interface_address.into(),
+            multicast_ip.into(),
+        )
+        .unwrap();
+        let participant1 = DdsShared::new(DomainParticipantAttributes::<RtpsStructureImpl>::new(
+            communications1.guid_prefix,
+            domain_id,
+            "".to_string(),
+            DomainParticipantQos::default(),
+            vec![communications1.metatraffic_unicast_locator()],
+            vec![communications1.metatraffic_multicast_locator()],
+            vec![communications1.default_unicast_locator()],
+            vec![],
+        ));
+        create_builtins(participant1.clone()).unwrap();
+
+        let mut communications2 = Communications::find_available(
+            domain_id,
+            [0; 6],
+            interface_address.into(),
+            multicast_ip.into(),
+        )
+        .unwrap();
+
+        let participant2 = DdsShared::new(DomainParticipantAttributes::<RtpsStructureImpl>::new(
+            communications2.guid_prefix,
+            domain_id,
+            "".to_string(),
+            DomainParticipantQos::default(),
+            vec![communications2.metatraffic_unicast_locator()],
+            vec![communications2.metatraffic_multicast_locator()],
+            vec![communications2.default_unicast_locator()],
+            vec![],
+        ));
+        create_builtins(participant2.clone()).unwrap();
+
+        // ////////// Send and receive SPDP data
+        {
+            task_announce_participant(participant1.clone()).unwrap();
+
+            communications1
+                .metatraffic_unicast
+                .send(core::slice::from_ref(
+                    participant1.builtin_publisher.read_lock().as_ref().unwrap(),
+                ));
+
+            communications2
+                .metatraffic_multicast
+                .receive(core::slice::from_ref(
+                    participant2
+                        .builtin_subscriber
+                        .read_lock()
+                        .as_ref()
+                        .unwrap(),
+                ));
+        }
+
+        // ////////// Participant 2 receives discovered participant data
+        let (spdp_discovered_participant_data, _) = {
+            let participant2_proxy = DomainParticipantProxy::new(participant2.downgrade());
+
+            let subscriber = SubscriberProxy::new(
+                participant2_proxy.clone(),
+                participant2
+                    .builtin_subscriber
+                    .read_lock()
+                    .as_ref()
+                    .unwrap()
+                    .downgrade(),
+            );
+
+            let participant_topic: TopicProxy<SpdpDiscoveredParticipantData, _> =
+                participant2_proxy
+                    .topic_factory_lookup_topicdescription(DCPS_PARTICIPANT)
+                    .unwrap();
+            let participant2_builtin_participant_data_reader = subscriber
+                .datareader_factory_lookup_datareader(&participant_topic)
+                .unwrap();
+
+            &participant2_builtin_participant_data_reader
+                .read(1, &[], &[], &[])
+                .unwrap()[0]
+        };
+
+        // ////////// Check that the received data is correct
+        {
+            assert_eq!(
+                BuiltInTopicKey {
+                    value: participant1.rtps_participant.guid().into()
+                },
+                spdp_discovered_participant_data.dds_participant_data.key,
+            );
+
+            assert_eq!(
+                domain_id,
+                spdp_discovered_participant_data.participant_proxy.domain_id as i32
+            );
+
+            assert_eq!(
+                participant1.rtps_participant.guid().prefix,
+                spdp_discovered_participant_data
+                    .participant_proxy
+                    .guid_prefix
+            );
+
+            assert_eq!(
+                participant1.metatraffic_unicast_locator_list,
+                spdp_discovered_participant_data
+                    .participant_proxy
+                    .metatraffic_unicast_locator_list
+            );
+
+            assert_eq!(
+                participant1.metatraffic_multicast_locator_list,
+                spdp_discovered_participant_data
+                    .participant_proxy
+                    .metatraffic_multicast_locator_list
+            );
+
+            assert_eq!(
+                participant1.rtps_participant.default_unicast_locator_list,
+                spdp_discovered_participant_data
+                    .participant_proxy
+                    .default_unicast_locator_list
+            );
+        }
+    }
+
+    struct UserData(u8);
+
+    impl DdsType for UserData {
+        fn type_name() -> &'static str {
+            "UserData"
+        }
+
+        fn has_key() -> bool {
+            false
+        }
+    }
+
+    impl<'de> DdsDeserialize<'de> for UserData {
+        fn deserialize(buf: &mut &'de [u8]) -> dds_api::return_type::DDSResult<Self> {
+            Ok(UserData(buf[0]))
+        }
+    }
+
+    impl DdsSerialize for UserData {
+        fn serialize<W: std::io::Write, E: dds_implementation::dds_type::Endianness>(
+            &self,
+            mut writer: W,
+        ) -> dds_api::return_type::DDSResult<()> {
+            writer
+                .write(&[self.0])
+                .map(|_| ())
+                .map_err(|e| DDSError::PreconditionNotMet(format!("{}", e)))
+        }
+    }
+
+    #[test]
+    fn test_sedp_send_receive() {
+        let domain_id = 5;
+        let unicast_address = [127, 0, 0, 1];
+        let multicast_address = [239, 255, 0, 1];
+
+        // ////////// Create 2 participants
+
+        let mut communications1 = Communications::find_available(
+            domain_id,
+            [0; 6],
+            unicast_address.into(),
+            multicast_address.into(),
+        )
+        .unwrap();
+
+        let participant1 = DdsShared::new(DomainParticipantAttributes::<RtpsStructureImpl>::new(
+            communications1.guid_prefix,
+            domain_id,
+            "".to_string(),
+            DomainParticipantQos::default(),
+            vec![communications1.metatraffic_unicast_locator()],
+            vec![communications1.metatraffic_multicast_locator()],
+            vec![communications1.default_unicast_locator()],
+            vec![],
+        ));
+        let participant1_proxy = DomainParticipantProxy::new(participant1.downgrade());
+        create_builtins(participant1.clone()).unwrap();
+
+        let mut communications2 = Communications::find_available(
+            domain_id,
+            [0; 6],
+            [127, 0, 0, 1].into(),
+            ipv4_from_locator(&DEFAULT_MULTICAST_LOCATOR_ADDRESS),
+        )
+        .unwrap();
+
+        let participant2 = DdsShared::new(DomainParticipantAttributes::<RtpsStructureImpl>::new(
+            communications2.guid_prefix,
+            domain_id,
+            "".to_string(),
+            DomainParticipantQos::default(),
+            vec![communications2.metatraffic_unicast_locator()],
+            vec![communications2.metatraffic_multicast_locator()],
+            vec![communications2.default_unicast_locator()],
+            vec![],
+        ));
+        let participant2_proxy = DomainParticipantProxy::new(participant2.downgrade());
+        create_builtins(participant2.clone()).unwrap();
+
+        // Match SEDP endpoints
+        {
+            task_announce_participant(participant1.clone()).unwrap();
+            task_announce_participant(participant2.clone()).unwrap();
+
+            communications1
+                .metatraffic_unicast
+                .send(core::slice::from_ref(
+                    participant1.builtin_publisher.read_lock().as_ref().unwrap(),
+                ));
+            communications2
+                .metatraffic_unicast
+                .send(core::slice::from_ref(
+                    participant2.builtin_publisher.read_lock().as_ref().unwrap(),
+                ));
+
+            communications1
+                .metatraffic_multicast
+                .receive(core::slice::from_ref(
+                    participant1
+                        .builtin_subscriber
+                        .read_lock()
+                        .as_ref()
+                        .unwrap(),
+                ));
+            communications2
+                .metatraffic_multicast
+                .receive(core::slice::from_ref(
+                    participant2
+                        .builtin_subscriber
+                        .read_lock()
+                        .as_ref()
+                        .unwrap(),
+                ));
+
+            task_spdp_discovery(participant1.clone()).unwrap();
+            task_spdp_discovery(participant2.clone()).unwrap();
+        }
+
+        // ////////// Create user endpoints
+        let user_publisher = participant1_proxy.create_publisher(None, None, 0).unwrap();
+        let user_subscriber = participant1_proxy.create_subscriber(None, None, 0).unwrap();
+
+        let user_topic = participant1_proxy
+            .create_topic::<UserData>("UserTopic", None, None, 0)
+            .unwrap();
+        let user_writer = user_publisher
+            .create_datawriter(&user_topic, None, None, 0)
+            .unwrap();
+        let user_reader = user_subscriber
+            .create_datareader(&user_topic, None, None, 0)
+            .unwrap();
+
+        // ////////// Send and receive SEDP data
+        {
+            communications1
+                .metatraffic_unicast
+                .send(core::slice::from_ref(
+                    participant1.builtin_publisher.read_lock().as_ref().unwrap(),
+                ));
+            communications2
+                .metatraffic_unicast
+                .send(core::slice::from_ref(
+                    participant2.builtin_publisher.read_lock().as_ref().unwrap(),
+                ));
+
+            communications1
+                .metatraffic_unicast
+                .receive(core::slice::from_ref(
+                    participant1
+                        .builtin_subscriber
+                        .read_lock()
+                        .as_ref()
+                        .unwrap(),
+                ));
+            communications2
+                .metatraffic_unicast
+                .receive(core::slice::from_ref(
+                    participant2
+                        .builtin_subscriber
+                        .read_lock()
+                        .as_ref()
+                        .unwrap(),
+                ));
+        }
+
+        // ////////// Check that the received data corresponds to the sent data
+
+        let sedp_topic_publication: TopicProxy<SedpDiscoveredWriterData, _> = participant2_proxy
+            .lookup_topicdescription(DCPS_PUBLICATION)
+            .unwrap();
+        let sedp_topic_subscription: TopicProxy<SedpDiscoveredReaderData, _> = participant2_proxy
+            .lookup_topicdescription(DCPS_SUBSCRIPTION)
+            .unwrap();
+        let sedp_topic_topic: TopicProxy<SedpDiscoveredTopicData, _> = participant2_proxy
+            .lookup_topicdescription(DCPS_TOPIC)
+            .unwrap();
+
+        let participant2_subscriber = SubscriberProxy::new(
+            participant2_proxy,
+            participant2
+                .builtin_subscriber
+                .read_lock()
+                .as_ref()
+                .unwrap()
+                .downgrade(),
+        );
+
+        let participant2_publication_datareader = participant2_subscriber
+            .lookup_datareader(&sedp_topic_publication)
+            .unwrap();
+        let participant2_subscription_datareader = participant2_subscriber
+            .lookup_datareader(&sedp_topic_subscription)
+            .unwrap();
+        let participant2_topic_datareader = participant2_subscriber
+            .lookup_datareader(&sedp_topic_topic)
+            .unwrap();
+
+        let (discovered_topic_data, _) = &participant2_topic_datareader
+            .read(1, &[], &[], &[])
+            .unwrap()[0];
+        assert_eq!(
+            UserData::type_name(),
+            discovered_topic_data.topic_builtin_topic_data.type_name,
+        );
+        assert_eq!(
+            user_topic.get_name().unwrap(),
+            discovered_topic_data.topic_builtin_topic_data.name,
+        );
+
+        let (discovered_writer_data, _) = &participant2_publication_datareader
+            .read(1, &[], &[], &[])
+            .unwrap()[0];
+        assert_eq!(
+            user_writer
+                .as_ref()
+                .upgrade()
+                .unwrap()
+                .rtps_writer
+                .write_lock()
+                .try_as_stateful_writer()
+                .unwrap()
+                .guid(),
+            discovered_writer_data.writer_proxy.remote_writer_guid,
+        );
+
+        let (discovered_reader_data, _) = &participant2_subscription_datareader
+            .read(1, &[], &[], &[])
+            .unwrap()[0];
+        assert_eq!(
+            user_reader
+                .as_ref()
+                .upgrade()
+                .unwrap()
+                .rtps_reader
+                .write_lock()
+                .try_as_stateful_reader()
+                .unwrap()
+                .guid(),
+            discovered_reader_data.reader_proxy.remote_reader_guid,
+        );
+    }
+
+    mock! {
+        #[derive(Clone)]
+        ReaderListener {}
+
+        impl DataReaderListener for ReaderListener {
+            type Foo = UserData;
+            fn on_subscription_matched(&self, the_reader: &dyn DataReader<UserData>, status: SubscriptionMatchedStatus);
+            fn on_data_available(&self, the_reader: &dyn DataReader<UserData>);
+        }
+    }
+
+    mock! {
+        #[derive(Clone)]
+        WriterListener {}
+
+        impl DataWriterListener for WriterListener {
+            fn on_publication_matched(&self, status: PublicationMatchedStatus);
+        }
+    }
+
+    #[test]
+    fn test_reader_writer_matching_listener() {
+        let domain_id = 6;
+        let unicast_address = [127, 0, 0, 1];
+        let multicast_address = [239, 255, 0, 1];
+
+        // ////////// Create 2 participants
+        let mut communications1 = Communications::find_available(
+            domain_id,
+            [0; 6],
+            unicast_address.into(),
+            multicast_address.into(),
+        )
+        .unwrap();
+
+        let participant1 = DdsShared::new(DomainParticipantAttributes::<RtpsStructureImpl>::new(
+            communications1.guid_prefix,
+            domain_id,
+            "".to_string(),
+            DomainParticipantQos::default(),
+            vec![communications1.metatraffic_unicast_locator()],
+            vec![communications1.metatraffic_multicast_locator()],
+            vec![communications1.default_unicast_locator()],
+            vec![],
+        ));
+        let participant1_proxy = DomainParticipantProxy::new(participant1.downgrade());
+        create_builtins(participant1.clone()).unwrap();
+
+        let mut communications2 = Communications::find_available(
+            domain_id,
+            [0; 6],
+            unicast_address.into(),
+            multicast_address.into(),
+        )
+        .unwrap();
+
+        let participant2 = DdsShared::new(DomainParticipantAttributes::<RtpsStructureImpl>::new(
+            communications2.guid_prefix,
+            domain_id,
+            "".to_string(),
+            DomainParticipantQos::default(),
+            vec![communications2.metatraffic_unicast_locator()],
+            vec![communications2.metatraffic_multicast_locator()],
+            vec![communications2.default_unicast_locator()],
+            vec![],
+        ));
+        let participant2_proxy = DomainParticipantProxy::new(participant2.downgrade());
+        create_builtins(participant2.clone()).unwrap();
+
+        // ////////// Match SEDP endpoints
+        {
+            task_announce_participant(participant1.clone()).unwrap();
+            task_announce_participant(participant2.clone()).unwrap();
+
+            communications1
+                .metatraffic_unicast
+                .send(core::slice::from_ref(
+                    participant1.builtin_publisher.read_lock().as_ref().unwrap(),
+                ));
+            communications2
+                .metatraffic_unicast
+                .send(core::slice::from_ref(
+                    participant2.builtin_publisher.read_lock().as_ref().unwrap(),
+                ));
+
+            communications1
+                .metatraffic_multicast
+                .receive(core::slice::from_ref(
+                    participant1
+                        .builtin_subscriber
+                        .read_lock()
+                        .as_ref()
+                        .unwrap(),
+                ));
+            communications2
+                .metatraffic_multicast
+                .receive(core::slice::from_ref(
+                    participant2
+                        .builtin_subscriber
+                        .read_lock()
+                        .as_ref()
+                        .unwrap(),
+                ));
+
+            task_spdp_discovery(participant1.clone()).unwrap();
+            task_spdp_discovery(participant2.clone()).unwrap();
+        }
+
+        // ////////// Write SEDP discovery data
+        let user_publisher = participant1_proxy.create_publisher(None, None, 0).unwrap();
+        let user_subscriber = participant2_proxy.create_subscriber(None, None, 0).unwrap();
+
+        let user_topic = participant1_proxy
+            .create_topic::<UserData>("UserTopic", None, None, 0)
+            .unwrap();
+        let user_writer = user_publisher
+            .create_datawriter(
+                &user_topic,
+                None,
+                Some(Box::new(MockWriterListener::new())),
+                0,
+            )
+            .unwrap();
+        let user_reader = user_subscriber
+            .create_datareader(
+                &user_topic,
+                None,
+                Some(Box::new(MockReaderListener::new())),
+                0,
+            )
+            .unwrap();
+
+        // ////////// Send SEDP data
+        {
+            communications1
+                .metatraffic_unicast
+                .send(core::slice::from_ref(
+                    participant1.builtin_publisher.read_lock().as_ref().unwrap(),
+                ));
+            communications2
+                .metatraffic_unicast
+                .send(core::slice::from_ref(
+                    participant2.builtin_publisher.read_lock().as_ref().unwrap(),
+                ));
+
+            communications1
+                .metatraffic_unicast
+                .receive(core::slice::from_ref(
+                    participant1
+                        .builtin_subscriber
+                        .read_lock()
+                        .as_ref()
+                        .unwrap(),
+                ));
+            communications2
+                .metatraffic_unicast
+                .receive(core::slice::from_ref(
+                    participant2
+                        .builtin_subscriber
+                        .read_lock()
+                        .as_ref()
+                        .unwrap(),
+                ));
+        }
+
+        // ////////// Process SEDP data
+
+        // Writer listener must be called once on reader discovery
+        {
+            let mut writer_listener = Box::new(MockWriterListener::new());
+            writer_listener
+                .expect_on_publication_matched()
+                .once()
+                .return_const(());
+            user_writer.set_listener(Some(writer_listener), 0).unwrap();
+
+            task_sedp_reader_discovery(participant1.clone()).unwrap();
+
+            user_writer
+                .set_listener(Some(Box::new(MockWriterListener::new())), 0)
+                .unwrap();
+        }
+
+        // Reader listener must be called once on writer discovery
+        {
+            let mut reader_listener = Box::new(MockReaderListener::new());
+            reader_listener
+                .expect_on_subscription_matched()
+                .once()
+                .return_const(());
+            user_reader.set_listener(Some(reader_listener), 0).unwrap();
+
+            task_sedp_writer_discovery(participant2.clone()).unwrap();
+
+            user_reader
+                .set_listener(Some(Box::new(MockReaderListener::new())), 0)
+                .unwrap();
+        }
+    }
+
+    #[test]
+    fn test_reader_available_data_listener() {
+        let domain_id = 7;
+        let unicast_address = [127, 0, 0, 1];
+        let multicast_address = [239, 255, 0, 1];
+
+        // ////////// Create 2 participants
+        let mut communications1 = Communications::find_available(
+            domain_id,
+            [0; 6],
+            unicast_address.into(),
+            multicast_address.into(),
+        )
+        .unwrap();
+
+        let participant1 = DdsShared::new(DomainParticipantAttributes::<RtpsStructureImpl>::new(
+            communications1.guid_prefix,
+            domain_id,
+            "".to_string(),
+            DomainParticipantQos::default(),
+            vec![communications1.metatraffic_unicast_locator()],
+            vec![communications1.metatraffic_multicast_locator()],
+            vec![communications1.default_unicast_locator()],
+            vec![],
+        ));
+        let participant1_proxy = DomainParticipantProxy::new(participant1.downgrade());
+        create_builtins(participant1.clone()).unwrap();
+
+        let mut communications2 = Communications::find_available(
+            domain_id,
+            [0; 6],
+            unicast_address.into(),
+            multicast_address.into(),
+        )
+        .unwrap();
+
+        let participant2 = DdsShared::new(DomainParticipantAttributes::<RtpsStructureImpl>::new(
+            communications2.guid_prefix,
+            domain_id,
+            "".to_string(),
+            DomainParticipantQos::default(),
+            vec![communications2.metatraffic_unicast_locator()],
+            vec![communications2.metatraffic_multicast_locator()],
+            vec![communications2.default_unicast_locator()],
+            vec![],
+        ));
+        let participant2_proxy = DomainParticipantProxy::new(participant2.downgrade());
+        create_builtins(participant2.clone()).unwrap();
+
+        // ////////// Match SEDP endpoints
+        {
+            task_announce_participant(participant1.clone()).unwrap();
+            task_announce_participant(participant2.clone()).unwrap();
+
+            communications1
+                .metatraffic_unicast
+                .send(core::slice::from_ref(
+                    participant1.builtin_publisher.read_lock().as_ref().unwrap(),
+                ));
+            communications2
+                .metatraffic_unicast
+                .send(core::slice::from_ref(
+                    participant2.builtin_publisher.read_lock().as_ref().unwrap(),
+                ));
+
+            communications1
+                .metatraffic_multicast
+                .receive(core::slice::from_ref(
+                    participant1
+                        .builtin_subscriber
+                        .read_lock()
+                        .as_ref()
+                        .unwrap(),
+                ));
+            communications2
+                .metatraffic_multicast
+                .receive(core::slice::from_ref(
+                    participant2
+                        .builtin_subscriber
+                        .read_lock()
+                        .as_ref()
+                        .unwrap(),
+                ));
+
+            task_spdp_discovery(participant1.clone()).unwrap();
+            task_spdp_discovery(participant2.clone()).unwrap();
+        }
+
+        // ////////// Create user endpoints
+        let user_publisher = participant1_proxy.create_publisher(None, None, 0).unwrap();
+        let user_subscriber = participant2_proxy.create_subscriber(None, None, 0).unwrap();
+
+        let user_topic = participant1_proxy
+            .create_topic::<UserData>("UserTopic", None, None, 0)
+            .unwrap();
+        let user_writer = user_publisher
+            .create_datawriter(&user_topic, None, None, 0)
+            .unwrap();
+
+        let mut reader_qos = DataReaderQos::default();
+        reader_qos.reliability.kind = ReliabilityQosPolicyKind::ReliableReliabilityQos;
+        let user_reader = user_subscriber
+            .create_datareader(
+                &user_topic,
+                Some(reader_qos),
+                Some(Box::new(MockReaderListener::new())),
+                0,
+            )
+            .unwrap();
+
+        // ////////// Activate SEDP
+        {
+            communications1
+                .metatraffic_unicast
+                .send(core::slice::from_ref(
+                    participant1.builtin_publisher.read_lock().as_ref().unwrap(),
+                ));
+            communications2
+                .metatraffic_unicast
+                .send(core::slice::from_ref(
+                    participant2.builtin_publisher.read_lock().as_ref().unwrap(),
+                ));
+
+            communications1
+                .metatraffic_unicast
+                .receive(core::slice::from_ref(
+                    participant1
+                        .builtin_subscriber
+                        .read_lock()
+                        .as_ref()
+                        .unwrap(),
+                ));
+            communications2
+                .metatraffic_unicast
+                .receive(core::slice::from_ref(
+                    participant2
+                        .builtin_subscriber
+                        .read_lock()
+                        .as_ref()
+                        .unwrap(),
+                ));
+
+            // ////////// Process SEDP data
+            task_sedp_reader_discovery(participant1.clone()).unwrap();
+
+            // We expect the subscription matched listener to be called when matching
+            let mut reader_listener = Box::new(MockReaderListener::new());
+            reader_listener
+                .expect_on_subscription_matched()
+                .return_const(());
+            user_reader.set_listener(Some(reader_listener), 0).unwrap();
+
+            task_sedp_writer_discovery(participant2.clone()).unwrap();
+
+            // No more listener should be called for now
+            user_reader
+                .set_listener(Some(Box::new(MockReaderListener::new())), 0)
+                .unwrap();
+        }
+
+        // ////////// Write user data
+        user_writer
+            .write_w_timestamp(&UserData(8), None, Time { sec: 0, nanosec: 0 })
+            .unwrap();
+
+        // ////////// Send user data
+        {
+            communications1
+                .default_unicast
+                .send(&participant1.user_defined_publisher_list.read_lock());
+
+            // On receive the available data listener should be called
+            let mut reader_listener = Box::new(MockReaderListener::new());
+            reader_listener
+                .expect_on_data_available()
+                .once()
+                .return_const(());
+            user_reader.set_listener(Some(reader_listener), 0).unwrap();
+
+            communications2
+                .default_unicast
+                .receive(&participant2.user_defined_subscriber_list.read_lock());
+
+            // From now on no listener should be called anymore
+            user_reader
+                .set_listener(Some(Box::new(MockReaderListener::new())), 0)
+                .unwrap();
+        }
+    }
+}