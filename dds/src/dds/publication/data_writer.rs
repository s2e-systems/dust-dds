use std::{marker::PhantomData, time::Instant};

use crate::{
    builtin_topics::SubscriptionBuiltinTopicData,
<<<<<<< HEAD
    implementation::{
        actors::{data_writer_actor, domain_participant_actor, publisher_actor},
        dds::{dds_publisher::DdsPublisher, dds_data_writer::DdsDataWriter},
=======
    implementation::dds::{
        any_data_writer_listener::AnyDataWriterListener,
        dds_data_writer, dds_domain_participant, dds_publisher,
        nodes::{DataWriterNode, PublisherNode},
>>>>>>> c5084f51
    },
    infrastructure::{
        condition::StatusCondition,
        error::{DdsError, DdsResult},
        instance::InstanceHandle,
        qos::{DataWriterQos, QosKind, TopicQos},
        status::{
            LivelinessLostStatus, OfferedDeadlineMissedStatus, OfferedIncompatibleQosStatus,
            PublicationMatchedStatus, StatusKind,
        },
        time::{Duration, Time},
    },
    publication::{data_writer_listener::DataWriterListener, publisher::Publisher},
    topic_definition::{
        topic::Topic,
        type_support::{
            dds_serialize_key, dds_serialize_key_to_bytes, dds_serialize_to_bytes, DdsGetKey,
            DdsHasKey, DdsRepresentation,
        },
    },
};

/// The [`DataWriter`] allows the application to set the value of the
/// data to be published under a given [`Topic`].
pub struct DataWriter<Foo>(DdsDataWriter, PhantomData<Foo>);

impl<Foo> Clone for DataWriter<Foo> {
    fn clone(&self) -> Self {
        Self(self.0.clone(), self.1)
    }
}

impl<Foo> DataWriter<Foo> {
    pub(crate) fn new(data_writer: DdsDataWriter) -> Self {
        Self(data_writer, PhantomData)
    }

    pub(crate) fn node(&self) -> &DdsDataWriter {
        &self.0
    }
}

// impl<Foo> Drop for DataWriter<Foo> {
//     fn drop(&mut self) {
//         match &self.0 {
//             DataWriterNodeKind::Listener(_) => (),
//             DataWriterNodeKind::UserDefined(dw) => todo!()
//             // THE_DDS_DOMAIN_PARTICIPANT_FACTORY
//             //     .get_participant_mut(&dw.guid().prefix(), |dp| {
//             //         if let Some(dp) = dp {
//             //             crate::implementation::behavior::user_defined_publisher::delete_datawriter(
//             //                 dp,
//             //                 dw.parent_publisher(),
//             //                 dw.guid(),
//             //                 dw.parent_publisher(),
//             //             )
//             //             .ok();
//             //         }
//             //     }),
//         }
//     }
// }

impl<Foo> DataWriter<Foo>
where
    Foo: DdsGetKey + DdsHasKey + DdsRepresentation + serde::Serialize,
{
    /// This operation informs the Service that the application will be modifying a particular instance.
    /// It gives an opportunity to the Service to pre-configure itself to improve performance. It takes
    /// as a parameter an `instance` (to get the key value) and returns an [`InstanceHandle`] that can be
    /// used in successive [`DataWriter::write`] or [`DataWriter::dispose`] operations.
    /// This operation should be invoked prior to calling any operation that modifies the instance, such as
    /// [`DataWriter::write`], [`DataWriter::write_w_timestamp`], [`DataWriter::dispose`] and [`DataWriter::dispose_w_timestamp`].
    /// The operation may return [`None`] if the Service does not want to allocate any handle for that instance.
    /// This operation may block and return [`DdsError::Timeout`](crate::infrastructure::error::DdsError) or
    /// [`DdsError::OutOfResources`](crate::infrastructure::error::DdsError) under the same circumstances
    /// described for [`DataWriter::write`].
    /// This operation is idempotent. If it is called for an already registered instance, it just returns the already
    /// allocated [`InstanceHandle`]. This may be used to lookup and retrieve the handle allocated to a given instance.
    /// The explicit use of this operation is optional as the application may call directly [`DataWriter::write`]
    /// and specify no [`InstanceHandle`] to indicate that the *key* should be examined to identify the instance.
    #[tracing::instrument(skip(self, instance))]
    pub fn register_instance(&self, instance: &Foo) -> DdsResult<Option<InstanceHandle>> {
        let timestamp = {
            self.0
                .participant_address()
                .send_mail_and_await_reply_blocking(
                    domain_participant_actor::get_current_time::new(),
                )?
        };
        self.register_instance_w_timestamp(instance, timestamp)
    }

    /// This operation performs the same function and return the same values as [`DataWriter::register_instance`] and can be used instead of
    /// [`DataWriter::register_instance`] in the cases where the application desires to specify the value for the `source_timestamp`.
    /// The `source_timestamp` potentially affects the relative order in which readers observe events from multiple writers.
    /// For details see [`DestinationOrderQosPolicy`](crate::infrastructure::qos_policy::DestinationOrderQosPolicy).
    #[tracing::instrument(skip(self, _instance))]
    pub fn register_instance_w_timestamp(
        &self,
        _instance: &Foo,
        _timestamp: Time,
    ) -> DdsResult<Option<InstanceHandle>> {
        todo!()
    }

    /// This operation reverses the action of [`DataWriter::register_instance`]. It should only be called on an
    /// instance that is currently registered. This operation should be called just once per instance,
    /// regardless of how many times [`DataWriter::register_instance`] was called for that instance.
    /// This operation informs the Service that the [`DataWriter`] is not intending to modify any more of that
    /// data instance. This operation also indicates that the Service can locally remove all information regarding
    /// that instance. The application should not attempt to use the handle previously allocated to that instance
    /// after calling [`DataWriter::unregister_instance`].
    /// If [`None`] is used as the `handle` argument it indicates that the identity of the instance should
    /// be automatically deduced from the instance (by means of the key).
    /// If handle is any value other than [`None`], then it must correspond to the value returned by register_instance when the
    /// instance (identified by its key) was registered. Otherwise the behavior is as follows:
    /// - If the handle corresponds to an existing instance but does not correspond to the same instance referred by the 'instance'
    /// parameter, the operation fails and returns [`DdsError::PreconditionNotMet`](crate::infrastructure::error::DdsError).
    /// - If the handle does not correspond to an existing instance the operation fails and returns
    /// [`DdsError::BadParameter`](crate::infrastructure::error::DdsError).
    /// If after that, the application wants to modify (write or dispose) the instance, it has to register it again,
    /// or else pass [`None`] as the `handle` value of those operations.
    /// This operation does not indicate that the instance is deleted (that is the purpose of dispose). This operation
    /// just indicates that the [`DataWriter`] no longer has ‘anything to say’ about the instance.
    /// [`DataReader`](crate::subscription::data_reader::DataReader) entities that are reading the instance will eventually
    /// receive a sample with an [`InstanceStateKind::NotAliveNoWriter`](crate::subscription::sample_info::InstanceStateKind)
    /// if no other [`DataWriter`] entities are writing the instance.
    /// This operation can affect the ownership of the data instance as described
    /// in [`OwnershipQosPolicy`](crate::infrastructure::qos_policy::OwnershipQosPolicy).
    /// If the [`DataWriter`] was the exclusive owner of the instance, then calling [`DataWriter::unregister_instance`]
    /// will relinquish that ownership.
    /// This operation may block and return [`DdsError::Timeout`](crate::infrastructure::error::DdsError) under the
    /// same circumstances described for [`DataWriter::write`].
    #[tracing::instrument(skip(self, instance))]
    pub fn unregister_instance(
        &self,
        instance: &Foo,
        handle: Option<InstanceHandle>,
    ) -> DdsResult<()> {
        let timestamp = {
            self.0
                .participant_address()
                .send_mail_and_await_reply_blocking(
                    domain_participant_actor::get_current_time::new(),
                )?
        };
        self.unregister_instance_w_timestamp(instance, handle, timestamp)
    }

    /// This operation performs the same function and returns the same values as [`DataWriter::unregister_instance`] and can
    /// be used instead of [`DataWriter::unregister_instance`] in the cases where the application desires to specify the
    /// value for the `source_timestamp`.
    /// The `source_timestamp` potentially affects the relative order in which readers observe events from multiple writers.
    /// For details see [`DestinationOrderQosPolicy`](crate::infrastructure::qos_policy::DestinationOrderQosPolicy).
    #[tracing::instrument(skip(self, instance))]
    pub fn unregister_instance_w_timestamp(
        &self,
        instance: &Foo,
        handle: Option<InstanceHandle>,
        timestamp: Time,
    ) -> DdsResult<()> {
        if Foo::HAS_KEY {
            let instance_handle = match handle {
                Some(h) => {
                    if let Some(stored_handle) = self.lookup_instance(instance)? {
                        if stored_handle == h {
                            Ok(h)
                        } else {
                            Err(DdsError::PreconditionNotMet(
                                "Handle does not match instance".to_string(),
                            ))
                        }
                    } else {
                        Err(DdsError::BadParameter)
                    }
                }
                None => {
                    if let Some(stored_handle) = self.lookup_instance(instance)? {
                        Ok(stored_handle)
                    } else {
                        Err(DdsError::PreconditionNotMet(
                            "Instance not registered with this DataWriter".to_string(),
                        ))
                    }
                }
            }?;

            let instance_serialized_key = dds_serialize_key_to_bytes(instance)?;

            self.0.writer_address().send_mail_and_await_reply_blocking(
                data_writer_actor::unregister_instance_w_timestamp::new(
                    instance_serialized_key.as_ref().to_vec(),
                    instance_handle,
                    timestamp,
                ),
            )?
        } else {
            Err(DdsError::IllegalOperation)
        }
    }

    /// This operation can be used to retrieve the instance key that corresponds to an `handle`. The operation will only fill the
    /// fields that form the key inside the `key_holder` instance.
    /// This operation returns [`DdsError::BadParameter`](crate::infrastructure::error::DdsError) if the `handle` does not
    /// correspond to an existing data object known to the [`DataWriter`].
    #[tracing::instrument(skip(self, _key_holder))]
    pub fn get_key_value(&self, _key_holder: &mut Foo, _handle: InstanceHandle) -> DdsResult<()> {
        todo!()
    }

    /// This operation takes as a parameter an instance and returns an [`InstanceHandle`] that can be used in subsequent operations
    /// that accept an [`InstanceHandle`] as an argument. The `instance` parameter is only used for the purpose of examining the
    /// fields that define the key.
    /// This operation does not register the instance in question. If the instance has not been previously registered, or if for any other
    /// reason the Service is unable to provide an [`InstanceHandle`], the operation will return [`None`].
    #[tracing::instrument(skip(self, instance))]
    pub fn lookup_instance(&self, instance: &Foo) -> DdsResult<Option<InstanceHandle>> {
        self.0.writer_address().send_mail_and_await_reply_blocking(
            data_writer_actor::lookup_instance::new(dds_serialize_key(instance)?),
        )?
    }

    /// This operation modifies the value of a data instance. When this operation is used, the Service will automatically supply the
    /// value of the source timestamp that is made available to [`DataReader`](crate::subscription::data_reader::DataReader)
    /// objects by means of the [`SampleInfo::source_timestamp`](crate::subscription::sample_info::SampleInfo).
    /// As a side effect, this operation asserts liveliness on the [`DataWriter`] itself, the [`Publisher`] and the
    /// [`DomainParticipant`](crate::domain::domain_participant::DomainParticipant).
    /// If [`None`] is used as the `handle` argument this indicates that the identity of the instance should be automatically deduced
    /// from the `data` (by means of the key).
    /// If `handle` is any value other than [`None`], then it must correspond to the value returned by [`DataWriter::register_instance`]
    /// when the instance (identified by its key) was registered. Otherwise the behavior is as follows:
    /// - If the `handle` corresponds to an existing instance but does not correspond to the same instance referred by the ‘data’
    /// parameter, the operation fails and returns [`DdsError::PreconditionNotMet`](crate::infrastructure::error::DdsError).
    /// - If the `handle` does not correspond to an existing instance the operation fails and returns [`DdsError::BadParameter`](crate::infrastructure::error::DdsError).
    ///
    /// If the [`ReliabilityQosPolicy`](crate::infrastructure::qos_policy::ReliabilityQosPolicyKind) is set to [`ReliabilityQosPolicyKind::Reliable`](crate::infrastructure::qos_policy::ReliabilityQosPolicyKind) this operation may block if the modification would cause data to be lost
    /// or else cause one of the limits specified in the [`ResourceLimitsQosPolicy`](crate::infrastructure::qos_policy::ResourceLimitsQosPolicy) to be exceeded. Under these circumstances, the
    /// [`ReliabilityQosPolicy::max_blocking_time`](crate::infrastructure::qos_policy::ReliabilityQosPolicy) configures the maximum time the [`DataWriter::write`] operation may block waiting for space to become
    /// available. If [`ReliabilityQosPolicy::max_blocking_time`](crate::infrastructure::qos_policy::ReliabilityQosPolicy) elapses before the [`DataWriter`] is able to store the modification without exceeding the limits,
    /// the write operation will fail and return [`DdsError::Timeout`](crate::infrastructure::error::DdsError).
    /// Specifically, the [`DataWriter::write`] operation may block in the following situations (note that the list may not be exhaustive),
    /// even if configured with [`HistoryQosPolicyKind::KeepLast`](crate::infrastructure::qos_policy::HistoryQosPolicyKind):
    /// - If ([`ResourceLimitsQosPolicy::max_samples`](crate::infrastructure::qos_policy::ResourceLimitsQosPolicy) <
    /// [`ResourceLimitsQosPolicy::max_instances`](crate::infrastructure::qos_policy::ResourceLimitsQosPolicy) * [`HistoryQosPolicy::depth`](crate::infrastructure::qos_policy::HistoryQosPolicy)), then in the
    /// situation where the [`ResourceLimitsQosPolicy::max_samples`](crate::infrastructure::qos_policy::ResourceLimitsQosPolicy) resource limit is exhausted
    /// the Service is allowed to discard samples of some other instance as long as at least one sample remains for such an instance.
    /// If it is still not possible to make space available to store the modification, the writer is allowed to block.
    /// - If ([`ResourceLimitsQosPolicy::max_samples`](crate::infrastructure::qos_policy::ResourceLimitsQosPolicy) < [`ResourceLimitsQosPolicy::max_instances`](crate::infrastructure::qos_policy::ResourceLimitsQosPolicy)),
    /// then the [`DataWriter`] may block regardless of the [`HistoryQosPolicy::depth`](crate::infrastructure::qos_policy::HistoryQosPolicy).
    ///
    /// Instead of blocking, the write operation is allowed to return immediately with the error code [`DdsError::OutOfResources`](crate::infrastructure::error::DdsError)
    /// provided that the reason for blocking would be that the [`ResourceLimitsQosPolicy`](crate::infrastructure::qos_policy::ResourceLimitsQosPolicy)
    /// is exceeded and the service determines that even waiting the [`ReliabilityQosPolicy::max_waiting_time`](crate::infrastructure::qos_policy::ReliabilityQosPolicy) has no
    /// chance of freeing the necessary resources. For example, if the only way to gain the necessary resources would be for the user to unregister an instance.
    #[tracing::instrument(skip(self, data))]
    pub fn write(&self, data: &Foo, handle: Option<InstanceHandle>) -> DdsResult<()> {
        let timestamp = {
            self.0
                .participant_address()
                .send_mail_and_await_reply_blocking(
                    domain_participant_actor::get_current_time::new(),
                )?
        };
        self.write_w_timestamp(data, handle, timestamp)
    }

    /// This operation performs the same function and returns the same values as [`DataWriter::write`] and can
    /// be used instead of [`DataWriter::write`] in the cases where the application desires to specify the
    /// value for the `source_timestamp`.
    /// The `source_timestamp` potentially affects the relative order in which readers observe events from multiple writers.
    /// For details see [`DestinationOrderQosPolicy`](crate::infrastructure::qos_policy::DestinationOrderQosPolicy).
    #[tracing::instrument(skip(self, data))]
    pub fn write_w_timestamp(
        &self,
        data: &Foo,
        handle: Option<InstanceHandle>,
        timestamp: Time,
    ) -> DdsResult<()> {
        let serialized_data = dds_serialize_to_bytes(data)?;

        self.0
            .writer_address()
            .send_mail_and_await_reply_blocking(data_writer_actor::write_w_timestamp::new(
                serialized_data,
                dds_serialize_key(data)?,
                handle,
                timestamp,
            ))??;

        self.0
            .participant_address()
            .send_mail_blocking(domain_participant_actor::send_message::new())?;

        Ok(())
    }

    /// This operation requests the middleware to delete the data (the actual deletion is postponed until there is no more use for that
    /// data in the whole system). In general, applications are made aware of the deletion by means of operations on the
    /// [`DataReader`](crate::subscription::data_reader::DataReader) objects that already knew the instance.
    /// This operation does not modify the value of the instance. The `handle` parameter is passed just for the purposes of identifying
    /// the instance.
    /// When this operation is used, the Service will automatically supply the value of the source timestamp that is made available
    /// to [`DataReader`](crate::subscription::data_reader::DataReader) objects by means of the
    /// [`SampleInfo::source_timestamp`](crate::subscription::sample_info::SampleInfo).
    /// The constraints on the values of the handle parameter and the corresponding error behavior are the same specified for the
    /// [`DataWriter::unregister_instance`] operation.
    /// This operation may block and return [`DdsError::Timeout`](crate::infrastructure::error::DdsError) or
    /// [`DdsError::OutOfResources`](crate::infrastructure::error::DdsError) under the same circumstances described for [`DataWriter::write`].
    #[tracing::instrument(skip(self, data))]
    pub fn dispose(&self, data: &Foo, handle: Option<InstanceHandle>) -> DdsResult<()> {
        let timestamp = {
            self.0
                .participant_address()
                .send_mail_and_await_reply_blocking(
                    domain_participant_actor::get_current_time::new(),
                )?
        };
        self.dispose_w_timestamp(data, handle, timestamp)
    }

    /// This operation performs the same function and returns the same values as [`DataWriter::dispose`] and can
    /// be used instead of [`DataWriter::dispose`] in the cases where the application desires to specify the
    /// value for the `source_timestamp`.
    /// The `source_timestamp` potentially affects the relative order in which readers observe events from multiple writers.
    /// For details see [`DestinationOrderQosPolicy`](crate::infrastructure::qos_policy::DestinationOrderQosPolicy).
    #[tracing::instrument(skip(self, data))]
    pub fn dispose_w_timestamp(
        &self,
        data: &Foo,
        handle: Option<InstanceHandle>,
        timestamp: Time,
    ) -> DdsResult<()> {
        let instance_handle = match handle {
            Some(h) => {
                if let Some(stored_handle) = self.lookup_instance(data)? {
                    if stored_handle == h {
                        Ok(h)
                    } else {
                        Err(DdsError::PreconditionNotMet(
                            "Handle does not match instance".to_string(),
                        ))
                    }
                } else {
                    Err(DdsError::BadParameter)
                }
            }
            None => {
                if let Some(stored_handle) = self.lookup_instance(data)? {
                    Ok(stored_handle)
                } else {
                    Err(DdsError::PreconditionNotMet(
                        "Instance not registered with this DataWriter".to_string(),
                    ))
                }
            }
        }?;

        let instance_serialized_key = dds_serialize_key_to_bytes(data)?;

        self.0.writer_address().send_mail_and_await_reply_blocking(
            data_writer_actor::dispose_w_timestamp::new(
                instance_serialized_key.as_ref().to_vec(),
                instance_handle,
                timestamp,
            ),
        )?
    }
}

impl<Foo> DataWriter<Foo> {
    /// This operation blocks the calling thread until either all data written by the [`DataWriter`] is acknowledged by all
    /// matched [`DataReader`](crate::subscription::data_reader::DataReader) entities that have
    /// [`ReliabilityQosPolicyKind::Reliable`](crate::infrastructure::qos_policy::ReliabilityQosPolicyKind), or else the duration
    /// specified by the `max_wait` parameter elapses, whichever happens first. A return value of [`Ok`] indicates that all the samples
    /// written have been acknowledged by all reliable matched data readers; a return value of [`DdsError::Timeout`](crate::infrastructure::error::DdsError)
    /// indicates that `max_wait` elapsed before all the data was acknowledged.
    /// This operation is intended to be used only if the DataWriter has [`ReliabilityQosPolicyKind::Reliable`](crate::infrastructure::qos_policy::ReliabilityQosPolicyKind).
    /// Otherwise the operation will return immediately with [`Ok`].
    #[tracing::instrument(skip(self))]
    pub fn wait_for_acknowledgments(&self, max_wait: Duration) -> DdsResult<()> {
        let start_time = Instant::now();
        while start_time.elapsed() < std::time::Duration::from(max_wait) {
            if self.0.writer_address().send_mail_and_await_reply_blocking(
                data_writer_actor::are_all_changes_acknowledge::new(),
            )? {
                return Ok(());
            }
            std::thread::sleep(std::time::Duration::from_millis(25));
        }

        Err(DdsError::Timeout)
    }

    /// This operation allows access to the [`LivelinessLostStatus`].
    #[tracing::instrument(skip(self))]
    pub fn get_liveliness_lost_status(&self) -> DdsResult<LivelinessLostStatus> {
        todo!()
    }

    /// This operation allows access to the [`OfferedDeadlineMissedStatus`].
    #[tracing::instrument(skip(self))]
    pub fn get_offered_deadline_missed_status(&self) -> DdsResult<OfferedDeadlineMissedStatus> {
        todo!()
    }

    /// This operation allows access to the [`OfferedIncompatibleQosStatus`].
    #[tracing::instrument(skip(self))]
    pub fn get_offered_incompatible_qos_status(&self) -> DdsResult<OfferedIncompatibleQosStatus> {
        todo!()
    }

    /// This operation allows access to the [`PublicationMatchedStatus`].
    #[tracing::instrument(skip(self))]
    pub fn get_publication_matched_status(&self) -> DdsResult<PublicationMatchedStatus> {
        self.0.writer_address().send_mail_and_await_reply_blocking(
            data_writer_actor::get_publication_matched_status::new(),
        )
    }

    /// This operation returns the [`Topic`] associated with the [`DataWriter`]. This is the same [`Topic`] that was used to create the [`DataWriter`].
    #[tracing::instrument(skip(self))]
    pub fn get_topic(&self) -> DdsResult<Topic> {
        todo!()
    }

    /// This operation returns the [`Publisher`] to which the [`DataWriter`] object belongs.
    #[tracing::instrument(skip(self))]
    pub fn get_publisher(&self) -> DdsResult<Publisher> {
        Ok(Publisher::new(DdsPublisher::new(
            self.0.publisher_address().clone(),
            self.0.participant_address().clone(),
        )))
    }

    /// This operation manually asserts the liveliness of the [`DataWriter`]. This is used in combination with the
    /// [`LivelinessQosPolicy`](crate::infrastructure::qos_policy::LivelinessQosPolicy) to indicate to the Service that the entity remains active.
    /// This operation need only be used if the [`LivelinessQosPolicy`](crate::infrastructure::qos_policy::LivelinessQosPolicy) setting is either
    /// [`LivelinessQosPolicyKind::ManualByParticipant`](crate::infrastructure::qos_policy::LivelinessQosPolicyKind) or
    /// [`LivelinessQosPolicyKind::ManualByTopic`](crate::infrastructure::qos_policy::LivelinessQosPolicyKind). Otherwise, it has no effect.
    /// NOTE: Writing data via the [`DataWriter::write`] operation asserts liveliness on the [`DataWriter`] itself and its
    /// [`DomainParticipant`](crate::domain::domain_participant::DomainParticipant). Consequently the use of this operation is only needed
    /// if the application is not writing data regularly.
    #[tracing::instrument(skip(self))]
    pub fn assert_liveliness(&self) -> DdsResult<()> {
        todo!()
    }

    /// This operation retrieves information on a subscription that is currently “associated” with the [`DataWriter`]; that is, a subscription
    /// with a matching [`Topic`] and compatible QoS that the application has not indicated should be ignored by means of the
    /// [`DomainParticipant::ignore_subscription`](crate::domain::domain_participant::DomainParticipant) operation.
    /// The `subscription_handle` must correspond to a subscription currently associated with the [`DataWriter`], otherwise the operation
    /// will fail and return [`DdsError::BadParameter`](crate::infrastructure::error::DdsError). The operation [`DataWriter::get_matched_subscriptions`]
    /// can be used to find the subscriptions that are currently matched with the [`DataWriter`].
    #[tracing::instrument(skip(self))]
    pub fn get_matched_subscription_data(
        &self,
        subscription_handle: InstanceHandle,
    ) -> DdsResult<SubscriptionBuiltinTopicData> {
        self.0
            .writer_address()
            .send_mail_and_await_reply_blocking(
                data_writer_actor::get_matched_subscription_data::new(subscription_handle),
            )?
            .ok_or(DdsError::BadParameter)
    }

    /// This operation retrieves the list of subscriptions currently “associated” with the [`DataWriter`]]; that is, subscriptions that have a
    /// matching [`Topic`] and compatible QoS that the application has not indicated should be “ignored” by means of the
    ///  [`DomainParticipant::ignore_subscription`](crate::domain::domain_participant::DomainParticipant) operation.
    /// The handles returned are the ones that are used by the DDS implementation to locally identify the corresponding matched
    /// [`DataReader`](crate::subscription::data_reader::DataReader) entities. These handles match the ones that appear in the
    /// [`SampleInfo::instance_handle`](crate::subscription::sample_info::SampleInfo) field when reading the “DCPSSubscriptions” builtin topic.
    #[tracing::instrument(skip(self))]
    pub fn get_matched_subscriptions(&self) -> DdsResult<Vec<InstanceHandle>> {
        self.0
            .writer_address()
            .send_mail_and_await_reply_blocking(data_writer_actor::get_matched_subscriptions::new())
    }
}

/// This implementation block contains the Entity operations for the [`DataWriter`].
impl<Foo> DataWriter<Foo>
where
    Foo: DdsHasKey + serde::Serialize + 'static,
{
    /// This operation is used to set the QoS policies of the Entity and replacing the values of any policies previously set.
    /// Certain policies are “immutable;” they can only be set at Entity creation time, or before the entity is made enabled.
    /// If [`Self::set_qos()`] is invoked after the Entity is enabled and it attempts to change the value of an “immutable” policy, the operation will
    /// fail and returns [`DdsError::ImmutablePolicy`](crate::infrastructure::error::DdsError).
    /// Certain values of QoS policies can be incompatible with the settings of the other policies. This operation will also fail if it specifies
    /// a set of values that once combined with the existing values would result in an inconsistent set of policies. In this case,
    /// the return value is [`DdsError::InconsistentPolicy`](crate::infrastructure::error::DdsError).
    /// The existing set of policies are only changed if the [`Self::set_qos()`] operation succeeds. This is indicated by the [`Ok`] return value. In all
    /// other cases, none of the policies is modified.
    /// The parameter `qos` can be set to [`QosKind::Default`] to indicate that the QoS of the Entity should be changed to match the current default QoS set in the Entity’s factory.
    /// The operation [`Self::set_qos()`] cannot modify the immutable QoS so a successful return of the operation indicates that the mutable QoS for the Entity has been
    /// modified to match the current default for the Entity’s factory.
    #[tracing::instrument(skip(self))]
    pub fn set_qos(&self, qos: QosKind<DataWriterQos>) -> DdsResult<()> {
        let q = match qos {
            QosKind::Default => self
                .0
                .publisher_address()
                .send_mail_and_await_reply_blocking(
                    publisher_actor::get_default_datawriter_qos::new(),
                )?,
            QosKind::Specific(q) => {
                q.is_consistent()?;
                q
            }
        };
        self.0
            .writer_address()
            .send_mail_and_await_reply_blocking(data_writer_actor::set_qos::new(q))?;

        if self
            .0
            .writer_address()
            .send_mail_and_await_reply_blocking(data_writer_actor::is_enabled::new())?
        {
            let discovered_writer_data =
                self.0.writer_address().send_mail_and_await_reply_blocking(
                    data_writer_actor::as_discovered_writer_data::new(
                        TopicQos::default(),
                        self.0
                            .publisher_address()
                            .send_mail_and_await_reply_blocking(publisher_actor::get_qos::new())?,
                        self.0
                            .participant_address()
                            .send_mail_and_await_reply_blocking(
                                domain_participant_actor::get_default_unicast_locator_list::new(),
                            )?,
                        self.0
                            .participant_address()
                            .send_mail_and_await_reply_blocking(
                                domain_participant_actor::get_default_multicast_locator_list::new(),
                            )?,
                    ),
                )?;
            self.0.participant_address().send_mail_blocking(
                domain_participant_actor::announce_created_or_modified_data_writer::new(
                    discovered_writer_data,
                ),
            )?;
        }

        Ok(())
    }

    /// This operation allows access to the existing set of [`DataWriterQos`] policies.
    #[tracing::instrument(skip(self))]
    pub fn get_qos(&self) -> DdsResult<DataWriterQos> {
        self.0
            .writer_address()
            .send_mail_and_await_reply_blocking(data_writer_actor::get_qos::new())
    }

    /// This operation installs a Listener on the Entity. The listener will only be invoked on the changes of communication status
    /// indicated by the specified mask. It is permitted to use [`None`] as the value of the listener. The [`None`] listener behaves
    /// as a Listener whose operations perform no action.
    /// Only one listener can be attached to each Entity. If a listener was already set, the operation [`Self::set_listener()`] will replace it with the
    /// new one. Consequently if the value [`None`] is passed for the listener parameter to the [`Self::set_listener()`] operation, any existing listener
    /// will be removed.
    #[tracing::instrument(skip(self, a_listener), fields(with_listener = a_listener.is_some()))]
    pub fn set_listener(
        &self,
        a_listener: Option<Box<dyn DataWriterListener<Foo> + Send>>,
        mask: &[StatusKind],
    ) -> DdsResult<()> {
        self.0.writer_address().send_mail_and_await_reply_blocking(
            dds_data_writer::set_listener::new(
                a_listener
                    .map::<Box<dyn AnyDataWriterListener + Send + 'static>, _>(|l| Box::new(l)),
                mask.to_vec(),
            ),
        )
    }

    /// This operation allows access to the [`StatusCondition`] associated with the Entity. The returned
    /// condition can then be added to a [`WaitSet`](crate::infrastructure::wait_set::WaitSet) so that the application can wait for specific status changes
    /// that affect the Entity.
    #[tracing::instrument(skip(self))]
    pub fn get_statuscondition(&self) -> DdsResult<StatusCondition> {
        self.0
            .writer_address()
            .send_mail_and_await_reply_blocking(data_writer_actor::get_statuscondition::new())
            .map(StatusCondition::new)
    }

    /// This operation retrieves the list of communication statuses in the Entity that are ‘triggered.’ That is, the list of statuses whose
    /// value has changed since the last time the application read the status.
    /// When the entity is first created or if the entity is not enabled, all communication statuses are in the “untriggered” state so the
    /// list returned by the [`Self::get_status_changes`] operation will be empty.
    /// The list of statuses returned by the [`Self::get_status_changes`] operation refers to the status that are triggered on the Entity itself
    /// and does not include statuses that apply to contained entities.
    #[tracing::instrument(skip(self))]
    pub fn get_status_changes(&self) -> DdsResult<Vec<StatusKind>> {
        todo!()
    }

    /// This operation enables the Entity. Entity objects can be created either enabled or disabled. This is controlled by the value of
    /// the [`EntityFactoryQosPolicy`](crate::infrastructure::qos_policy::EntityFactoryQosPolicy) on the corresponding factory for the Entity.
    /// The default setting of [`EntityFactoryQosPolicy`](crate::infrastructure::qos_policy::EntityFactoryQosPolicy) is such that, by default, it is not necessary to explicitly call enable on newly
    /// created entities.
    /// The [`Self::enable()`] operation is idempotent. Calling [`Self::enable()`] on an already enabled Entity returns [`Ok`] and has no effect.
    /// If an Entity has not yet been enabled, the following kinds of operations may be invoked on it:
    /// - Operations to set or get an Entity’s QoS policies (including default QoS policies) and listener
    /// - [`Self::get_statuscondition()`]
    /// - Factory and lookup operations
    /// - [`Self::get_status_changes()`] and other get status operations (although the status of a disabled entity never changes)
    /// Other operations may explicitly state that they may be called on disabled entities; those that do not will return the error
    /// NotEnabled.
    /// It is legal to delete an Entity that has not been enabled by calling the proper operation on its factory.
    /// Entities created from a factory that is disabled, are created disabled regardless of the setting of the ENTITY_FACTORY Qos
    /// policy.
    /// Calling enable on an Entity whose factory is not enabled will fail and return PRECONDITION_NOT_MET.
    /// If the `autoenable_created_entities` field of [`EntityFactoryQosPolicy`](crate::infrastructure::qos_policy::EntityFactoryQosPolicy) is set to [`true`], the [`Self::enable()`] operation on the factory will
    /// automatically enable all entities created from the factory.
    /// The Listeners associated with an entity are not called until the entity is enabled. Conditions associated with an entity that is not
    /// enabled are “inactive,” that is, the operation [`StatusCondition::get_trigger_value()`] will always return `false`.
    #[tracing::instrument(skip(self))]
    pub fn enable(&self) -> DdsResult<()> {
        if !self
            .0
            .writer_address()
            .send_mail_and_await_reply_blocking(data_writer_actor::is_enabled::new())?
        {
            self.0
                .writer_address()
                .send_mail_and_await_reply_blocking(data_writer_actor::enable::new())?;
            let discovered_writer_data =
                self.0.writer_address().send_mail_and_await_reply_blocking(
                    data_writer_actor::as_discovered_writer_data::new(
                        TopicQos::default(),
                        self.0
                            .publisher_address()
                            .send_mail_and_await_reply_blocking(publisher_actor::get_qos::new())?,
                        self.0
                            .participant_address()
                            .send_mail_and_await_reply_blocking(
                                domain_participant_actor::get_default_unicast_locator_list::new(),
                            )?,
                        self.0
                            .participant_address()
                            .send_mail_and_await_reply_blocking(
                                domain_participant_actor::get_default_multicast_locator_list::new(),
                            )?,
                    ),
                )?;
            self.0.participant_address().send_mail_blocking(
                domain_participant_actor::announce_created_or_modified_data_writer::new(
                    discovered_writer_data,
                ),
            )?;
        }
        Ok(())
    }

    /// This operation returns the [`InstanceHandle`] that represents the Entity.
    #[tracing::instrument(skip(self))]
    pub fn get_instance_handle(&self) -> DdsResult<InstanceHandle> {
        self.0
            .writer_address()
            .send_mail_and_await_reply_blocking(data_writer_actor::get_instance_handle::new())
    }
}

pub trait AnyDataWriter {}
<|MERGE_RESOLUTION|>--- conflicted
+++ resolved
@@ -1,683 +1,679 @@
-use std::{marker::PhantomData, time::Instant};
-
-use crate::{
-    builtin_topics::SubscriptionBuiltinTopicData,
-<<<<<<< HEAD
-    implementation::{
-        actors::{data_writer_actor, domain_participant_actor, publisher_actor},
-        dds::{dds_publisher::DdsPublisher, dds_data_writer::DdsDataWriter},
-=======
-    implementation::dds::{
-        any_data_writer_listener::AnyDataWriterListener,
-        dds_data_writer, dds_domain_participant, dds_publisher,
-        nodes::{DataWriterNode, PublisherNode},
->>>>>>> c5084f51
-    },
-    infrastructure::{
-        condition::StatusCondition,
-        error::{DdsError, DdsResult},
-        instance::InstanceHandle,
-        qos::{DataWriterQos, QosKind, TopicQos},
-        status::{
-            LivelinessLostStatus, OfferedDeadlineMissedStatus, OfferedIncompatibleQosStatus,
-            PublicationMatchedStatus, StatusKind,
-        },
-        time::{Duration, Time},
-    },
-    publication::{data_writer_listener::DataWriterListener, publisher::Publisher},
-    topic_definition::{
-        topic::Topic,
-        type_support::{
-            dds_serialize_key, dds_serialize_key_to_bytes, dds_serialize_to_bytes, DdsGetKey,
-            DdsHasKey, DdsRepresentation,
-        },
-    },
-};
-
-/// The [`DataWriter`] allows the application to set the value of the
-/// data to be published under a given [`Topic`].
-pub struct DataWriter<Foo>(DdsDataWriter, PhantomData<Foo>);
-
-impl<Foo> Clone for DataWriter<Foo> {
-    fn clone(&self) -> Self {
-        Self(self.0.clone(), self.1)
-    }
-}
-
-impl<Foo> DataWriter<Foo> {
-    pub(crate) fn new(data_writer: DdsDataWriter) -> Self {
-        Self(data_writer, PhantomData)
-    }
-
-    pub(crate) fn node(&self) -> &DdsDataWriter {
-        &self.0
-    }
-}
-
-// impl<Foo> Drop for DataWriter<Foo> {
-//     fn drop(&mut self) {
-//         match &self.0 {
-//             DataWriterNodeKind::Listener(_) => (),
-//             DataWriterNodeKind::UserDefined(dw) => todo!()
-//             // THE_DDS_DOMAIN_PARTICIPANT_FACTORY
-//             //     .get_participant_mut(&dw.guid().prefix(), |dp| {
-//             //         if let Some(dp) = dp {
-//             //             crate::implementation::behavior::user_defined_publisher::delete_datawriter(
-//             //                 dp,
-//             //                 dw.parent_publisher(),
-//             //                 dw.guid(),
-//             //                 dw.parent_publisher(),
-//             //             )
-//             //             .ok();
-//             //         }
-//             //     }),
-//         }
-//     }
-// }
-
-impl<Foo> DataWriter<Foo>
-where
-    Foo: DdsGetKey + DdsHasKey + DdsRepresentation + serde::Serialize,
-{
-    /// This operation informs the Service that the application will be modifying a particular instance.
-    /// It gives an opportunity to the Service to pre-configure itself to improve performance. It takes
-    /// as a parameter an `instance` (to get the key value) and returns an [`InstanceHandle`] that can be
-    /// used in successive [`DataWriter::write`] or [`DataWriter::dispose`] operations.
-    /// This operation should be invoked prior to calling any operation that modifies the instance, such as
-    /// [`DataWriter::write`], [`DataWriter::write_w_timestamp`], [`DataWriter::dispose`] and [`DataWriter::dispose_w_timestamp`].
-    /// The operation may return [`None`] if the Service does not want to allocate any handle for that instance.
-    /// This operation may block and return [`DdsError::Timeout`](crate::infrastructure::error::DdsError) or
-    /// [`DdsError::OutOfResources`](crate::infrastructure::error::DdsError) under the same circumstances
-    /// described for [`DataWriter::write`].
-    /// This operation is idempotent. If it is called for an already registered instance, it just returns the already
-    /// allocated [`InstanceHandle`]. This may be used to lookup and retrieve the handle allocated to a given instance.
-    /// The explicit use of this operation is optional as the application may call directly [`DataWriter::write`]
-    /// and specify no [`InstanceHandle`] to indicate that the *key* should be examined to identify the instance.
-    #[tracing::instrument(skip(self, instance))]
-    pub fn register_instance(&self, instance: &Foo) -> DdsResult<Option<InstanceHandle>> {
-        let timestamp = {
-            self.0
-                .participant_address()
-                .send_mail_and_await_reply_blocking(
-                    domain_participant_actor::get_current_time::new(),
-                )?
-        };
-        self.register_instance_w_timestamp(instance, timestamp)
-    }
-
-    /// This operation performs the same function and return the same values as [`DataWriter::register_instance`] and can be used instead of
-    /// [`DataWriter::register_instance`] in the cases where the application desires to specify the value for the `source_timestamp`.
-    /// The `source_timestamp` potentially affects the relative order in which readers observe events from multiple writers.
-    /// For details see [`DestinationOrderQosPolicy`](crate::infrastructure::qos_policy::DestinationOrderQosPolicy).
-    #[tracing::instrument(skip(self, _instance))]
-    pub fn register_instance_w_timestamp(
-        &self,
-        _instance: &Foo,
-        _timestamp: Time,
-    ) -> DdsResult<Option<InstanceHandle>> {
-        todo!()
-    }
-
-    /// This operation reverses the action of [`DataWriter::register_instance`]. It should only be called on an
-    /// instance that is currently registered. This operation should be called just once per instance,
-    /// regardless of how many times [`DataWriter::register_instance`] was called for that instance.
-    /// This operation informs the Service that the [`DataWriter`] is not intending to modify any more of that
-    /// data instance. This operation also indicates that the Service can locally remove all information regarding
-    /// that instance. The application should not attempt to use the handle previously allocated to that instance
-    /// after calling [`DataWriter::unregister_instance`].
-    /// If [`None`] is used as the `handle` argument it indicates that the identity of the instance should
-    /// be automatically deduced from the instance (by means of the key).
-    /// If handle is any value other than [`None`], then it must correspond to the value returned by register_instance when the
-    /// instance (identified by its key) was registered. Otherwise the behavior is as follows:
-    /// - If the handle corresponds to an existing instance but does not correspond to the same instance referred by the 'instance'
-    /// parameter, the operation fails and returns [`DdsError::PreconditionNotMet`](crate::infrastructure::error::DdsError).
-    /// - If the handle does not correspond to an existing instance the operation fails and returns
-    /// [`DdsError::BadParameter`](crate::infrastructure::error::DdsError).
-    /// If after that, the application wants to modify (write or dispose) the instance, it has to register it again,
-    /// or else pass [`None`] as the `handle` value of those operations.
-    /// This operation does not indicate that the instance is deleted (that is the purpose of dispose). This operation
-    /// just indicates that the [`DataWriter`] no longer has ‘anything to say’ about the instance.
-    /// [`DataReader`](crate::subscription::data_reader::DataReader) entities that are reading the instance will eventually
-    /// receive a sample with an [`InstanceStateKind::NotAliveNoWriter`](crate::subscription::sample_info::InstanceStateKind)
-    /// if no other [`DataWriter`] entities are writing the instance.
-    /// This operation can affect the ownership of the data instance as described
-    /// in [`OwnershipQosPolicy`](crate::infrastructure::qos_policy::OwnershipQosPolicy).
-    /// If the [`DataWriter`] was the exclusive owner of the instance, then calling [`DataWriter::unregister_instance`]
-    /// will relinquish that ownership.
-    /// This operation may block and return [`DdsError::Timeout`](crate::infrastructure::error::DdsError) under the
-    /// same circumstances described for [`DataWriter::write`].
-    #[tracing::instrument(skip(self, instance))]
-    pub fn unregister_instance(
-        &self,
-        instance: &Foo,
-        handle: Option<InstanceHandle>,
-    ) -> DdsResult<()> {
-        let timestamp = {
-            self.0
-                .participant_address()
-                .send_mail_and_await_reply_blocking(
-                    domain_participant_actor::get_current_time::new(),
-                )?
-        };
-        self.unregister_instance_w_timestamp(instance, handle, timestamp)
-    }
-
-    /// This operation performs the same function and returns the same values as [`DataWriter::unregister_instance`] and can
-    /// be used instead of [`DataWriter::unregister_instance`] in the cases where the application desires to specify the
-    /// value for the `source_timestamp`.
-    /// The `source_timestamp` potentially affects the relative order in which readers observe events from multiple writers.
-    /// For details see [`DestinationOrderQosPolicy`](crate::infrastructure::qos_policy::DestinationOrderQosPolicy).
-    #[tracing::instrument(skip(self, instance))]
-    pub fn unregister_instance_w_timestamp(
-        &self,
-        instance: &Foo,
-        handle: Option<InstanceHandle>,
-        timestamp: Time,
-    ) -> DdsResult<()> {
-        if Foo::HAS_KEY {
-            let instance_handle = match handle {
-                Some(h) => {
-                    if let Some(stored_handle) = self.lookup_instance(instance)? {
-                        if stored_handle == h {
-                            Ok(h)
-                        } else {
-                            Err(DdsError::PreconditionNotMet(
-                                "Handle does not match instance".to_string(),
-                            ))
-                        }
-                    } else {
-                        Err(DdsError::BadParameter)
-                    }
-                }
-                None => {
-                    if let Some(stored_handle) = self.lookup_instance(instance)? {
-                        Ok(stored_handle)
-                    } else {
-                        Err(DdsError::PreconditionNotMet(
-                            "Instance not registered with this DataWriter".to_string(),
-                        ))
-                    }
-                }
-            }?;
-
-            let instance_serialized_key = dds_serialize_key_to_bytes(instance)?;
-
-            self.0.writer_address().send_mail_and_await_reply_blocking(
-                data_writer_actor::unregister_instance_w_timestamp::new(
-                    instance_serialized_key.as_ref().to_vec(),
-                    instance_handle,
-                    timestamp,
-                ),
-            )?
-        } else {
-            Err(DdsError::IllegalOperation)
-        }
-    }
-
-    /// This operation can be used to retrieve the instance key that corresponds to an `handle`. The operation will only fill the
-    /// fields that form the key inside the `key_holder` instance.
-    /// This operation returns [`DdsError::BadParameter`](crate::infrastructure::error::DdsError) if the `handle` does not
-    /// correspond to an existing data object known to the [`DataWriter`].
-    #[tracing::instrument(skip(self, _key_holder))]
-    pub fn get_key_value(&self, _key_holder: &mut Foo, _handle: InstanceHandle) -> DdsResult<()> {
-        todo!()
-    }
-
-    /// This operation takes as a parameter an instance and returns an [`InstanceHandle`] that can be used in subsequent operations
-    /// that accept an [`InstanceHandle`] as an argument. The `instance` parameter is only used for the purpose of examining the
-    /// fields that define the key.
-    /// This operation does not register the instance in question. If the instance has not been previously registered, or if for any other
-    /// reason the Service is unable to provide an [`InstanceHandle`], the operation will return [`None`].
-    #[tracing::instrument(skip(self, instance))]
-    pub fn lookup_instance(&self, instance: &Foo) -> DdsResult<Option<InstanceHandle>> {
-        self.0.writer_address().send_mail_and_await_reply_blocking(
-            data_writer_actor::lookup_instance::new(dds_serialize_key(instance)?),
-        )?
-    }
-
-    /// This operation modifies the value of a data instance. When this operation is used, the Service will automatically supply the
-    /// value of the source timestamp that is made available to [`DataReader`](crate::subscription::data_reader::DataReader)
-    /// objects by means of the [`SampleInfo::source_timestamp`](crate::subscription::sample_info::SampleInfo).
-    /// As a side effect, this operation asserts liveliness on the [`DataWriter`] itself, the [`Publisher`] and the
-    /// [`DomainParticipant`](crate::domain::domain_participant::DomainParticipant).
-    /// If [`None`] is used as the `handle` argument this indicates that the identity of the instance should be automatically deduced
-    /// from the `data` (by means of the key).
-    /// If `handle` is any value other than [`None`], then it must correspond to the value returned by [`DataWriter::register_instance`]
-    /// when the instance (identified by its key) was registered. Otherwise the behavior is as follows:
-    /// - If the `handle` corresponds to an existing instance but does not correspond to the same instance referred by the ‘data’
-    /// parameter, the operation fails and returns [`DdsError::PreconditionNotMet`](crate::infrastructure::error::DdsError).
-    /// - If the `handle` does not correspond to an existing instance the operation fails and returns [`DdsError::BadParameter`](crate::infrastructure::error::DdsError).
-    ///
-    /// If the [`ReliabilityQosPolicy`](crate::infrastructure::qos_policy::ReliabilityQosPolicyKind) is set to [`ReliabilityQosPolicyKind::Reliable`](crate::infrastructure::qos_policy::ReliabilityQosPolicyKind) this operation may block if the modification would cause data to be lost
-    /// or else cause one of the limits specified in the [`ResourceLimitsQosPolicy`](crate::infrastructure::qos_policy::ResourceLimitsQosPolicy) to be exceeded. Under these circumstances, the
-    /// [`ReliabilityQosPolicy::max_blocking_time`](crate::infrastructure::qos_policy::ReliabilityQosPolicy) configures the maximum time the [`DataWriter::write`] operation may block waiting for space to become
-    /// available. If [`ReliabilityQosPolicy::max_blocking_time`](crate::infrastructure::qos_policy::ReliabilityQosPolicy) elapses before the [`DataWriter`] is able to store the modification without exceeding the limits,
-    /// the write operation will fail and return [`DdsError::Timeout`](crate::infrastructure::error::DdsError).
-    /// Specifically, the [`DataWriter::write`] operation may block in the following situations (note that the list may not be exhaustive),
-    /// even if configured with [`HistoryQosPolicyKind::KeepLast`](crate::infrastructure::qos_policy::HistoryQosPolicyKind):
-    /// - If ([`ResourceLimitsQosPolicy::max_samples`](crate::infrastructure::qos_policy::ResourceLimitsQosPolicy) <
-    /// [`ResourceLimitsQosPolicy::max_instances`](crate::infrastructure::qos_policy::ResourceLimitsQosPolicy) * [`HistoryQosPolicy::depth`](crate::infrastructure::qos_policy::HistoryQosPolicy)), then in the
-    /// situation where the [`ResourceLimitsQosPolicy::max_samples`](crate::infrastructure::qos_policy::ResourceLimitsQosPolicy) resource limit is exhausted
-    /// the Service is allowed to discard samples of some other instance as long as at least one sample remains for such an instance.
-    /// If it is still not possible to make space available to store the modification, the writer is allowed to block.
-    /// - If ([`ResourceLimitsQosPolicy::max_samples`](crate::infrastructure::qos_policy::ResourceLimitsQosPolicy) < [`ResourceLimitsQosPolicy::max_instances`](crate::infrastructure::qos_policy::ResourceLimitsQosPolicy)),
-    /// then the [`DataWriter`] may block regardless of the [`HistoryQosPolicy::depth`](crate::infrastructure::qos_policy::HistoryQosPolicy).
-    ///
-    /// Instead of blocking, the write operation is allowed to return immediately with the error code [`DdsError::OutOfResources`](crate::infrastructure::error::DdsError)
-    /// provided that the reason for blocking would be that the [`ResourceLimitsQosPolicy`](crate::infrastructure::qos_policy::ResourceLimitsQosPolicy)
-    /// is exceeded and the service determines that even waiting the [`ReliabilityQosPolicy::max_waiting_time`](crate::infrastructure::qos_policy::ReliabilityQosPolicy) has no
-    /// chance of freeing the necessary resources. For example, if the only way to gain the necessary resources would be for the user to unregister an instance.
-    #[tracing::instrument(skip(self, data))]
-    pub fn write(&self, data: &Foo, handle: Option<InstanceHandle>) -> DdsResult<()> {
-        let timestamp = {
-            self.0
-                .participant_address()
-                .send_mail_and_await_reply_blocking(
-                    domain_participant_actor::get_current_time::new(),
-                )?
-        };
-        self.write_w_timestamp(data, handle, timestamp)
-    }
-
-    /// This operation performs the same function and returns the same values as [`DataWriter::write`] and can
-    /// be used instead of [`DataWriter::write`] in the cases where the application desires to specify the
-    /// value for the `source_timestamp`.
-    /// The `source_timestamp` potentially affects the relative order in which readers observe events from multiple writers.
-    /// For details see [`DestinationOrderQosPolicy`](crate::infrastructure::qos_policy::DestinationOrderQosPolicy).
-    #[tracing::instrument(skip(self, data))]
-    pub fn write_w_timestamp(
-        &self,
-        data: &Foo,
-        handle: Option<InstanceHandle>,
-        timestamp: Time,
-    ) -> DdsResult<()> {
-        let serialized_data = dds_serialize_to_bytes(data)?;
-
-        self.0
-            .writer_address()
-            .send_mail_and_await_reply_blocking(data_writer_actor::write_w_timestamp::new(
-                serialized_data,
-                dds_serialize_key(data)?,
-                handle,
-                timestamp,
-            ))??;
-
-        self.0
-            .participant_address()
-            .send_mail_blocking(domain_participant_actor::send_message::new())?;
-
-        Ok(())
-    }
-
-    /// This operation requests the middleware to delete the data (the actual deletion is postponed until there is no more use for that
-    /// data in the whole system). In general, applications are made aware of the deletion by means of operations on the
-    /// [`DataReader`](crate::subscription::data_reader::DataReader) objects that already knew the instance.
-    /// This operation does not modify the value of the instance. The `handle` parameter is passed just for the purposes of identifying
-    /// the instance.
-    /// When this operation is used, the Service will automatically supply the value of the source timestamp that is made available
-    /// to [`DataReader`](crate::subscription::data_reader::DataReader) objects by means of the
-    /// [`SampleInfo::source_timestamp`](crate::subscription::sample_info::SampleInfo).
-    /// The constraints on the values of the handle parameter and the corresponding error behavior are the same specified for the
-    /// [`DataWriter::unregister_instance`] operation.
-    /// This operation may block and return [`DdsError::Timeout`](crate::infrastructure::error::DdsError) or
-    /// [`DdsError::OutOfResources`](crate::infrastructure::error::DdsError) under the same circumstances described for [`DataWriter::write`].
-    #[tracing::instrument(skip(self, data))]
-    pub fn dispose(&self, data: &Foo, handle: Option<InstanceHandle>) -> DdsResult<()> {
-        let timestamp = {
-            self.0
-                .participant_address()
-                .send_mail_and_await_reply_blocking(
-                    domain_participant_actor::get_current_time::new(),
-                )?
-        };
-        self.dispose_w_timestamp(data, handle, timestamp)
-    }
-
-    /// This operation performs the same function and returns the same values as [`DataWriter::dispose`] and can
-    /// be used instead of [`DataWriter::dispose`] in the cases where the application desires to specify the
-    /// value for the `source_timestamp`.
-    /// The `source_timestamp` potentially affects the relative order in which readers observe events from multiple writers.
-    /// For details see [`DestinationOrderQosPolicy`](crate::infrastructure::qos_policy::DestinationOrderQosPolicy).
-    #[tracing::instrument(skip(self, data))]
-    pub fn dispose_w_timestamp(
-        &self,
-        data: &Foo,
-        handle: Option<InstanceHandle>,
-        timestamp: Time,
-    ) -> DdsResult<()> {
-        let instance_handle = match handle {
-            Some(h) => {
-                if let Some(stored_handle) = self.lookup_instance(data)? {
-                    if stored_handle == h {
-                        Ok(h)
-                    } else {
-                        Err(DdsError::PreconditionNotMet(
-                            "Handle does not match instance".to_string(),
-                        ))
-                    }
-                } else {
-                    Err(DdsError::BadParameter)
-                }
-            }
-            None => {
-                if let Some(stored_handle) = self.lookup_instance(data)? {
-                    Ok(stored_handle)
-                } else {
-                    Err(DdsError::PreconditionNotMet(
-                        "Instance not registered with this DataWriter".to_string(),
-                    ))
-                }
-            }
-        }?;
-
-        let instance_serialized_key = dds_serialize_key_to_bytes(data)?;
-
-        self.0.writer_address().send_mail_and_await_reply_blocking(
-            data_writer_actor::dispose_w_timestamp::new(
-                instance_serialized_key.as_ref().to_vec(),
-                instance_handle,
-                timestamp,
-            ),
-        )?
-    }
-}
-
-impl<Foo> DataWriter<Foo> {
-    /// This operation blocks the calling thread until either all data written by the [`DataWriter`] is acknowledged by all
-    /// matched [`DataReader`](crate::subscription::data_reader::DataReader) entities that have
-    /// [`ReliabilityQosPolicyKind::Reliable`](crate::infrastructure::qos_policy::ReliabilityQosPolicyKind), or else the duration
-    /// specified by the `max_wait` parameter elapses, whichever happens first. A return value of [`Ok`] indicates that all the samples
-    /// written have been acknowledged by all reliable matched data readers; a return value of [`DdsError::Timeout`](crate::infrastructure::error::DdsError)
-    /// indicates that `max_wait` elapsed before all the data was acknowledged.
-    /// This operation is intended to be used only if the DataWriter has [`ReliabilityQosPolicyKind::Reliable`](crate::infrastructure::qos_policy::ReliabilityQosPolicyKind).
-    /// Otherwise the operation will return immediately with [`Ok`].
-    #[tracing::instrument(skip(self))]
-    pub fn wait_for_acknowledgments(&self, max_wait: Duration) -> DdsResult<()> {
-        let start_time = Instant::now();
-        while start_time.elapsed() < std::time::Duration::from(max_wait) {
-            if self.0.writer_address().send_mail_and_await_reply_blocking(
-                data_writer_actor::are_all_changes_acknowledge::new(),
-            )? {
-                return Ok(());
-            }
-            std::thread::sleep(std::time::Duration::from_millis(25));
-        }
-
-        Err(DdsError::Timeout)
-    }
-
-    /// This operation allows access to the [`LivelinessLostStatus`].
-    #[tracing::instrument(skip(self))]
-    pub fn get_liveliness_lost_status(&self) -> DdsResult<LivelinessLostStatus> {
-        todo!()
-    }
-
-    /// This operation allows access to the [`OfferedDeadlineMissedStatus`].
-    #[tracing::instrument(skip(self))]
-    pub fn get_offered_deadline_missed_status(&self) -> DdsResult<OfferedDeadlineMissedStatus> {
-        todo!()
-    }
-
-    /// This operation allows access to the [`OfferedIncompatibleQosStatus`].
-    #[tracing::instrument(skip(self))]
-    pub fn get_offered_incompatible_qos_status(&self) -> DdsResult<OfferedIncompatibleQosStatus> {
-        todo!()
-    }
-
-    /// This operation allows access to the [`PublicationMatchedStatus`].
-    #[tracing::instrument(skip(self))]
-    pub fn get_publication_matched_status(&self) -> DdsResult<PublicationMatchedStatus> {
-        self.0.writer_address().send_mail_and_await_reply_blocking(
-            data_writer_actor::get_publication_matched_status::new(),
-        )
-    }
-
-    /// This operation returns the [`Topic`] associated with the [`DataWriter`]. This is the same [`Topic`] that was used to create the [`DataWriter`].
-    #[tracing::instrument(skip(self))]
-    pub fn get_topic(&self) -> DdsResult<Topic> {
-        todo!()
-    }
-
-    /// This operation returns the [`Publisher`] to which the [`DataWriter`] object belongs.
-    #[tracing::instrument(skip(self))]
-    pub fn get_publisher(&self) -> DdsResult<Publisher> {
-        Ok(Publisher::new(DdsPublisher::new(
-            self.0.publisher_address().clone(),
-            self.0.participant_address().clone(),
-        )))
-    }
-
-    /// This operation manually asserts the liveliness of the [`DataWriter`]. This is used in combination with the
-    /// [`LivelinessQosPolicy`](crate::infrastructure::qos_policy::LivelinessQosPolicy) to indicate to the Service that the entity remains active.
-    /// This operation need only be used if the [`LivelinessQosPolicy`](crate::infrastructure::qos_policy::LivelinessQosPolicy) setting is either
-    /// [`LivelinessQosPolicyKind::ManualByParticipant`](crate::infrastructure::qos_policy::LivelinessQosPolicyKind) or
-    /// [`LivelinessQosPolicyKind::ManualByTopic`](crate::infrastructure::qos_policy::LivelinessQosPolicyKind). Otherwise, it has no effect.
-    /// NOTE: Writing data via the [`DataWriter::write`] operation asserts liveliness on the [`DataWriter`] itself and its
-    /// [`DomainParticipant`](crate::domain::domain_participant::DomainParticipant). Consequently the use of this operation is only needed
-    /// if the application is not writing data regularly.
-    #[tracing::instrument(skip(self))]
-    pub fn assert_liveliness(&self) -> DdsResult<()> {
-        todo!()
-    }
-
-    /// This operation retrieves information on a subscription that is currently “associated” with the [`DataWriter`]; that is, a subscription
-    /// with a matching [`Topic`] and compatible QoS that the application has not indicated should be ignored by means of the
-    /// [`DomainParticipant::ignore_subscription`](crate::domain::domain_participant::DomainParticipant) operation.
-    /// The `subscription_handle` must correspond to a subscription currently associated with the [`DataWriter`], otherwise the operation
-    /// will fail and return [`DdsError::BadParameter`](crate::infrastructure::error::DdsError). The operation [`DataWriter::get_matched_subscriptions`]
-    /// can be used to find the subscriptions that are currently matched with the [`DataWriter`].
-    #[tracing::instrument(skip(self))]
-    pub fn get_matched_subscription_data(
-        &self,
-        subscription_handle: InstanceHandle,
-    ) -> DdsResult<SubscriptionBuiltinTopicData> {
-        self.0
-            .writer_address()
-            .send_mail_and_await_reply_blocking(
-                data_writer_actor::get_matched_subscription_data::new(subscription_handle),
-            )?
-            .ok_or(DdsError::BadParameter)
-    }
-
-    /// This operation retrieves the list of subscriptions currently “associated” with the [`DataWriter`]]; that is, subscriptions that have a
-    /// matching [`Topic`] and compatible QoS that the application has not indicated should be “ignored” by means of the
-    ///  [`DomainParticipant::ignore_subscription`](crate::domain::domain_participant::DomainParticipant) operation.
-    /// The handles returned are the ones that are used by the DDS implementation to locally identify the corresponding matched
-    /// [`DataReader`](crate::subscription::data_reader::DataReader) entities. These handles match the ones that appear in the
-    /// [`SampleInfo::instance_handle`](crate::subscription::sample_info::SampleInfo) field when reading the “DCPSSubscriptions” builtin topic.
-    #[tracing::instrument(skip(self))]
-    pub fn get_matched_subscriptions(&self) -> DdsResult<Vec<InstanceHandle>> {
-        self.0
-            .writer_address()
-            .send_mail_and_await_reply_blocking(data_writer_actor::get_matched_subscriptions::new())
-    }
-}
-
-/// This implementation block contains the Entity operations for the [`DataWriter`].
-impl<Foo> DataWriter<Foo>
-where
-    Foo: DdsHasKey + serde::Serialize + 'static,
-{
-    /// This operation is used to set the QoS policies of the Entity and replacing the values of any policies previously set.
-    /// Certain policies are “immutable;” they can only be set at Entity creation time, or before the entity is made enabled.
-    /// If [`Self::set_qos()`] is invoked after the Entity is enabled and it attempts to change the value of an “immutable” policy, the operation will
-    /// fail and returns [`DdsError::ImmutablePolicy`](crate::infrastructure::error::DdsError).
-    /// Certain values of QoS policies can be incompatible with the settings of the other policies. This operation will also fail if it specifies
-    /// a set of values that once combined with the existing values would result in an inconsistent set of policies. In this case,
-    /// the return value is [`DdsError::InconsistentPolicy`](crate::infrastructure::error::DdsError).
-    /// The existing set of policies are only changed if the [`Self::set_qos()`] operation succeeds. This is indicated by the [`Ok`] return value. In all
-    /// other cases, none of the policies is modified.
-    /// The parameter `qos` can be set to [`QosKind::Default`] to indicate that the QoS of the Entity should be changed to match the current default QoS set in the Entity’s factory.
-    /// The operation [`Self::set_qos()`] cannot modify the immutable QoS so a successful return of the operation indicates that the mutable QoS for the Entity has been
-    /// modified to match the current default for the Entity’s factory.
-    #[tracing::instrument(skip(self))]
-    pub fn set_qos(&self, qos: QosKind<DataWriterQos>) -> DdsResult<()> {
-        let q = match qos {
-            QosKind::Default => self
-                .0
-                .publisher_address()
-                .send_mail_and_await_reply_blocking(
-                    publisher_actor::get_default_datawriter_qos::new(),
-                )?,
-            QosKind::Specific(q) => {
-                q.is_consistent()?;
-                q
-            }
-        };
-        self.0
-            .writer_address()
-            .send_mail_and_await_reply_blocking(data_writer_actor::set_qos::new(q))?;
-
-        if self
-            .0
-            .writer_address()
-            .send_mail_and_await_reply_blocking(data_writer_actor::is_enabled::new())?
-        {
-            let discovered_writer_data =
-                self.0.writer_address().send_mail_and_await_reply_blocking(
-                    data_writer_actor::as_discovered_writer_data::new(
-                        TopicQos::default(),
-                        self.0
-                            .publisher_address()
-                            .send_mail_and_await_reply_blocking(publisher_actor::get_qos::new())?,
-                        self.0
-                            .participant_address()
-                            .send_mail_and_await_reply_blocking(
-                                domain_participant_actor::get_default_unicast_locator_list::new(),
-                            )?,
-                        self.0
-                            .participant_address()
-                            .send_mail_and_await_reply_blocking(
-                                domain_participant_actor::get_default_multicast_locator_list::new(),
-                            )?,
-                    ),
-                )?;
-            self.0.participant_address().send_mail_blocking(
-                domain_participant_actor::announce_created_or_modified_data_writer::new(
-                    discovered_writer_data,
-                ),
-            )?;
-        }
-
-        Ok(())
-    }
-
-    /// This operation allows access to the existing set of [`DataWriterQos`] policies.
-    #[tracing::instrument(skip(self))]
-    pub fn get_qos(&self) -> DdsResult<DataWriterQos> {
-        self.0
-            .writer_address()
-            .send_mail_and_await_reply_blocking(data_writer_actor::get_qos::new())
-    }
-
-    /// This operation installs a Listener on the Entity. The listener will only be invoked on the changes of communication status
-    /// indicated by the specified mask. It is permitted to use [`None`] as the value of the listener. The [`None`] listener behaves
-    /// as a Listener whose operations perform no action.
-    /// Only one listener can be attached to each Entity. If a listener was already set, the operation [`Self::set_listener()`] will replace it with the
-    /// new one. Consequently if the value [`None`] is passed for the listener parameter to the [`Self::set_listener()`] operation, any existing listener
-    /// will be removed.
-    #[tracing::instrument(skip(self, a_listener), fields(with_listener = a_listener.is_some()))]
-    pub fn set_listener(
-        &self,
-        a_listener: Option<Box<dyn DataWriterListener<Foo> + Send>>,
-        mask: &[StatusKind],
-    ) -> DdsResult<()> {
-        self.0.writer_address().send_mail_and_await_reply_blocking(
-            dds_data_writer::set_listener::new(
-                a_listener
-                    .map::<Box<dyn AnyDataWriterListener + Send + 'static>, _>(|l| Box::new(l)),
-                mask.to_vec(),
-            ),
-        )
-    }
-
-    /// This operation allows access to the [`StatusCondition`] associated with the Entity. The returned
-    /// condition can then be added to a [`WaitSet`](crate::infrastructure::wait_set::WaitSet) so that the application can wait for specific status changes
-    /// that affect the Entity.
-    #[tracing::instrument(skip(self))]
-    pub fn get_statuscondition(&self) -> DdsResult<StatusCondition> {
-        self.0
-            .writer_address()
-            .send_mail_and_await_reply_blocking(data_writer_actor::get_statuscondition::new())
-            .map(StatusCondition::new)
-    }
-
-    /// This operation retrieves the list of communication statuses in the Entity that are ‘triggered.’ That is, the list of statuses whose
-    /// value has changed since the last time the application read the status.
-    /// When the entity is first created or if the entity is not enabled, all communication statuses are in the “untriggered” state so the
-    /// list returned by the [`Self::get_status_changes`] operation will be empty.
-    /// The list of statuses returned by the [`Self::get_status_changes`] operation refers to the status that are triggered on the Entity itself
-    /// and does not include statuses that apply to contained entities.
-    #[tracing::instrument(skip(self))]
-    pub fn get_status_changes(&self) -> DdsResult<Vec<StatusKind>> {
-        todo!()
-    }
-
-    /// This operation enables the Entity. Entity objects can be created either enabled or disabled. This is controlled by the value of
-    /// the [`EntityFactoryQosPolicy`](crate::infrastructure::qos_policy::EntityFactoryQosPolicy) on the corresponding factory for the Entity.
-    /// The default setting of [`EntityFactoryQosPolicy`](crate::infrastructure::qos_policy::EntityFactoryQosPolicy) is such that, by default, it is not necessary to explicitly call enable on newly
-    /// created entities.
-    /// The [`Self::enable()`] operation is idempotent. Calling [`Self::enable()`] on an already enabled Entity returns [`Ok`] and has no effect.
-    /// If an Entity has not yet been enabled, the following kinds of operations may be invoked on it:
-    /// - Operations to set or get an Entity’s QoS policies (including default QoS policies) and listener
-    /// - [`Self::get_statuscondition()`]
-    /// - Factory and lookup operations
-    /// - [`Self::get_status_changes()`] and other get status operations (although the status of a disabled entity never changes)
-    /// Other operations may explicitly state that they may be called on disabled entities; those that do not will return the error
-    /// NotEnabled.
-    /// It is legal to delete an Entity that has not been enabled by calling the proper operation on its factory.
-    /// Entities created from a factory that is disabled, are created disabled regardless of the setting of the ENTITY_FACTORY Qos
-    /// policy.
-    /// Calling enable on an Entity whose factory is not enabled will fail and return PRECONDITION_NOT_MET.
-    /// If the `autoenable_created_entities` field of [`EntityFactoryQosPolicy`](crate::infrastructure::qos_policy::EntityFactoryQosPolicy) is set to [`true`], the [`Self::enable()`] operation on the factory will
-    /// automatically enable all entities created from the factory.
-    /// The Listeners associated with an entity are not called until the entity is enabled. Conditions associated with an entity that is not
-    /// enabled are “inactive,” that is, the operation [`StatusCondition::get_trigger_value()`] will always return `false`.
-    #[tracing::instrument(skip(self))]
-    pub fn enable(&self) -> DdsResult<()> {
-        if !self
-            .0
-            .writer_address()
-            .send_mail_and_await_reply_blocking(data_writer_actor::is_enabled::new())?
-        {
-            self.0
-                .writer_address()
-                .send_mail_and_await_reply_blocking(data_writer_actor::enable::new())?;
-            let discovered_writer_data =
-                self.0.writer_address().send_mail_and_await_reply_blocking(
-                    data_writer_actor::as_discovered_writer_data::new(
-                        TopicQos::default(),
-                        self.0
-                            .publisher_address()
-                            .send_mail_and_await_reply_blocking(publisher_actor::get_qos::new())?,
-                        self.0
-                            .participant_address()
-                            .send_mail_and_await_reply_blocking(
-                                domain_participant_actor::get_default_unicast_locator_list::new(),
-                            )?,
-                        self.0
-                            .participant_address()
-                            .send_mail_and_await_reply_blocking(
-                                domain_participant_actor::get_default_multicast_locator_list::new(),
-                            )?,
-                    ),
-                )?;
-            self.0.participant_address().send_mail_blocking(
-                domain_participant_actor::announce_created_or_modified_data_writer::new(
-                    discovered_writer_data,
-                ),
-            )?;
-        }
-        Ok(())
-    }
-
-    /// This operation returns the [`InstanceHandle`] that represents the Entity.
-    #[tracing::instrument(skip(self))]
-    pub fn get_instance_handle(&self) -> DdsResult<InstanceHandle> {
-        self.0
-            .writer_address()
-            .send_mail_and_await_reply_blocking(data_writer_actor::get_instance_handle::new())
-    }
-}
-
-pub trait AnyDataWriter {}
+use std::{marker::PhantomData, time::Instant};
+
+use crate::{
+    builtin_topics::SubscriptionBuiltinTopicData,
+    implementation::{
+        actors::{
+            any_data_writer_listener::AnyDataWriterListener, data_writer_actor,
+            domain_participant_actor, publisher_actor,
+        },
+        dds::{dds_data_writer::DdsDataWriter, dds_publisher::DdsPublisher},
+    },
+    infrastructure::{
+        condition::StatusCondition,
+        error::{DdsError, DdsResult},
+        instance::InstanceHandle,
+        qos::{DataWriterQos, QosKind, TopicQos},
+        status::{
+            LivelinessLostStatus, OfferedDeadlineMissedStatus, OfferedIncompatibleQosStatus,
+            PublicationMatchedStatus, StatusKind,
+        },
+        time::{Duration, Time},
+    },
+    publication::{data_writer_listener::DataWriterListener, publisher::Publisher},
+    topic_definition::{
+        topic::Topic,
+        type_support::{
+            dds_serialize_key, dds_serialize_key_to_bytes, dds_serialize_to_bytes, DdsGetKey,
+            DdsHasKey, DdsRepresentation,
+        },
+    },
+};
+
+/// The [`DataWriter`] allows the application to set the value of the
+/// data to be published under a given [`Topic`].
+pub struct DataWriter<Foo>(DdsDataWriter, PhantomData<Foo>);
+
+impl<Foo> Clone for DataWriter<Foo> {
+    fn clone(&self) -> Self {
+        Self(self.0.clone(), self.1)
+    }
+}
+
+impl<Foo> DataWriter<Foo> {
+    pub(crate) fn new(data_writer: DdsDataWriter) -> Self {
+        Self(data_writer, PhantomData)
+    }
+
+    pub(crate) fn node(&self) -> &DdsDataWriter {
+        &self.0
+    }
+}
+
+// impl<Foo> Drop for DataWriter<Foo> {
+//     fn drop(&mut self) {
+//         match &self.0 {
+//             DataWriterNodeKind::Listener(_) => (),
+//             DataWriterNodeKind::UserDefined(dw) => todo!()
+//             // THE_DDS_DOMAIN_PARTICIPANT_FACTORY
+//             //     .get_participant_mut(&dw.guid().prefix(), |dp| {
+//             //         if let Some(dp) = dp {
+//             //             crate::implementation::behavior::user_defined_publisher::delete_datawriter(
+//             //                 dp,
+//             //                 dw.parent_publisher(),
+//             //                 dw.guid(),
+//             //                 dw.parent_publisher(),
+//             //             )
+//             //             .ok();
+//             //         }
+//             //     }),
+//         }
+//     }
+// }
+
+impl<Foo> DataWriter<Foo>
+where
+    Foo: DdsGetKey + DdsHasKey + DdsRepresentation + serde::Serialize,
+{
+    /// This operation informs the Service that the application will be modifying a particular instance.
+    /// It gives an opportunity to the Service to pre-configure itself to improve performance. It takes
+    /// as a parameter an `instance` (to get the key value) and returns an [`InstanceHandle`] that can be
+    /// used in successive [`DataWriter::write`] or [`DataWriter::dispose`] operations.
+    /// This operation should be invoked prior to calling any operation that modifies the instance, such as
+    /// [`DataWriter::write`], [`DataWriter::write_w_timestamp`], [`DataWriter::dispose`] and [`DataWriter::dispose_w_timestamp`].
+    /// The operation may return [`None`] if the Service does not want to allocate any handle for that instance.
+    /// This operation may block and return [`DdsError::Timeout`](crate::infrastructure::error::DdsError) or
+    /// [`DdsError::OutOfResources`](crate::infrastructure::error::DdsError) under the same circumstances
+    /// described for [`DataWriter::write`].
+    /// This operation is idempotent. If it is called for an already registered instance, it just returns the already
+    /// allocated [`InstanceHandle`]. This may be used to lookup and retrieve the handle allocated to a given instance.
+    /// The explicit use of this operation is optional as the application may call directly [`DataWriter::write`]
+    /// and specify no [`InstanceHandle`] to indicate that the *key* should be examined to identify the instance.
+    #[tracing::instrument(skip(self, instance))]
+    pub fn register_instance(&self, instance: &Foo) -> DdsResult<Option<InstanceHandle>> {
+        let timestamp = {
+            self.0
+                .participant_address()
+                .send_mail_and_await_reply_blocking(
+                    domain_participant_actor::get_current_time::new(),
+                )?
+        };
+        self.register_instance_w_timestamp(instance, timestamp)
+    }
+
+    /// This operation performs the same function and return the same values as [`DataWriter::register_instance`] and can be used instead of
+    /// [`DataWriter::register_instance`] in the cases where the application desires to specify the value for the `source_timestamp`.
+    /// The `source_timestamp` potentially affects the relative order in which readers observe events from multiple writers.
+    /// For details see [`DestinationOrderQosPolicy`](crate::infrastructure::qos_policy::DestinationOrderQosPolicy).
+    #[tracing::instrument(skip(self, _instance))]
+    pub fn register_instance_w_timestamp(
+        &self,
+        _instance: &Foo,
+        _timestamp: Time,
+    ) -> DdsResult<Option<InstanceHandle>> {
+        todo!()
+    }
+
+    /// This operation reverses the action of [`DataWriter::register_instance`]. It should only be called on an
+    /// instance that is currently registered. This operation should be called just once per instance,
+    /// regardless of how many times [`DataWriter::register_instance`] was called for that instance.
+    /// This operation informs the Service that the [`DataWriter`] is not intending to modify any more of that
+    /// data instance. This operation also indicates that the Service can locally remove all information regarding
+    /// that instance. The application should not attempt to use the handle previously allocated to that instance
+    /// after calling [`DataWriter::unregister_instance`].
+    /// If [`None`] is used as the `handle` argument it indicates that the identity of the instance should
+    /// be automatically deduced from the instance (by means of the key).
+    /// If handle is any value other than [`None`], then it must correspond to the value returned by register_instance when the
+    /// instance (identified by its key) was registered. Otherwise the behavior is as follows:
+    /// - If the handle corresponds to an existing instance but does not correspond to the same instance referred by the 'instance'
+    /// parameter, the operation fails and returns [`DdsError::PreconditionNotMet`](crate::infrastructure::error::DdsError).
+    /// - If the handle does not correspond to an existing instance the operation fails and returns
+    /// [`DdsError::BadParameter`](crate::infrastructure::error::DdsError).
+    /// If after that, the application wants to modify (write or dispose) the instance, it has to register it again,
+    /// or else pass [`None`] as the `handle` value of those operations.
+    /// This operation does not indicate that the instance is deleted (that is the purpose of dispose). This operation
+    /// just indicates that the [`DataWriter`] no longer has ‘anything to say’ about the instance.
+    /// [`DataReader`](crate::subscription::data_reader::DataReader) entities that are reading the instance will eventually
+    /// receive a sample with an [`InstanceStateKind::NotAliveNoWriter`](crate::subscription::sample_info::InstanceStateKind)
+    /// if no other [`DataWriter`] entities are writing the instance.
+    /// This operation can affect the ownership of the data instance as described
+    /// in [`OwnershipQosPolicy`](crate::infrastructure::qos_policy::OwnershipQosPolicy).
+    /// If the [`DataWriter`] was the exclusive owner of the instance, then calling [`DataWriter::unregister_instance`]
+    /// will relinquish that ownership.
+    /// This operation may block and return [`DdsError::Timeout`](crate::infrastructure::error::DdsError) under the
+    /// same circumstances described for [`DataWriter::write`].
+    #[tracing::instrument(skip(self, instance))]
+    pub fn unregister_instance(
+        &self,
+        instance: &Foo,
+        handle: Option<InstanceHandle>,
+    ) -> DdsResult<()> {
+        let timestamp = {
+            self.0
+                .participant_address()
+                .send_mail_and_await_reply_blocking(
+                    domain_participant_actor::get_current_time::new(),
+                )?
+        };
+        self.unregister_instance_w_timestamp(instance, handle, timestamp)
+    }
+
+    /// This operation performs the same function and returns the same values as [`DataWriter::unregister_instance`] and can
+    /// be used instead of [`DataWriter::unregister_instance`] in the cases where the application desires to specify the
+    /// value for the `source_timestamp`.
+    /// The `source_timestamp` potentially affects the relative order in which readers observe events from multiple writers.
+    /// For details see [`DestinationOrderQosPolicy`](crate::infrastructure::qos_policy::DestinationOrderQosPolicy).
+    #[tracing::instrument(skip(self, instance))]
+    pub fn unregister_instance_w_timestamp(
+        &self,
+        instance: &Foo,
+        handle: Option<InstanceHandle>,
+        timestamp: Time,
+    ) -> DdsResult<()> {
+        if Foo::HAS_KEY {
+            let instance_handle = match handle {
+                Some(h) => {
+                    if let Some(stored_handle) = self.lookup_instance(instance)? {
+                        if stored_handle == h {
+                            Ok(h)
+                        } else {
+                            Err(DdsError::PreconditionNotMet(
+                                "Handle does not match instance".to_string(),
+                            ))
+                        }
+                    } else {
+                        Err(DdsError::BadParameter)
+                    }
+                }
+                None => {
+                    if let Some(stored_handle) = self.lookup_instance(instance)? {
+                        Ok(stored_handle)
+                    } else {
+                        Err(DdsError::PreconditionNotMet(
+                            "Instance not registered with this DataWriter".to_string(),
+                        ))
+                    }
+                }
+            }?;
+
+            let instance_serialized_key = dds_serialize_key_to_bytes(instance)?;
+
+            self.0.writer_address().send_mail_and_await_reply_blocking(
+                data_writer_actor::unregister_instance_w_timestamp::new(
+                    instance_serialized_key.as_ref().to_vec(),
+                    instance_handle,
+                    timestamp,
+                ),
+            )?
+        } else {
+            Err(DdsError::IllegalOperation)
+        }
+    }
+
+    /// This operation can be used to retrieve the instance key that corresponds to an `handle`. The operation will only fill the
+    /// fields that form the key inside the `key_holder` instance.
+    /// This operation returns [`DdsError::BadParameter`](crate::infrastructure::error::DdsError) if the `handle` does not
+    /// correspond to an existing data object known to the [`DataWriter`].
+    #[tracing::instrument(skip(self, _key_holder))]
+    pub fn get_key_value(&self, _key_holder: &mut Foo, _handle: InstanceHandle) -> DdsResult<()> {
+        todo!()
+    }
+
+    /// This operation takes as a parameter an instance and returns an [`InstanceHandle`] that can be used in subsequent operations
+    /// that accept an [`InstanceHandle`] as an argument. The `instance` parameter is only used for the purpose of examining the
+    /// fields that define the key.
+    /// This operation does not register the instance in question. If the instance has not been previously registered, or if for any other
+    /// reason the Service is unable to provide an [`InstanceHandle`], the operation will return [`None`].
+    #[tracing::instrument(skip(self, instance))]
+    pub fn lookup_instance(&self, instance: &Foo) -> DdsResult<Option<InstanceHandle>> {
+        self.0.writer_address().send_mail_and_await_reply_blocking(
+            data_writer_actor::lookup_instance::new(dds_serialize_key(instance)?),
+        )?
+    }
+
+    /// This operation modifies the value of a data instance. When this operation is used, the Service will automatically supply the
+    /// value of the source timestamp that is made available to [`DataReader`](crate::subscription::data_reader::DataReader)
+    /// objects by means of the [`SampleInfo::source_timestamp`](crate::subscription::sample_info::SampleInfo).
+    /// As a side effect, this operation asserts liveliness on the [`DataWriter`] itself, the [`Publisher`] and the
+    /// [`DomainParticipant`](crate::domain::domain_participant::DomainParticipant).
+    /// If [`None`] is used as the `handle` argument this indicates that the identity of the instance should be automatically deduced
+    /// from the `data` (by means of the key).
+    /// If `handle` is any value other than [`None`], then it must correspond to the value returned by [`DataWriter::register_instance`]
+    /// when the instance (identified by its key) was registered. Otherwise the behavior is as follows:
+    /// - If the `handle` corresponds to an existing instance but does not correspond to the same instance referred by the ‘data’
+    /// parameter, the operation fails and returns [`DdsError::PreconditionNotMet`](crate::infrastructure::error::DdsError).
+    /// - If the `handle` does not correspond to an existing instance the operation fails and returns [`DdsError::BadParameter`](crate::infrastructure::error::DdsError).
+    ///
+    /// If the [`ReliabilityQosPolicy`](crate::infrastructure::qos_policy::ReliabilityQosPolicyKind) is set to [`ReliabilityQosPolicyKind::Reliable`](crate::infrastructure::qos_policy::ReliabilityQosPolicyKind) this operation may block if the modification would cause data to be lost
+    /// or else cause one of the limits specified in the [`ResourceLimitsQosPolicy`](crate::infrastructure::qos_policy::ResourceLimitsQosPolicy) to be exceeded. Under these circumstances, the
+    /// [`ReliabilityQosPolicy::max_blocking_time`](crate::infrastructure::qos_policy::ReliabilityQosPolicy) configures the maximum time the [`DataWriter::write`] operation may block waiting for space to become
+    /// available. If [`ReliabilityQosPolicy::max_blocking_time`](crate::infrastructure::qos_policy::ReliabilityQosPolicy) elapses before the [`DataWriter`] is able to store the modification without exceeding the limits,
+    /// the write operation will fail and return [`DdsError::Timeout`](crate::infrastructure::error::DdsError).
+    /// Specifically, the [`DataWriter::write`] operation may block in the following situations (note that the list may not be exhaustive),
+    /// even if configured with [`HistoryQosPolicyKind::KeepLast`](crate::infrastructure::qos_policy::HistoryQosPolicyKind):
+    /// - If ([`ResourceLimitsQosPolicy::max_samples`](crate::infrastructure::qos_policy::ResourceLimitsQosPolicy) <
+    /// [`ResourceLimitsQosPolicy::max_instances`](crate::infrastructure::qos_policy::ResourceLimitsQosPolicy) * [`HistoryQosPolicy::depth`](crate::infrastructure::qos_policy::HistoryQosPolicy)), then in the
+    /// situation where the [`ResourceLimitsQosPolicy::max_samples`](crate::infrastructure::qos_policy::ResourceLimitsQosPolicy) resource limit is exhausted
+    /// the Service is allowed to discard samples of some other instance as long as at least one sample remains for such an instance.
+    /// If it is still not possible to make space available to store the modification, the writer is allowed to block.
+    /// - If ([`ResourceLimitsQosPolicy::max_samples`](crate::infrastructure::qos_policy::ResourceLimitsQosPolicy) < [`ResourceLimitsQosPolicy::max_instances`](crate::infrastructure::qos_policy::ResourceLimitsQosPolicy)),
+    /// then the [`DataWriter`] may block regardless of the [`HistoryQosPolicy::depth`](crate::infrastructure::qos_policy::HistoryQosPolicy).
+    ///
+    /// Instead of blocking, the write operation is allowed to return immediately with the error code [`DdsError::OutOfResources`](crate::infrastructure::error::DdsError)
+    /// provided that the reason for blocking would be that the [`ResourceLimitsQosPolicy`](crate::infrastructure::qos_policy::ResourceLimitsQosPolicy)
+    /// is exceeded and the service determines that even waiting the [`ReliabilityQosPolicy::max_waiting_time`](crate::infrastructure::qos_policy::ReliabilityQosPolicy) has no
+    /// chance of freeing the necessary resources. For example, if the only way to gain the necessary resources would be for the user to unregister an instance.
+    #[tracing::instrument(skip(self, data))]
+    pub fn write(&self, data: &Foo, handle: Option<InstanceHandle>) -> DdsResult<()> {
+        let timestamp = {
+            self.0
+                .participant_address()
+                .send_mail_and_await_reply_blocking(
+                    domain_participant_actor::get_current_time::new(),
+                )?
+        };
+        self.write_w_timestamp(data, handle, timestamp)
+    }
+
+    /// This operation performs the same function and returns the same values as [`DataWriter::write`] and can
+    /// be used instead of [`DataWriter::write`] in the cases where the application desires to specify the
+    /// value for the `source_timestamp`.
+    /// The `source_timestamp` potentially affects the relative order in which readers observe events from multiple writers.
+    /// For details see [`DestinationOrderQosPolicy`](crate::infrastructure::qos_policy::DestinationOrderQosPolicy).
+    #[tracing::instrument(skip(self, data))]
+    pub fn write_w_timestamp(
+        &self,
+        data: &Foo,
+        handle: Option<InstanceHandle>,
+        timestamp: Time,
+    ) -> DdsResult<()> {
+        let serialized_data = dds_serialize_to_bytes(data)?;
+
+        self.0
+            .writer_address()
+            .send_mail_and_await_reply_blocking(data_writer_actor::write_w_timestamp::new(
+                serialized_data,
+                dds_serialize_key(data)?,
+                handle,
+                timestamp,
+            ))??;
+
+        self.0
+            .participant_address()
+            .send_mail_blocking(domain_participant_actor::send_message::new())?;
+
+        Ok(())
+    }
+
+    /// This operation requests the middleware to delete the data (the actual deletion is postponed until there is no more use for that
+    /// data in the whole system). In general, applications are made aware of the deletion by means of operations on the
+    /// [`DataReader`](crate::subscription::data_reader::DataReader) objects that already knew the instance.
+    /// This operation does not modify the value of the instance. The `handle` parameter is passed just for the purposes of identifying
+    /// the instance.
+    /// When this operation is used, the Service will automatically supply the value of the source timestamp that is made available
+    /// to [`DataReader`](crate::subscription::data_reader::DataReader) objects by means of the
+    /// [`SampleInfo::source_timestamp`](crate::subscription::sample_info::SampleInfo).
+    /// The constraints on the values of the handle parameter and the corresponding error behavior are the same specified for the
+    /// [`DataWriter::unregister_instance`] operation.
+    /// This operation may block and return [`DdsError::Timeout`](crate::infrastructure::error::DdsError) or
+    /// [`DdsError::OutOfResources`](crate::infrastructure::error::DdsError) under the same circumstances described for [`DataWriter::write`].
+    #[tracing::instrument(skip(self, data))]
+    pub fn dispose(&self, data: &Foo, handle: Option<InstanceHandle>) -> DdsResult<()> {
+        let timestamp = {
+            self.0
+                .participant_address()
+                .send_mail_and_await_reply_blocking(
+                    domain_participant_actor::get_current_time::new(),
+                )?
+        };
+        self.dispose_w_timestamp(data, handle, timestamp)
+    }
+
+    /// This operation performs the same function and returns the same values as [`DataWriter::dispose`] and can
+    /// be used instead of [`DataWriter::dispose`] in the cases where the application desires to specify the
+    /// value for the `source_timestamp`.
+    /// The `source_timestamp` potentially affects the relative order in which readers observe events from multiple writers.
+    /// For details see [`DestinationOrderQosPolicy`](crate::infrastructure::qos_policy::DestinationOrderQosPolicy).
+    #[tracing::instrument(skip(self, data))]
+    pub fn dispose_w_timestamp(
+        &self,
+        data: &Foo,
+        handle: Option<InstanceHandle>,
+        timestamp: Time,
+    ) -> DdsResult<()> {
+        let instance_handle = match handle {
+            Some(h) => {
+                if let Some(stored_handle) = self.lookup_instance(data)? {
+                    if stored_handle == h {
+                        Ok(h)
+                    } else {
+                        Err(DdsError::PreconditionNotMet(
+                            "Handle does not match instance".to_string(),
+                        ))
+                    }
+                } else {
+                    Err(DdsError::BadParameter)
+                }
+            }
+            None => {
+                if let Some(stored_handle) = self.lookup_instance(data)? {
+                    Ok(stored_handle)
+                } else {
+                    Err(DdsError::PreconditionNotMet(
+                        "Instance not registered with this DataWriter".to_string(),
+                    ))
+                }
+            }
+        }?;
+
+        let instance_serialized_key = dds_serialize_key_to_bytes(data)?;
+
+        self.0.writer_address().send_mail_and_await_reply_blocking(
+            data_writer_actor::dispose_w_timestamp::new(
+                instance_serialized_key.as_ref().to_vec(),
+                instance_handle,
+                timestamp,
+            ),
+        )?
+    }
+}
+
+impl<Foo> DataWriter<Foo> {
+    /// This operation blocks the calling thread until either all data written by the [`DataWriter`] is acknowledged by all
+    /// matched [`DataReader`](crate::subscription::data_reader::DataReader) entities that have
+    /// [`ReliabilityQosPolicyKind::Reliable`](crate::infrastructure::qos_policy::ReliabilityQosPolicyKind), or else the duration
+    /// specified by the `max_wait` parameter elapses, whichever happens first. A return value of [`Ok`] indicates that all the samples
+    /// written have been acknowledged by all reliable matched data readers; a return value of [`DdsError::Timeout`](crate::infrastructure::error::DdsError)
+    /// indicates that `max_wait` elapsed before all the data was acknowledged.
+    /// This operation is intended to be used only if the DataWriter has [`ReliabilityQosPolicyKind::Reliable`](crate::infrastructure::qos_policy::ReliabilityQosPolicyKind).
+    /// Otherwise the operation will return immediately with [`Ok`].
+    #[tracing::instrument(skip(self))]
+    pub fn wait_for_acknowledgments(&self, max_wait: Duration) -> DdsResult<()> {
+        let start_time = Instant::now();
+        while start_time.elapsed() < std::time::Duration::from(max_wait) {
+            if self.0.writer_address().send_mail_and_await_reply_blocking(
+                data_writer_actor::are_all_changes_acknowledge::new(),
+            )? {
+                return Ok(());
+            }
+            std::thread::sleep(std::time::Duration::from_millis(25));
+        }
+
+        Err(DdsError::Timeout)
+    }
+
+    /// This operation allows access to the [`LivelinessLostStatus`].
+    #[tracing::instrument(skip(self))]
+    pub fn get_liveliness_lost_status(&self) -> DdsResult<LivelinessLostStatus> {
+        todo!()
+    }
+
+    /// This operation allows access to the [`OfferedDeadlineMissedStatus`].
+    #[tracing::instrument(skip(self))]
+    pub fn get_offered_deadline_missed_status(&self) -> DdsResult<OfferedDeadlineMissedStatus> {
+        todo!()
+    }
+
+    /// This operation allows access to the [`OfferedIncompatibleQosStatus`].
+    #[tracing::instrument(skip(self))]
+    pub fn get_offered_incompatible_qos_status(&self) -> DdsResult<OfferedIncompatibleQosStatus> {
+        todo!()
+    }
+
+    /// This operation allows access to the [`PublicationMatchedStatus`].
+    #[tracing::instrument(skip(self))]
+    pub fn get_publication_matched_status(&self) -> DdsResult<PublicationMatchedStatus> {
+        self.0.writer_address().send_mail_and_await_reply_blocking(
+            data_writer_actor::get_publication_matched_status::new(),
+        )
+    }
+
+    /// This operation returns the [`Topic`] associated with the [`DataWriter`]. This is the same [`Topic`] that was used to create the [`DataWriter`].
+    #[tracing::instrument(skip(self))]
+    pub fn get_topic(&self) -> DdsResult<Topic> {
+        todo!()
+    }
+
+    /// This operation returns the [`Publisher`] to which the [`DataWriter`] object belongs.
+    #[tracing::instrument(skip(self))]
+    pub fn get_publisher(&self) -> DdsResult<Publisher> {
+        Ok(Publisher::new(DdsPublisher::new(
+            self.0.publisher_address().clone(),
+            self.0.participant_address().clone(),
+        )))
+    }
+
+    /// This operation manually asserts the liveliness of the [`DataWriter`]. This is used in combination with the
+    /// [`LivelinessQosPolicy`](crate::infrastructure::qos_policy::LivelinessQosPolicy) to indicate to the Service that the entity remains active.
+    /// This operation need only be used if the [`LivelinessQosPolicy`](crate::infrastructure::qos_policy::LivelinessQosPolicy) setting is either
+    /// [`LivelinessQosPolicyKind::ManualByParticipant`](crate::infrastructure::qos_policy::LivelinessQosPolicyKind) or
+    /// [`LivelinessQosPolicyKind::ManualByTopic`](crate::infrastructure::qos_policy::LivelinessQosPolicyKind). Otherwise, it has no effect.
+    /// NOTE: Writing data via the [`DataWriter::write`] operation asserts liveliness on the [`DataWriter`] itself and its
+    /// [`DomainParticipant`](crate::domain::domain_participant::DomainParticipant). Consequently the use of this operation is only needed
+    /// if the application is not writing data regularly.
+    #[tracing::instrument(skip(self))]
+    pub fn assert_liveliness(&self) -> DdsResult<()> {
+        todo!()
+    }
+
+    /// This operation retrieves information on a subscription that is currently “associated” with the [`DataWriter`]; that is, a subscription
+    /// with a matching [`Topic`] and compatible QoS that the application has not indicated should be ignored by means of the
+    /// [`DomainParticipant::ignore_subscription`](crate::domain::domain_participant::DomainParticipant) operation.
+    /// The `subscription_handle` must correspond to a subscription currently associated with the [`DataWriter`], otherwise the operation
+    /// will fail and return [`DdsError::BadParameter`](crate::infrastructure::error::DdsError). The operation [`DataWriter::get_matched_subscriptions`]
+    /// can be used to find the subscriptions that are currently matched with the [`DataWriter`].
+    #[tracing::instrument(skip(self))]
+    pub fn get_matched_subscription_data(
+        &self,
+        subscription_handle: InstanceHandle,
+    ) -> DdsResult<SubscriptionBuiltinTopicData> {
+        self.0
+            .writer_address()
+            .send_mail_and_await_reply_blocking(
+                data_writer_actor::get_matched_subscription_data::new(subscription_handle),
+            )?
+            .ok_or(DdsError::BadParameter)
+    }
+
+    /// This operation retrieves the list of subscriptions currently “associated” with the [`DataWriter`]]; that is, subscriptions that have a
+    /// matching [`Topic`] and compatible QoS that the application has not indicated should be “ignored” by means of the
+    ///  [`DomainParticipant::ignore_subscription`](crate::domain::domain_participant::DomainParticipant) operation.
+    /// The handles returned are the ones that are used by the DDS implementation to locally identify the corresponding matched
+    /// [`DataReader`](crate::subscription::data_reader::DataReader) entities. These handles match the ones that appear in the
+    /// [`SampleInfo::instance_handle`](crate::subscription::sample_info::SampleInfo) field when reading the “DCPSSubscriptions” builtin topic.
+    #[tracing::instrument(skip(self))]
+    pub fn get_matched_subscriptions(&self) -> DdsResult<Vec<InstanceHandle>> {
+        self.0
+            .writer_address()
+            .send_mail_and_await_reply_blocking(data_writer_actor::get_matched_subscriptions::new())
+    }
+}
+
+/// This implementation block contains the Entity operations for the [`DataWriter`].
+impl<Foo> DataWriter<Foo>
+where
+    Foo: DdsHasKey + serde::Serialize + 'static,
+{
+    /// This operation is used to set the QoS policies of the Entity and replacing the values of any policies previously set.
+    /// Certain policies are “immutable;” they can only be set at Entity creation time, or before the entity is made enabled.
+    /// If [`Self::set_qos()`] is invoked after the Entity is enabled and it attempts to change the value of an “immutable” policy, the operation will
+    /// fail and returns [`DdsError::ImmutablePolicy`](crate::infrastructure::error::DdsError).
+    /// Certain values of QoS policies can be incompatible with the settings of the other policies. This operation will also fail if it specifies
+    /// a set of values that once combined with the existing values would result in an inconsistent set of policies. In this case,
+    /// the return value is [`DdsError::InconsistentPolicy`](crate::infrastructure::error::DdsError).
+    /// The existing set of policies are only changed if the [`Self::set_qos()`] operation succeeds. This is indicated by the [`Ok`] return value. In all
+    /// other cases, none of the policies is modified.
+    /// The parameter `qos` can be set to [`QosKind::Default`] to indicate that the QoS of the Entity should be changed to match the current default QoS set in the Entity’s factory.
+    /// The operation [`Self::set_qos()`] cannot modify the immutable QoS so a successful return of the operation indicates that the mutable QoS for the Entity has been
+    /// modified to match the current default for the Entity’s factory.
+    #[tracing::instrument(skip(self))]
+    pub fn set_qos(&self, qos: QosKind<DataWriterQos>) -> DdsResult<()> {
+        let q = match qos {
+            QosKind::Default => self
+                .0
+                .publisher_address()
+                .send_mail_and_await_reply_blocking(
+                    publisher_actor::get_default_datawriter_qos::new(),
+                )?,
+            QosKind::Specific(q) => {
+                q.is_consistent()?;
+                q
+            }
+        };
+        self.0
+            .writer_address()
+            .send_mail_and_await_reply_blocking(data_writer_actor::set_qos::new(q))?;
+
+        if self
+            .0
+            .writer_address()
+            .send_mail_and_await_reply_blocking(data_writer_actor::is_enabled::new())?
+        {
+            let discovered_writer_data =
+                self.0.writer_address().send_mail_and_await_reply_blocking(
+                    data_writer_actor::as_discovered_writer_data::new(
+                        TopicQos::default(),
+                        self.0
+                            .publisher_address()
+                            .send_mail_and_await_reply_blocking(publisher_actor::get_qos::new())?,
+                        self.0
+                            .participant_address()
+                            .send_mail_and_await_reply_blocking(
+                                domain_participant_actor::get_default_unicast_locator_list::new(),
+                            )?,
+                        self.0
+                            .participant_address()
+                            .send_mail_and_await_reply_blocking(
+                                domain_participant_actor::get_default_multicast_locator_list::new(),
+                            )?,
+                    ),
+                )?;
+            self.0.participant_address().send_mail_blocking(
+                domain_participant_actor::announce_created_or_modified_data_writer::new(
+                    discovered_writer_data,
+                ),
+            )?;
+        }
+
+        Ok(())
+    }
+
+    /// This operation allows access to the existing set of [`DataWriterQos`] policies.
+    #[tracing::instrument(skip(self))]
+    pub fn get_qos(&self) -> DdsResult<DataWriterQos> {
+        self.0
+            .writer_address()
+            .send_mail_and_await_reply_blocking(data_writer_actor::get_qos::new())
+    }
+
+    /// This operation installs a Listener on the Entity. The listener will only be invoked on the changes of communication status
+    /// indicated by the specified mask. It is permitted to use [`None`] as the value of the listener. The [`None`] listener behaves
+    /// as a Listener whose operations perform no action.
+    /// Only one listener can be attached to each Entity. If a listener was already set, the operation [`Self::set_listener()`] will replace it with the
+    /// new one. Consequently if the value [`None`] is passed for the listener parameter to the [`Self::set_listener()`] operation, any existing listener
+    /// will be removed.
+    #[tracing::instrument(skip(self, a_listener), fields(with_listener = a_listener.is_some()))]
+    pub fn set_listener(
+        &self,
+        a_listener: Option<Box<dyn DataWriterListener<Foo> + Send>>,
+        mask: &[StatusKind],
+    ) -> DdsResult<()> {
+        self.0.writer_address().send_mail_and_await_reply_blocking(
+            data_writer_actor::set_listener::new(
+                a_listener
+                    .map::<Box<dyn AnyDataWriterListener + Send + 'static>, _>(|l| Box::new(l)),
+                mask.to_vec(),
+            ),
+        )
+    }
+
+    /// This operation allows access to the [`StatusCondition`] associated with the Entity. The returned
+    /// condition can then be added to a [`WaitSet`](crate::infrastructure::wait_set::WaitSet) so that the application can wait for specific status changes
+    /// that affect the Entity.
+    #[tracing::instrument(skip(self))]
+    pub fn get_statuscondition(&self) -> DdsResult<StatusCondition> {
+        self.0
+            .writer_address()
+            .send_mail_and_await_reply_blocking(data_writer_actor::get_statuscondition::new())
+            .map(StatusCondition::new)
+    }
+
+    /// This operation retrieves the list of communication statuses in the Entity that are ‘triggered.’ That is, the list of statuses whose
+    /// value has changed since the last time the application read the status.
+    /// When the entity is first created or if the entity is not enabled, all communication statuses are in the “untriggered” state so the
+    /// list returned by the [`Self::get_status_changes`] operation will be empty.
+    /// The list of statuses returned by the [`Self::get_status_changes`] operation refers to the status that are triggered on the Entity itself
+    /// and does not include statuses that apply to contained entities.
+    #[tracing::instrument(skip(self))]
+    pub fn get_status_changes(&self) -> DdsResult<Vec<StatusKind>> {
+        todo!()
+    }
+
+    /// This operation enables the Entity. Entity objects can be created either enabled or disabled. This is controlled by the value of
+    /// the [`EntityFactoryQosPolicy`](crate::infrastructure::qos_policy::EntityFactoryQosPolicy) on the corresponding factory for the Entity.
+    /// The default setting of [`EntityFactoryQosPolicy`](crate::infrastructure::qos_policy::EntityFactoryQosPolicy) is such that, by default, it is not necessary to explicitly call enable on newly
+    /// created entities.
+    /// The [`Self::enable()`] operation is idempotent. Calling [`Self::enable()`] on an already enabled Entity returns [`Ok`] and has no effect.
+    /// If an Entity has not yet been enabled, the following kinds of operations may be invoked on it:
+    /// - Operations to set or get an Entity’s QoS policies (including default QoS policies) and listener
+    /// - [`Self::get_statuscondition()`]
+    /// - Factory and lookup operations
+    /// - [`Self::get_status_changes()`] and other get status operations (although the status of a disabled entity never changes)
+    /// Other operations may explicitly state that they may be called on disabled entities; those that do not will return the error
+    /// NotEnabled.
+    /// It is legal to delete an Entity that has not been enabled by calling the proper operation on its factory.
+    /// Entities created from a factory that is disabled, are created disabled regardless of the setting of the ENTITY_FACTORY Qos
+    /// policy.
+    /// Calling enable on an Entity whose factory is not enabled will fail and return PRECONDITION_NOT_MET.
+    /// If the `autoenable_created_entities` field of [`EntityFactoryQosPolicy`](crate::infrastructure::qos_policy::EntityFactoryQosPolicy) is set to [`true`], the [`Self::enable()`] operation on the factory will
+    /// automatically enable all entities created from the factory.
+    /// The Listeners associated with an entity are not called until the entity is enabled. Conditions associated with an entity that is not
+    /// enabled are “inactive,” that is, the operation [`StatusCondition::get_trigger_value()`] will always return `false`.
+    #[tracing::instrument(skip(self))]
+    pub fn enable(&self) -> DdsResult<()> {
+        if !self
+            .0
+            .writer_address()
+            .send_mail_and_await_reply_blocking(data_writer_actor::is_enabled::new())?
+        {
+            self.0
+                .writer_address()
+                .send_mail_and_await_reply_blocking(data_writer_actor::enable::new())?;
+            let discovered_writer_data =
+                self.0.writer_address().send_mail_and_await_reply_blocking(
+                    data_writer_actor::as_discovered_writer_data::new(
+                        TopicQos::default(),
+                        self.0
+                            .publisher_address()
+                            .send_mail_and_await_reply_blocking(publisher_actor::get_qos::new())?,
+                        self.0
+                            .participant_address()
+                            .send_mail_and_await_reply_blocking(
+                                domain_participant_actor::get_default_unicast_locator_list::new(),
+                            )?,
+                        self.0
+                            .participant_address()
+                            .send_mail_and_await_reply_blocking(
+                                domain_participant_actor::get_default_multicast_locator_list::new(),
+                            )?,
+                    ),
+                )?;
+            self.0.participant_address().send_mail_blocking(
+                domain_participant_actor::announce_created_or_modified_data_writer::new(
+                    discovered_writer_data,
+                ),
+            )?;
+        }
+        Ok(())
+    }
+
+    /// This operation returns the [`InstanceHandle`] that represents the Entity.
+    #[tracing::instrument(skip(self))]
+    pub fn get_instance_handle(&self) -> DdsResult<InstanceHandle> {
+        self.0
+            .writer_address()
+            .send_mail_and_await_reply_blocking(data_writer_actor::get_instance_handle::new())
+    }
+}
+
+pub trait AnyDataWriter {}