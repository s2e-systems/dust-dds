use std::time::Instant;

use fnmatch_regex::glob_to_regex;
use tokio::sync::mpsc::{Receiver, Sender};

use crate::{
    builtin_topics::{ParticipantBuiltinTopicData, TopicBuiltinTopicData},
    implementation::{
        data_representation_builtin_endpoints::{
            discovered_reader_data::{DiscoveredReaderData, ReaderProxy, DCPS_SUBSCRIPTION},
            discovered_topic_data::{DiscoveredTopicData, DCPS_TOPIC},
            discovered_writer_data::{DiscoveredWriterData, WriterProxy, DCPS_PUBLICATION},
            spdp_discovered_participant_data::{SpdpDiscoveredParticipantData, DCPS_PARTICIPANT},
        },
        dds::{
            any_topic_listener::AnyTopicListener,
            dds_data_reader::DdsDataReader,
            dds_data_writer::{self, DdsDataWriter},
            dds_domain_participant::{
                AnnounceKind, DdsDomainParticipant, ENTITYID_SEDP_BUILTIN_PUBLICATIONS_ANNOUNCER,
                ENTITYID_SEDP_BUILTIN_PUBLICATIONS_DETECTOR,
                ENTITYID_SEDP_BUILTIN_SUBSCRIPTIONS_ANNOUNCER,
                ENTITYID_SEDP_BUILTIN_SUBSCRIPTIONS_DETECTOR,
                ENTITYID_SEDP_BUILTIN_TOPICS_ANNOUNCER, ENTITYID_SEDP_BUILTIN_TOPICS_DETECTOR,
            },
            dds_subscriber::DdsSubscriber,
            nodes::{
                DataReaderNode, DataWriterNode, DomainParticipantNode, SubscriberNode,
                SubscriberNodeKind, TopicNode, TopicNodeKind,
            },
            participant_discovery::ParticipantDiscovery,
            status_listener::ListenerTriggerKind,
        },
        rtps::{
            discovery_types::BuiltinEndpointSet,
            history_cache::RtpsWriterCacheChange,
            messages::{
                overall_structure::{
                    RtpsMessageHeader, RtpsMessageRead, RtpsMessageWrite, RtpsSubmessageWriteKind,
                },
                submessage_elements::SequenceNumberSet,
                submessages::{
<<<<<<< HEAD
                    GapSubmessageWrite, InfoDestinationSubmessageWrite,
                    InfoTimestampSubmessageWrite,
                },
                types::{FragmentNumber, ProtocolId},
                RtpsMessageRead, RtpsMessageWrite, RtpsSubmessageWriteKind,
=======
                    gap::GapSubmessageWrite, info_destination::InfoDestinationSubmessageWrite,
                    info_timestamp::InfoTimestampSubmessageWrite,
                },
                types::FragmentNumber,
>>>>>>> 92e8d746
            },
            reader_locator::WriterAssociatedReaderLocator,
            reader_proxy::{RtpsReaderProxy, WriterAssociatedReaderProxy},
            stateful_reader::RtpsStatefulReader,
            stateful_writer::RtpsStatefulWriter,
            stateless_writer::RtpsStatelessWriter,
            transport::TransportWrite,
            types::{
                DurabilityKind, EntityId, Guid, GuidPrefix, Locator, ReliabilityKind,
                SequenceNumber, ENTITYID_PARTICIPANT, ENTITYID_UNKNOWN,
            },
            writer_proxy::RtpsWriterProxy,
        },
        rtps_udp_psm::udp_transport::{UdpTransportRead, UdpTransportWrite},
        utils::condvar::DdsCondvar,
    },
    infrastructure::{
        condition::StatusCondition,
        error::{DdsError, DdsResult},
        instance::InstanceHandle,
        qos::{DomainParticipantQos, PublisherQos, QosKind, SubscriberQos, TopicQos},
        status::{
            InconsistentTopicStatus, OfferedIncompatibleQosStatus, PublicationMatchedStatus,
            RequestedDeadlineMissedStatus, RequestedIncompatibleQosStatus, SampleLostStatus,
            SampleRejectedStatus, StatusKind, SubscriptionMatchedStatus,
        },
        time::{Duration, DurationKind, Time},
    },
    publication::{publisher::Publisher, publisher_listener::PublisherListener},
    subscription::{
        sample_info::{
            InstanceStateKind, SampleStateKind, ANY_INSTANCE_STATE, ANY_SAMPLE_STATE,
            ANY_VIEW_STATE,
        },
        subscriber::Subscriber,
        subscriber_listener::SubscriberListener,
    },
    topic_definition::{
        topic::Topic,
        topic_listener::TopicListener,
        type_support::{dds_serialize, DdsSerializedKey, DdsType},
    },
};

use super::{
    domain_participant_factory::{
        DomainId, THE_DDS_DOMAIN_PARTICIPANT_FACTORY, THE_PARTICIPANT_FACTORY, THE_TASK_RUNTIME,
    },
    domain_participant_listener::DomainParticipantListener,
};

/// The [`DomainParticipant`] represents the participation of the application on a communication plane that isolates applications running on the
/// same set of physical computers from each other. A domain establishes a “virtual network” linking all applications that
/// share the same domain_id and isolating them from applications running on different domains. In this way, several
/// independent distributed applications can coexist in the same physical network without interfering, or even being aware
/// of each other.
///
/// The [`DomainParticipant`] object plays several roles:
/// - It acts as a container for all other Entity objects
/// - It acts as factory for the [`Publisher`], [`Subscriber`] and [`Topic`] Entity objects
/// - It provides administration services in the domain, offering operations that allow the application to ‘ignore’ locally any
/// information about a given participant ([`DomainParticipant::ignore_participant()`]), publication ([`DomainParticipant::ignore_publication()`]), subscription
/// ([`DomainParticipant::ignore_subscription()`]), or topic ([`DomainParticipant::ignore_topic()`]).
///
/// The following operations may be called even if the [`DomainParticipant`] is not enabled. Other operations will return a NotEnabled error if called on a disabled [`DomainParticipant`]:
/// - Operations defined at the base-class level namely, [`DomainParticipant::set_qos()`], [`DomainParticipant::get_qos()`], [`DomainParticipant::set_listener()`], and [`DomainParticipant::enable()`].
/// - Factory methods: [`DomainParticipant::create_topic()`], [`DomainParticipant::create_publisher()`], [`DomainParticipant::create_subscriber()`], [`DomainParticipant::delete_topic()`], [`DomainParticipant::delete_publisher()`],
/// [`DomainParticipant::delete_subscriber()`]
/// - Operations that access the status: [`DomainParticipant::get_statuscondition()`]
#[derive(PartialEq, Eq, Debug)]
pub struct DomainParticipant(DomainParticipantNode);

impl DomainParticipant {
    pub(crate) fn new(node: DomainParticipantNode) -> Self {
        Self(node)
    }

    pub(crate) fn node(&self) -> &DomainParticipantNode {
        &self.0
    }
}

impl Drop for DomainParticipant {
    fn drop(&mut self) {
        THE_PARTICIPANT_FACTORY.delete_participant(self).ok();
    }
}

impl DomainParticipant {
    /// This operation creates a [`Publisher`] with the desired QoS policies and attaches to it the specified [`PublisherListener`].
    /// If the specified QoS policies are not consistent, the operation will fail and no [`Publisher`] will be created.
    /// The value [`QosKind::Default`] can be used to indicate that the Publisher should be created with the default
    /// Publisher QoS set in the factory. The use of this value is equivalent to the application obtaining the default Publisher QoS by
    /// means of the operation [`DomainParticipant::get_default_publisher_qos()`] and using the resulting QoS to create the [`Publisher`].
    /// The created [`Publisher`] belongs to the [`DomainParticipant`] that is its factory.
    /// In case of failure, the operation will return an error and no [`Publisher`] will be created.
    pub fn create_publisher(
        &self,
        qos: QosKind<PublisherQos>,
        a_listener: Option<Box<dyn PublisherListener + Send + Sync>>,
        mask: &[StatusKind],
    ) -> DdsResult<Publisher> {
        let publisher = self.call_participant_mut_method(|dp| {
            crate::implementation::behavior::domain_participant::create_publisher(dp, qos)
        })?;

        THE_DDS_DOMAIN_PARTICIPANT_FACTORY.add_publisher_listener(
            publisher.guid(),
            a_listener,
            mask,
        );

        Ok(Publisher::new(publisher))
    }

    /// This operation deletes an existing [`Publisher`].
    /// A [`Publisher`] cannot be deleted if it has any attached [`DataWriter`](crate::publication::data_writer::DataWriter) objects. If [`DomainParticipant::delete_publisher()`]
    /// is called on a [`Publisher`] with existing [`DataWriter`](crate::publication::data_writer::DataWriter) objects, it will return a
    /// [`DdsError::PreconditionNotMet`](crate::infrastructure::error::DdsError) error.
    /// The [`DomainParticipant::delete_publisher()`] operation must be called on the same [`DomainParticipant`] object used to create the [`Publisher`].
    /// If [`DomainParticipant::delete_publisher()`] is called on a different [`DomainParticipant`], the operation will have no effect and it will return
    /// a PreconditionNotMet error.
    pub fn delete_publisher(&self, a_publisher: &Publisher) -> DdsResult<()> {
        self.call_participant_mut_method(|dp| {
            crate::implementation::behavior::domain_participant::delete_publisher(
                dp,
                a_publisher.node().guid(),
            )
        })?;

        THE_DDS_DOMAIN_PARTICIPANT_FACTORY.delete_publisher_listener(&a_publisher.node().guid());

        Ok(())
    }

    /// This operation creates a [`Subscriber`] with the desired QoS policies and attaches to it the specified [`SubscriberListener`].
    /// If the specified QoS policies are not consistent, the operation will fail and no [`Subscriber`] will be created.
    /// The value [`QosKind::Default`] can be used to indicate that the [`Subscriber`] should be created with the
    /// default Subscriber QoS set in the factory. The use of this value is equivalent to the application obtaining the default
    /// Subscriber QoS by means of the operation [`Self::get_default_subscriber_qos()`] and using the resulting QoS to create the
    /// [`Subscriber`].
    /// The created [`Subscriber`] belongs to the [`DomainParticipant`] that is its factory.
    /// In case of failure, the operation will return an error and no [`Subscriber`] will be created.
    pub fn create_subscriber(
        &self,
        qos: QosKind<SubscriberQos>,
        a_listener: Option<Box<dyn SubscriberListener + Send + Sync>>,
        mask: &[StatusKind],
    ) -> DdsResult<Subscriber> {
        let subscriber = self.call_participant_mut_method(|dp| {
            crate::implementation::behavior::domain_participant::create_subscriber(dp, qos)
        })?;

        THE_DDS_DOMAIN_PARTICIPANT_FACTORY.add_subscriber_listener(
            subscriber.guid(),
            a_listener,
            mask,
        );

        Ok(Subscriber::new(SubscriberNodeKind::UserDefined(subscriber)))
    }

    /// This operation deletes an existing [`Subscriber`].
    /// A [`Subscriber`] cannot be deleted if it has any attached [`DataReader`](crate::subscription::data_reader::DataReader) objects. If the [`DomainParticipant::delete_subscriber()`] operation is called on a
    /// [`Subscriber`] with existing [`DataReader`](crate::subscription::data_reader::DataReader) objects, it will return [`DdsError::PreconditionNotMet`](crate::infrastructure::error::DdsError).
    /// The [`DomainParticipant::delete_subscriber()`] operation must be called on the same [`DomainParticipant`] object used to create the Subscriber. If
    /// it is called on a different [`DomainParticipant`], the operation will have no effect and it will return
    /// [`DdsError::PreconditionNotMet`](crate::infrastructure::error::DdsError).
    pub fn delete_subscriber(&self, a_subscriber: &Subscriber) -> DdsResult<()> {
        match a_subscriber.node() {
            SubscriberNodeKind::Builtin(_) => (),
            SubscriberNodeKind::UserDefined(s) => {
                self.call_participant_mut_method(|dp| {
                    crate::implementation::behavior::domain_participant::delete_subscriber(
                        dp,
                        s.guid(),
                    )
                })?;

                THE_DDS_DOMAIN_PARTICIPANT_FACTORY.delete_subscriber_listener(&s.guid());
            }
            SubscriberNodeKind::Listener(_) => (),
        }

        Ok(())
    }

    /// This operation creates a [`Topic`] with the desired QoS policies and attaches to it the specified [`TopicListener`].
    /// If the specified QoS policies are not consistent, the operation will fail and no [`Topic`] will be created.
    /// The value [`QosKind::Default`] can be used to indicate that the [`Topic`] should be created with the default Topic QoS
    /// set in the factory. The use of this value is equivalent to the application obtaining the default Topic QoS by means of the
    /// operation [`DomainParticipant::get_default_topic_qos`] and using the resulting QoS to create the [`Topic`].
    /// The created [`Topic`] belongs to the [`DomainParticipant`] that is its factory.
    /// The [`Topic`] is bound to a type specified by the generic type parameter 'Foo'. Only types which implement
    /// [`DdsType`] and have a `'static` lifetime can be associated to a [`Topic`].
    /// In case of failure, the operation will return an error and no [`Topic`] will be created.
    pub fn create_topic<Foo>(
        &self,
        topic_name: &str,
        qos: QosKind<TopicQos>,
        a_listener: Option<Box<dyn TopicListener<Foo = Foo> + Send + Sync>>,
        mask: &[StatusKind],
    ) -> DdsResult<Topic<Foo>>
    where
        Foo: DdsType + 'static,
    {
        let topic = self.call_participant_mut_method(|dp| {
            crate::implementation::behavior::domain_participant::create_topic(
                dp,
                topic_name,
                Foo::type_name(),
                qos,
            )
        })?;

        THE_DDS_DOMAIN_PARTICIPANT_FACTORY.add_topic_listener(
            topic.guid(),
            a_listener.map::<Box<dyn AnyTopicListener + Send + Sync>, _>(|l| Box::new(l)),
            mask,
        );

        Ok(Topic::new(TopicNodeKind::UserDefined(topic)))
    }

    /// This operation deletes a [`Topic`].
    /// The deletion of a [`Topic`] is not allowed if there are any existing [`DataReader`](crate::subscription::data_reader::DataReader) or [`DataWriter`](crate::publication::data_writer::DataWriter)
    /// objects that are using the [`Topic`]. If the [`DomainParticipant::delete_topic()`] operation is called on a [`Topic`] with any of these existing objects attached to
    /// it, it will return [`DdsError::PreconditionNotMet`](crate::infrastructure::error::DdsError).
    /// The [`DomainParticipant::delete_topic()`] operation must be called on the same [`DomainParticipant`] object used to create the [`Topic`]. If [`DomainParticipant::delete_topic()`] is
    /// called on a different [`DomainParticipant`], the operation will have no effect and it will return [`DdsError::PreconditionNotMet`](crate::infrastructure::error::DdsError).
    pub fn delete_topic<Foo>(&self, a_topic: &Topic<Foo>) -> DdsResult<()> {
        match &a_topic.node() {
            TopicNodeKind::UserDefined(t) => {
                self.call_participant_mut_method(|dp| {
                    crate::implementation::behavior::domain_participant::delete_topic(dp, t.guid())
                })?;
                THE_DDS_DOMAIN_PARTICIPANT_FACTORY.delete_topic_listener(&t.guid());
            }
            TopicNodeKind::Listener(_) => todo!(),
        }

        Ok(())
    }

    /// This operation gives access to an existing (or ready to exist) enabled [`Topic`], based on its name. The operation takes
    /// as arguments the name of the [`Topic`], a timeout and the type as a generic type argument `Foo`.
    /// If a [`Topic`] of the same name and type already exists, it gives access to it, otherwise it waits (blocks the caller) until another mechanism
    /// creates it (or the specified timeout occurs). This other mechanism can be another thread, a configuration tool, or some other
    /// middleware service. Note that the [`Topic`] is a local object that acts as a ‘proxy’ to designate the global concept of topic.
    /// Middleware implementations could choose to propagate topics and make remotely created topics locally available.
    /// A [`Topic`] obtained by means of [`DomainParticipant::find_topic()`], must also be deleted by means of [`DomainParticipant::delete_topic()`] so that the local resources can be
    /// released. If a [`Topic`] is obtained multiple times by means of [`DomainParticipant::find_topic()`] or [`DomainParticipant::create_topic()`], it must also be deleted that same number
    /// of times using [`DomainParticipant::delete_topic()`].
    /// Regardless of whether the middleware chooses to propagate topics, the [`DomainParticipant::delete_topic()`] operation deletes only the local proxy.
    /// If the operation times-out, a [`DdsError::Timeout`](crate::infrastructure::error::DdsError) error is returned.
    pub fn find_topic<Foo>(&self, topic_name: &str, timeout: Duration) -> DdsResult<Topic<Foo>>
    where
        Foo: DdsType,
    {
        let start_time = Instant::now();

        while start_time.elapsed() < std::time::Duration::from(timeout) {
            if let Some(topic) = self.call_participant_mut_method(|dp| {
                Ok(
                    crate::implementation::behavior::domain_participant::find_topic(
                        dp,
                        topic_name,
                        Foo::type_name(),
                    ),
                )
            })? {
                return Ok(Topic::new(TopicNodeKind::UserDefined(topic)));
            }
        }

        Err(DdsError::Timeout)
    }

    /// This operation gives access to an existing locally-created [`Topic`], based on its name and type. The
    /// operation takes as argument the name of the [`Topic`] and the type as a generic type argument `Foo`.
    /// If a [`Topic`] of the same name already exists, it gives access to it, otherwise it returns a [`None`] value. The operation
    /// never blocks.
    /// The operation [`DomainParticipant::lookup_topicdescription()`] may be used to locate any locally-created [`Topic`].
    /// Unlike [`DomainParticipant::find_topic()`], the operation [`DomainParticipant::lookup_topicdescription()`] searches only among the locally created topics. Therefore, it should
    /// never create a new [`Topic`]. The [`Topic`] returned by [`DomainParticipant::lookup_topicdescription()`] does not require any extra
    /// deletion. It is still possible to delete the [`Topic`] returned by [`DomainParticipant::lookup_topicdescription()`], provided it has no readers or
    /// writers, but then it is really deleted and subsequent lookups will fail.
    /// If the operation fails to locate a [`Topic`], the operation succeeds and a [`None`] value is returned.
    pub fn lookup_topicdescription<Foo>(&self, topic_name: &str) -> DdsResult<Option<Topic<Foo>>>
    where
        Foo: DdsType,
    {
        self.call_participant_method(|dp| {
            Ok(
                crate::implementation::behavior::domain_participant::lookup_topicdescription(
                    dp,
                    topic_name,
                    Foo::type_name(),
                )?
                .map(|x| Topic::new(TopicNodeKind::UserDefined(x))),
            )
        })
    }

    /// This operation allows access to the built-in [`Subscriber`]. Each [`DomainParticipant`] contains several built-in [`Topic`] objects as
    /// well as corresponding [`DataReader`](crate::subscription::data_reader::DataReader) objects to access them. All these [`DataReader`](crate::subscription::data_reader::DataReader) objects belong to a single built-in [`Subscriber`].
    /// The built-in topics are used to communicate information about other [`DomainParticipant`], [`Topic`], [`DataReader`](crate::subscription::data_reader::DataReader), and [`DataWriter`](crate::publication::data_writer::DataWriter)
    /// objects.
    pub fn get_builtin_subscriber(&self) -> DdsResult<Subscriber> {
        self.call_participant_method(|dp| {
            crate::implementation::behavior::domain_participant::get_builtin_subscriber(dp)
                .map(|x| Subscriber::new(SubscriberNodeKind::Builtin(x)))
        })
    }

    /// This operation allows an application to instruct the Service to locally ignore a remote domain participant. From that point
    /// onwards the Service will locally behave as if the remote participant did not exist. This means it will ignore any topic,
    /// publication, or subscription that originates on that domain participant.
    /// This operation can be used, in conjunction with the discovery of remote participants offered by means of the
    /// “DCPSParticipant” built-in [`Topic`], to provide, for example, access control.
    /// Application data can be associated with a [`DomainParticipant`] by means of the [`UserDataQosPolicy`](crate::infrastructure::qos_policy::UserDataQosPolicy).
    /// This application data is propagated as a field in the built-in topic and can be used by an application to implement its own access control policy.
    /// The domain participant to ignore is identified by the `handle` argument. This handle is the one that appears in the [`SampleInfo`](crate::subscription::sample_info::SampleInfo)
    /// retrieved when reading the data-samples available for the built-in DataReader to the “DCPSParticipant” topic. The built-in
    /// [`DataReader`](crate::subscription::data_reader::DataReader) is read with the same read/take operations used for any DataReader.
    /// The [`DomainParticipant::ignore_participant()`] operation is not reversible.
    pub fn ignore_participant(&self, handle: InstanceHandle) -> DdsResult<()> {
        self.call_participant_mut_method(|dp| {
            crate::implementation::behavior::domain_participant::ignore_participant(dp, handle)
        })
    }

    /// This operation allows an application to instruct the Service to locally ignore a remote topic. This means it will locally ignore any
    /// publication or subscription to the Topic.
    /// This operation can be used to save local resources when the application knows that it will never publish or subscribe to data
    /// under certain topics.
    /// The Topic to ignore is identified by the handle argument. This handle is the one that appears in the [`SampleInfo`](crate::subscription::sample_info::SampleInfo) retrieved when
    /// reading the data-samples from the built-in [`DataReader`](crate::subscription::data_reader::DataReader) to the “DCPSTopic” topic.
    /// The [`DomainParticipant::ignore_topic()`] operation is not reversible.
    pub fn ignore_topic(&self, handle: InstanceHandle) -> DdsResult<()> {
        self.call_participant_mut_method(|dp| {
            crate::implementation::behavior::domain_participant::ignore_topic(dp, handle)
        })
    }

    /// This operation allows an application to instruct the Service to locally ignore a remote publication; a publication is defined by
    /// the association of a topic name, and user data and partition set on the Publisher. After this call, any data written related to that publication will be ignored.
    /// The DataWriter to ignore is identified by the handle argument. This handle is the one that appears in the [`SampleInfo`](crate::subscription::sample_info::SampleInfo) retrieved
    /// when reading the data-samples from the built-in [`DataReader`](crate::subscription::data_reader::DataReader) to the “DCPSPublication” topic.
    /// The [`DomainParticipant::ignore_publication()`] operation is not reversible.
    pub fn ignore_publication(&self, handle: InstanceHandle) -> DdsResult<()> {
        self.call_participant_mut_method(|dp| {
            crate::implementation::behavior::domain_participant::ignore_publication(dp, handle)
        })
    }

    /// This operation allows an application to instruct the Service to locally ignore a remote subscription; a subscription is defined by
    /// the association of a topic name, and user data and partition set on the Subscriber.
    /// After this call, any data received related to that subscription will be ignored.
    /// The DataReader to ignore is identified by the handle argument. This handle is the one that appears in the [`SampleInfo`](crate::subscription::sample_info::SampleInfo)
    /// retrieved when reading the data-samples from the built-in [`DataReader`](crate::subscription::data_reader::DataReader) to the “DCPSSubscription” topic.
    /// The [`DomainParticipant::ignore_subscription()`] operation is not reversible.
    pub fn ignore_subscription(&self, handle: InstanceHandle) -> DdsResult<()> {
        self.call_participant_mut_method(|dp| {
            crate::implementation::behavior::domain_participant::ignore_subscription(dp, handle)
        })
    }

    /// This operation retrieves the [`DomainId`] used to create the DomainParticipant. The [`DomainId`] identifies the DDS domain to
    /// which the [`DomainParticipant`] belongs. Each DDS domain represents a separate data “communication plane” isolated from other domains.
    pub fn get_domain_id(&self) -> DdsResult<DomainId> {
        self.call_participant_method(|dp| {
            crate::implementation::behavior::domain_participant::get_domain_id(dp)
        })
    }

    /// This operation deletes all the entities that were created by means of the “create” operations on the DomainParticipant. That is,
    /// it deletes all contained [`Publisher`], [`Subscriber`] and [`Topic`] entities.
    /// Prior to deleting each contained entity, this operation will recursively call the corresponding `delete_contained_entities()`
    /// operation on each contained entity (if applicable). This pattern is applied recursively. In this manner the operation
    /// [`DomainParticipant::delete_contained_entities()`] will end up deleting all the entities recursively contained in the
    /// [`DomainParticipant`], that is also the [`DataWriter`](crate::publication::data_writer::DataWriter), [`DataReader`](crate::subscription::data_reader::DataReader).
    /// The operation will return [`DdsError::PreconditionNotMet`](crate::infrastructure::error::DdsError) if the any of the contained entities is in a state where it cannot be
    /// deleted.
    /// Once this operation returns successfully, the application may delete the [`DomainParticipant`] knowing that it has no
    /// contained entities.
    pub fn delete_contained_entities(&self) -> DdsResult<()> {
        self.call_participant_mut_method(|dp| {
            crate::implementation::behavior::domain_participant::delete_contained_entities(dp)
        })
    }

    /// This operation manually asserts the liveliness of the [`DomainParticipant`]. This is used in combination
    /// with the [`LivelinessQosPolicy`](crate::infrastructure::qos_policy::LivelinessQosPolicy)
    /// to indicate to the Service that the entity remains active.
    /// This operation needs to only be used if the [`DomainParticipant`] contains  [`DataWriter`](crate::publication::data_writer::DataWriter) entities with the LIVELINESS set to
    /// MANUAL_BY_PARTICIPANT and it only affects the liveliness of those  [`DataWriter`](crate::publication::data_writer::DataWriter) entities. Otherwise, it has no effect.
    /// NOTE: Writing data via the write operation on a  [`DataWriter`](crate::publication::data_writer::DataWriter) asserts liveliness on the DataWriter itself and its
    /// [`DomainParticipant`]. Consequently the use of this operation is only needed if the application is not writing data regularly.
    pub fn assert_liveliness(&self) -> DdsResult<()> {
        self.call_participant_method(|dp| {
            crate::implementation::behavior::domain_participant::assert_liveliness(dp)
        })
    }

    /// This operation sets a default value of the Publisher QoS policies which will be used for newly created [`Publisher`] entities in the
    /// case where the QoS policies are defaulted in the [`DomainParticipant::create_publisher()`] operation.
    /// This operation will check that the resulting policies are self consistent; if they are not, the operation will have no effect and
    /// return [`DdsError::InconsistenPolicy`](crate::infrastructure::error::DdsError).
    /// The special value [`QosKind::Default`] may be passed to this operation to indicate that the default QoS should be
    /// reset back to the initial values the factory would use, that is the values the default values of [`PublisherQos`].
    pub fn set_default_publisher_qos(&self, qos: QosKind<PublisherQos>) -> DdsResult<()> {
        self.call_participant_mut_method(|dp| {
            crate::implementation::behavior::domain_participant::set_default_publisher_qos(dp, qos)
        })
    }

    /// This operation retrieves the default value of the Publisher QoS, that is, the QoS policies which will be used for newly created
    /// [`Publisher`] entities in the case where the QoS policies are defaulted in the [`DomainParticipant::create_publisher()`] operation.
    /// The values retrieved by this operation will match the set of values specified on the last successful call to
    /// [`DomainParticipant::set_default_publisher_qos()`], or else, if the call was never made, the default values of the [`PublisherQos`].
    pub fn get_default_publisher_qos(&self) -> DdsResult<PublisherQos> {
        self.call_participant_method(|dp| {
            crate::implementation::behavior::domain_participant::get_default_publisher_qos(dp)
        })
    }

    /// This operation sets a default value of the Subscriber QoS policies that will be used for newly created [`Subscriber`] entities in the
    /// case where the QoS policies are defaulted in the [`DomainParticipant::create_subscriber()`] operation.
    /// This operation will check that the resulting policies are self consistent; if they are not, the operation will have no effect and
    /// return [`DdsError::InconsistenPolicy`](crate::infrastructure::error::DdsError).
    /// The special value [`QosKind::Default`] may be passed to this operation to indicate that the default QoS should be
    /// reset back to the initial values the factory would use, that is the default values of [`SubscriberQos`].
    pub fn set_default_subscriber_qos(&self, qos: QosKind<SubscriberQos>) -> DdsResult<()> {
        self.call_participant_mut_method(|dp| {
            crate::implementation::behavior::domain_participant::set_default_subscriber_qos(dp, qos)
        })
    }

    /// This operation retrieves the default value of the Subscriber QoS, that is, the QoS policies which will be used for newly created
    /// [`Subscriber`] entities in the case where the QoS policies are defaulted in the [`DomainParticipant::create_subscriber()`] operation.
    /// The values retrieved by this operation will match the set of values specified on the last successful call to
    /// [`DomainParticipant::set_default_subscriber_qos()`], or else, if the call was never made, the default values of [`SubscriberQos`].
    pub fn get_default_subscriber_qos(&self) -> DdsResult<SubscriberQos> {
        self.call_participant_method(|dp| {
            crate::implementation::behavior::domain_participant::get_default_subscriber_qos(dp)
        })
    }

    /// This operation sets a default value of the Topic QoS policies which will be used for newly created [`Topic`] entities in the case
    /// where the QoS policies are defaulted in the [`DomainParticipant::create_topic`] operation.
    /// This operation will check that the resulting policies are self consistent; if they are not, the operation will have no effect and
    /// return [`DdsError::InconsistenPolicy`](crate::infrastructure::error::DdsError).
    /// The special value [`QosKind::Default`] may be passed to this operation to indicate that the default QoS should be reset
    /// back to the initial values the factory would use, that is the default values of [`TopicQos`].
    pub fn set_default_topic_qos(&self, qos: QosKind<TopicQos>) -> DdsResult<()> {
        self.call_participant_mut_method(|dp| {
            crate::implementation::behavior::domain_participant::set_default_topic_qos(dp, qos)
        })
    }

    /// This operation retrieves the default value of the Topic QoS, that is, the QoS policies that will be used for newly created [`Topic`]
    /// entities in the case where the QoS policies are defaulted in the [`DomainParticipant::create_topic()`] operation.
    /// The values retrieved by this operation will match the set of values specified on the last successful call to
    /// [`DomainParticipant::set_default_topic_qos()`], or else, if the call was never made, the default values of [`TopicQos`]
    pub fn get_default_topic_qos(&self) -> DdsResult<TopicQos> {
        self.call_participant_method(|dp| {
            crate::implementation::behavior::domain_participant::get_default_topic_qos(dp)
        })
    }

    /// This operation retrieves the list of DomainParticipants that have been discovered in the domain and that the application has not
    /// indicated should be “ignored” by means of the [`DomainParticipant::ignore_participant()`] operation.
    pub fn get_discovered_participants(&self) -> DdsResult<Vec<InstanceHandle>> {
        self.call_participant_method(|dp| {
            crate::implementation::behavior::domain_participant::get_discovered_participants(dp)
        })
    }

    /// This operation retrieves information on a [`DomainParticipant`] that has been discovered on the network. The participant must
    /// be in the same domain as the participant on which this operation is invoked and must not have been “ignored” by means of the
    /// [`DomainParticipant::ignore_participant()`] operation.
    /// The participant_handle must correspond to such a DomainParticipant. Otherwise, the operation will fail and return
    /// [`DdsError::PreconditionNotMet`](crate::infrastructure::error::DdsError).
    /// Use the operation [`DomainParticipant::get_discovered_participants()`] to find the DomainParticipants that are currently discovered.
    pub fn get_discovered_participant_data(
        &self,
        participant_handle: InstanceHandle,
    ) -> DdsResult<ParticipantBuiltinTopicData> {
        self.call_participant_method(|dp| {
            crate::implementation::behavior::domain_participant::get_discovered_participant_data(
                dp,
                participant_handle,
            )
        })
    }

    /// This operation retrieves the list of Topics that have been discovered in the domain and that the application has not indicated
    /// should be “ignored” by means of the [`DomainParticipant::ignore_topic()`] operation.
    pub fn get_discovered_topics(&self) -> DdsResult<Vec<InstanceHandle>> {
        self.call_participant_method(|dp| {
            crate::implementation::behavior::domain_participant::get_discovered_topics(dp)
        })
    }

    /// This operation retrieves information on a Topic that has been discovered on the network. The topic must have been created by
    /// a participant in the same domain as the participant on which this operation is invoked and must not have been “ignored” by
    /// means of the [`DomainParticipant::ignore_topic()`] operation.
    /// The `topic_handle` must correspond to such a topic. Otherwise, the operation will fail and return
    /// [`DdsError::PreconditionNotMet`](crate::infrastructure::error::DdsError).
    /// Use the operation [`DomainParticipant::get_discovered_topics()`] to find the topics that are currently discovered.
    pub fn get_discovered_topic_data(
        &self,
        topic_handle: InstanceHandle,
    ) -> DdsResult<TopicBuiltinTopicData> {
        self.call_participant_method(|dp| {
            crate::implementation::behavior::domain_participant::get_discovered_topic_data(
                dp,
                topic_handle,
            )
        })
    }

    /// This operation checks whether or not the given `a_handle` represents an Entity that was created from the [`DomainParticipant`].
    /// The containment applies recursively. That is, it applies both to entities ([`Topic`], [`Publisher`], or [`Subscriber`]) created
    /// directly using the [`DomainParticipant`] as well as entities created using a contained [`Publisher`], or [`Subscriber`] as the factory, and
    /// so forth.
    /// The instance handle for an Entity may be obtained from built-in topic data, from various statuses, or from the Entity operation
    /// `get_instance_handle`.
    pub fn contains_entity(&self, a_handle: InstanceHandle) -> DdsResult<bool> {
        self.call_participant_method(|dp| {
            crate::implementation::behavior::domain_participant::contains_entity(dp, a_handle)
        })
    }

    /// This operation returns the current value of the time that the service uses to time-stamp data-writes and to set the reception timestamp
    /// for the data-updates it receives.
    pub fn get_current_time(&self) -> DdsResult<Time> {
        self.call_participant_method(|dp| {
            crate::implementation::behavior::domain_participant::get_current_time(dp)
        })
    }
}

/// This implementation block contains the Entity operations for the [`DomainParticipant`].
impl DomainParticipant {
    /// This operation is used to set the QoS policies of the Entity and replacing the values of any policies previously set.
    /// Certain policies are “immutable;” they can only be set at Entity creation time, or before the entity is made enabled.
    /// If [`Self::set_qos()`] is invoked after the Entity is enabled and it attempts to change the value of an “immutable” policy, the operation will
    /// fail and returns [`DdsError::ImmutablePolicy`](crate::infrastructure::error::DdsError).
    /// Certain values of QoS policies can be incompatible with the settings of the other policies. This operation will also fail if it specifies
    /// a set of values that once combined with the existing values would result in an inconsistent set of policies. In this case,
    /// the return value is [`DdsError::InconsistentPolicy`](crate::infrastructure::error::DdsError).
    /// The existing set of policies are only changed if the [`Self::set_qos()`] operation succeeds. This is indicated by the [`Ok`] return value. In all
    /// other cases, none of the policies is modified.
    /// The parameter `qos` can be set to [`QosKind::Default`] to indicate that the QoS of the Entity should be changed to match the current default QoS set in the Entity’s factory.
    /// The operation [`Self::set_qos()`] cannot modify the immutable QoS so a successful return of the operation indicates that the mutable QoS for the Entity has been
    /// modified to match the current default for the Entity’s factory.
    pub fn set_qos(&self, qos: QosKind<DomainParticipantQos>) -> DdsResult<()> {
        self.call_participant_mut_method(|dp| {
            crate::implementation::behavior::domain_participant::set_qos(dp, qos)
        })
    }

    /// This operation allows access to the existing set of [`DomainParticipantQos`] policies.
    pub fn get_qos(&self) -> DdsResult<DomainParticipantQos> {
        self.call_participant_method(|dp| {
            crate::implementation::behavior::domain_participant::get_qos(dp)
        })
    }

    /// This operation installs a Listener on the Entity. The listener will only be invoked on the changes of communication status
    /// indicated by the specified mask. It is permitted to use [`None`] as the value of the listener. The [`None`] listener behaves
    /// as a Listener whose operations perform no action.
    /// Only one listener can be attached to each Entity. If a listener was already set, the operation [`Self::set_listener()`] will replace it with the
    /// new one. Consequently if the value [`None`] is passed for the listener parameter to the [`Self::set_listener()`] operation, any existing listener
    /// will be removed.
    pub fn set_listener(
        &self,
        _a_listener: Option<Box<dyn DomainParticipantListener + Send + Sync>>,
        _mask: &[StatusKind],
    ) -> DdsResult<()> {
        todo!()
    }

    /// This operation allows access to the [`StatusCondition`] associated with the Entity. The returned
    /// condition can then be added to a [`WaitSet`](crate::infrastructure::wait_set::WaitSet) so that the application can wait for specific status changes
    /// that affect the Entity.
    pub fn get_statuscondition(&self) -> DdsResult<StatusCondition> {
        THE_DDS_DOMAIN_PARTICIPANT_FACTORY.get_domain_participant_listener(
            &self.0.guid(),
            |domain_participant_listener| {
                Ok(domain_participant_listener
                    .ok_or(DdsError::AlreadyDeleted)?
                    .get_status_condition())
            },
        )
    }

    /// This operation retrieves the list of communication statuses in the Entity that are ‘triggered.’ That is, the list of statuses whose
    /// value has changed since the last time the application read the status.
    /// When the entity is first created or if the entity is not enabled, all communication statuses are in the “untriggered” state so the
    /// list returned by the [`Self::get_status_changes`] operation will be empty.
    /// The list of statuses returned by the [`Self::get_status_changes`] operation refers to the status that are triggered on the Entity itself
    /// and does not include statuses that apply to contained entities.
    pub fn get_status_changes(&self) -> DdsResult<Vec<StatusKind>> {
        THE_DDS_DOMAIN_PARTICIPANT_FACTORY.get_domain_participant_listener(
            &self.0.guid(),
            |domain_participant_listener| {
                Ok(domain_participant_listener
                    .ok_or(DdsError::AlreadyDeleted)?
                    .get_status_changes())
            },
        )
    }

    /// This operation enables the Entity. Entity objects can be created either enabled or disabled. This is controlled by the value of
    /// the [`EntityFactoryQosPolicy`](crate::infrastructure::qos_policy::EntityFactoryQosPolicy) on the corresponding factory for the Entity.
    /// The default setting of [`EntityFactoryQosPolicy`](crate::infrastructure::qos_policy::EntityFactoryQosPolicy) is such that, by default, it is not necessary to explicitly call enable on newly
    /// created entities.
    /// The [`Self::enable()`] operation is idempotent. Calling [`Self::enable()`] on an already enabled Entity returns [`Ok`] and has no effect.
    /// If an Entity has not yet been enabled, the following kinds of operations may be invoked on it:
    /// - Operations to set or get an Entity’s QoS policies (including default QoS policies) and listener
    /// - [`Self::get_statuscondition()`]
    /// - Factory and lookup operations
    /// - [`Self::get_status_changes()`] and other get status operations (although the status of a disabled entity never changes)
    /// Other operations may explicitly state that they may be called on disabled entities; those that do not will return the error
    /// NotEnabled.
    /// It is legal to delete an Entity that has not been enabled by calling the proper operation on its factory.
    /// Entities created from a factory that is disabled, are created disabled regardless of the setting of the
    /// [`EntityFactoryQosPolicy`](crate::infrastructure::qos_policy::EntityFactoryQosPolicy).
    /// Calling enable on an Entity whose factory is not enabled will fail and return [`DdsError::PreconditionNotMet`](crate::infrastructure::error::DdsError).
    /// If the `autoenable_created_entities` field of [`EntityFactoryQosPolicy`](crate::infrastructure::qos_policy::EntityFactoryQosPolicy) is set to [`true`], the [`Self::enable()`] operation on the factory will
    /// automatically enable all entities created from the factory.
    /// The Listeners associated with an entity are not called until the entity is enabled. Conditions associated with an entity that is not
    /// enabled are “inactive”, that is, the operation [`StatusCondition::get_trigger_value()`] will always return `false`.
    pub fn enable(&self) -> DdsResult<()> {
        self.call_participant_mut_method(|dp| {
            THE_TASK_RUNTIME.block_on(async {
                crate::implementation::behavior::domain_participant::enable(dp).await
            })
        })
    }

    /// This operation returns the [`InstanceHandle`] that represents the Entity.
    pub fn get_instance_handle(&self) -> DdsResult<InstanceHandle> {
        Ok(self.0.guid().into())
    }

    fn call_participant_method<F, O>(&self, f: F) -> DdsResult<O>
    where
        F: FnOnce(&DdsDomainParticipant) -> DdsResult<O>,
    {
        THE_DDS_DOMAIN_PARTICIPANT_FACTORY.get_participant(&self.0.guid().prefix(), |dp| {
            f(dp.ok_or(DdsError::AlreadyDeleted)?)
        })
    }

    fn call_participant_mut_method<F, O>(&self, f: F) -> DdsResult<O>
    where
        F: FnOnce(&mut DdsDomainParticipant) -> DdsResult<O>,
    {
        THE_DDS_DOMAIN_PARTICIPANT_FACTORY.get_participant_mut(&self.0.guid().prefix(), |dp| {
            f(dp.ok_or(DdsError::AlreadyDeleted)?)
        })
    }
}

/////////////////////////////////////////////////////////////////////////

pub async fn task_announce_participant(participant_guid_prefix: GuidPrefix) {
    let mut interval = tokio::time::interval(tokio::time::Duration::from_secs(5));
    loop {
        THE_DDS_DOMAIN_PARTICIPANT_FACTORY
            .get_participant_mut_async(&participant_guid_prefix, |dp| {
                if let Some(dp) = dp {
                    dp.announce_participant().ok();
                }
            })
            .await;
        interval.tick().await;
    }
}

pub async fn task_unicast_user_defined_communication_send(
    participant_guid_prefix: GuidPrefix,
    _user_defined_data_send_condvar: DdsCondvar,
) {
    let socket = std::net::UdpSocket::bind("0.0.0.0:0000").unwrap();
    let mut default_unicast_transport_send = UdpTransportWrite::new(socket);

    loop {
        tokio::time::sleep(tokio::time::Duration::from_millis(50)).await;

        // let _r = user_defined_data_send_condvar.wait_timeout(Duration::new(0, 100_000_000));

        THE_DDS_DOMAIN_PARTICIPANT_FACTORY
            .get_participant_mut_async(&participant_guid_prefix, |dp| {
                if let Some(dp) = dp {
                    user_defined_communication_send(dp, &mut default_unicast_transport_send);
                }
            })
            .await
    }
}

pub async fn task_unicast_metatraffic_communication_send(
    participant_guid_prefix: GuidPrefix,
    _sedp_condvar: DdsCondvar,
) {
    let socket = std::net::UdpSocket::bind("0.0.0.0:0000").unwrap();

    let mut metatraffic_unicast_transport_send = UdpTransportWrite::new(socket);

    loop {
        tokio::time::sleep(tokio::time::Duration::from_millis(50)).await;

        // let _r = sedp_condvar.wait_timeout(Duration::new(0, 500000000));
        THE_DDS_DOMAIN_PARTICIPANT_FACTORY
            .get_participant_mut_async(&participant_guid_prefix, |dp| {
                if let Some(dp) = dp {
                    send_builtin_message(dp, &mut metatraffic_unicast_transport_send);
                }
            })
            .await;
    }
}

pub async fn task_send_entity_announce(
    participant_guid_prefix: GuidPrefix,
    mut announce_receiver: Receiver<AnnounceKind>,
) {
    loop {
        if let Some(announce_kind) = announce_receiver.recv().await {
            THE_TASK_RUNTIME
                .spawn_blocking(move || {
                    THE_DDS_DOMAIN_PARTICIPANT_FACTORY.get_participant_mut(
                        &participant_guid_prefix,
                        |dp| {
                            if let Some(dp) = dp {
                                announce_entity(dp, announce_kind);
                            }
                        },
                    )
                })
                .await
                .unwrap()
        }
    }
}

fn announce_entity(domain_participant: &mut DdsDomainParticipant, announce_kind: AnnounceKind) {
    match announce_kind {
        AnnounceKind::CreatedDataReader(discovered_reader_data) => {
            announce_created_data_reader(domain_participant, discovered_reader_data)
        }
        AnnounceKind::CreatedDataWriter(discovered_writer_data) => {
            announce_created_data_writer(domain_participant, discovered_writer_data)
        }
        AnnounceKind::CratedTopic(discovered_topic_data) => {
            announce_created_topic(domain_participant, discovered_topic_data)
        }
        AnnounceKind::DeletedDataReader(deleted_reader_handle) => {
            announce_deleted_reader(domain_participant, deleted_reader_handle)
        }
        AnnounceKind::DeletedDataWriter(deleted_writer_handle) => {
            announce_deleted_writer(domain_participant, deleted_writer_handle)
        }
        AnnounceKind::DeletedParticipant => (),
    }
}

pub async fn task_user_defined_receive(
    participant_guid_prefix: GuidPrefix,
    mut default_unicast_transport: UdpTransportRead,
    listener_sender: Sender<ListenerTriggerKind>,
) {
    loop {
        if let Some((locator, message)) = default_unicast_transport.read().await {
            THE_DDS_DOMAIN_PARTICIPANT_FACTORY
                .get_participant_mut_async(&participant_guid_prefix, |dp| {
                    if let Some(dp) = dp {
                        dp.receive_user_defined_data(locator, message, &listener_sender)
                            .ok();
                    }
                })
                .await;
        }
    }
}

pub async fn task_metatraffic_unicast_receive(
    participant_guid_prefix: GuidPrefix,
    mut metatraffic_unicast_transport: UdpTransportRead,
    sedp_condvar: DdsCondvar,
    listener_sender: Sender<ListenerTriggerKind>,
) {
    loop {
        if let Some((locator, message)) = metatraffic_unicast_transport.read().await {
            THE_DDS_DOMAIN_PARTICIPANT_FACTORY
                .get_participant_mut_async(&participant_guid_prefix, |dp| {
                    if let Some(dp) = dp {
                        receive_builtin_message(
                            dp,
                            message,
                            locator,
                            &sedp_condvar,
                            &listener_sender,
                        )
                    }
                })
                .await
        }
    }
}

pub async fn task_metatraffic_multicast_receive(
    participant_guid_prefix: GuidPrefix,
    mut metatraffic_multicast_transport: UdpTransportRead,
    sedp_condvar: DdsCondvar,
    listener_sender: Sender<ListenerTriggerKind>,
) {
    loop {
        if let Some((locator, message)) = metatraffic_multicast_transport.read().await {
            THE_DDS_DOMAIN_PARTICIPANT_FACTORY
                .get_participant_mut_async(&participant_guid_prefix, |dp| {
                    if let Some(dp) = dp {
                        receive_builtin_message(
                            dp,
                            message,
                            locator,
                            &sedp_condvar,
                            &listener_sender,
                        )
                    }
                })
                .await
        }
    }
}

pub async fn task_update_communication_status(
    participant_guid_prefix: GuidPrefix,
    listener_sender: Sender<ListenerTriggerKind>,
) {
    loop {
        THE_DDS_DOMAIN_PARTICIPANT_FACTORY
            .get_participant_mut_async(&participant_guid_prefix, |dp| {
                if let Some(dp) = dp {
                    dp.update_communication_status(&listener_sender).ok();
                }
            })
            .await;
        tokio::time::sleep(tokio::time::Duration::from_millis(50)).await;
    }
}

pub async fn task_listener_receiver(mut listener_receiver: Receiver<ListenerTriggerKind>) {
    loop {
        if let Some(l) = listener_receiver.recv().await {
            match l {
                ListenerTriggerKind::RequestedDeadlineMissed(dr) => {
                    THE_TASK_RUNTIME.spawn_blocking(move || {
                        on_requested_deadline_missed_communication_change(dr)
                    });
                }
                ListenerTriggerKind::OnDataAvailable(dr) => {
                    THE_TASK_RUNTIME
                        .spawn_blocking(move || on_data_available_communication_change(dr));
                }
                ListenerTriggerKind::SubscriptionMatched(dr) => {
                    THE_TASK_RUNTIME
                        .spawn_blocking(move || on_subscription_matched_communication_change(dr));
                }
                ListenerTriggerKind::RequestedIncompatibleQos(dr) => {
                    THE_TASK_RUNTIME.spawn_blocking(move || {
                        on_requested_incompatible_qos_communication_change(dr)
                    });
                }
                ListenerTriggerKind::OnSampleRejected(dr) => {
                    THE_TASK_RUNTIME
                        .spawn_blocking(move || on_sample_rejected_communication_change(dr));
                }
                ListenerTriggerKind::OnSampleLost(dr) => {
                    THE_TASK_RUNTIME
                        .spawn_blocking(move || on_sample_lost_communication_change(dr));
                }
                ListenerTriggerKind::OfferedIncompatibleQos(dw) => {
                    THE_TASK_RUNTIME.spawn_blocking(move || {
                        on_offered_incompatible_qos_communication_change(dw)
                    });
                }
                ListenerTriggerKind::PublicationMatched(dw) => {
                    THE_TASK_RUNTIME
                        .spawn_blocking(move || on_publication_matched_communication_change(dw));
                }
                ListenerTriggerKind::InconsistentTopic(t) => {
                    THE_TASK_RUNTIME
                        .spawn_blocking(move || on_inconsistent_topic_communication_change(t));
                }
            }
        }
    }
}

fn on_requested_deadline_missed_communication_change(data_reader_node: DataReaderNode) {
    fn get_requested_deadline_missed_status(
        data_reader_node: &DataReaderNode,
    ) -> DdsResult<RequestedDeadlineMissedStatus> {
        THE_DDS_DOMAIN_PARTICIPANT_FACTORY
            .get_participant_mut(&data_reader_node.parent_participant().prefix(), |dp| {
                crate::implementation::behavior::user_defined_data_reader::get_requested_deadline_missed_status(dp.ok_or(DdsError::AlreadyDeleted)?, data_reader_node.guid(), data_reader_node.parent_subscriber())
            })
    }

    let status_kind = StatusKind::RequestedDeadlineMissed;
    let reader_listener = THE_DDS_DOMAIN_PARTICIPANT_FACTORY.get_data_reader_listener(
        &data_reader_node.guid(),
        |data_reader_listener| match data_reader_listener {
            Some(l) if l.is_enabled(&status_kind) => {
                if let Ok(status) = get_requested_deadline_missed_status(&data_reader_node) {
                    l.listener_mut()
                        .as_mut()
                        .expect("Listener should be some")
                        .trigger_on_requested_deadline_missed(data_reader_node, status);
                }
                true
            }
            _ => false,
        },
    );

    if !reader_listener {
        let subscriber_listener = THE_DDS_DOMAIN_PARTICIPANT_FACTORY.get_subscriber_listener(
            &data_reader_node.parent_subscriber(),
            |subscriber_listener| match subscriber_listener {
                Some(l) if l.is_enabled(&status_kind) => {
                    if let Ok(status) = get_requested_deadline_missed_status(&data_reader_node) {
                        l.listener_mut()
                            .as_mut()
                            .expect("Listener should be some")
                            .on_requested_deadline_missed(&data_reader_node, status)
                    }
                    true
                }
                _ => false,
            },
        );

        if !subscriber_listener {
            THE_DDS_DOMAIN_PARTICIPANT_FACTORY.get_domain_participant_listener(
                &data_reader_node.parent_participant(),
                |participant_listener| match participant_listener {
                    Some(l) if l.is_enabled(&status_kind) => {
                        if let Ok(status) = get_requested_deadline_missed_status(&data_reader_node)
                        {
                            l.listener_mut()
                                .as_mut()
                                .expect("Listener should be some")
                                .on_requested_deadline_missed(&data_reader_node, status)
                        }
                    }
                    _ => (),
                },
            );
        }
    }

    THE_DDS_DOMAIN_PARTICIPANT_FACTORY.get_data_reader_listener(
        &data_reader_node.guid(),
        |data_reader_listener| {
            if let Some(l) = data_reader_listener {
                l.add_communication_state(status_kind);
            }
        },
    )
}

fn on_data_available_communication_change(data_reader_node: DataReaderNode) {
    let data_on_reader_listener = THE_DDS_DOMAIN_PARTICIPANT_FACTORY.get_subscriber_listener(
        &data_reader_node.parent_subscriber(),
        |subscriber_listener| match subscriber_listener {
            Some(l) if l.is_enabled(&StatusKind::DataOnReaders) => {
                l.listener_mut()
                    .as_mut()
                    .expect("Listener should be some")
                    .on_data_on_readers(&Subscriber::new(SubscriberNodeKind::Listener(
                        SubscriberNode::new(
                            data_reader_node.parent_subscriber(),
                            data_reader_node.parent_participant(),
                        ),
                    )));
                true
            }
            _ => false,
        },
    );
    if !data_on_reader_listener {
        let reader_listener = THE_DDS_DOMAIN_PARTICIPANT_FACTORY.get_data_reader_listener(
            &data_reader_node.guid(),
            |data_reader_listener| match data_reader_listener {
                Some(l) if l.is_enabled(&StatusKind::DataAvailable) => {
                    l.listener_mut()
                        .as_mut()
                        .expect("Listener should be some")
                        .trigger_on_data_available(data_reader_node);
                    true
                }
                _ => false,
            },
        );
        if !reader_listener {
            let subscriber_listener = THE_DDS_DOMAIN_PARTICIPANT_FACTORY.get_subscriber_listener(
                &data_reader_node.parent_subscriber(),
                |subscriber_listener| match subscriber_listener {
                    Some(l) if l.is_enabled(&StatusKind::DataAvailable) => {
                        l.listener_mut()
                            .as_mut()
                            .expect("Listener should be some")
                            .on_data_available(&data_reader_node);

                        true
                    }
                    _ => false,
                },
            );
            if !subscriber_listener {
                THE_DDS_DOMAIN_PARTICIPANT_FACTORY.get_domain_participant_listener(
                    &data_reader_node.parent_participant(),
                    |participant_listener| match participant_listener {
                        Some(l) if l.is_enabled(&StatusKind::DataAvailable) => l
                            .listener_mut()
                            .as_mut()
                            .expect("Listener should be some")
                            .on_data_available(&data_reader_node),
                        _ => (),
                    },
                );
            }
        }
    }

    THE_DDS_DOMAIN_PARTICIPANT_FACTORY.get_subscriber_listener(
        &data_reader_node.parent_subscriber(),
        |subscriber_listener| {
            if let Some(l) = subscriber_listener {
                l.add_communication_state(StatusKind::DataOnReaders);
            }
        },
    );

    THE_DDS_DOMAIN_PARTICIPANT_FACTORY.get_data_reader_listener(
        &data_reader_node.guid(),
        |data_reader_listener| {
            if let Some(l) = data_reader_listener {
                l.add_communication_state(StatusKind::DataAvailable);
            }
        },
    )
}

fn on_subscription_matched_communication_change(data_reader_node: DataReaderNode) {
    fn get_subscription_matched_status(
        data_reader_node: &DataReaderNode,
    ) -> DdsResult<SubscriptionMatchedStatus> {
        THE_DDS_DOMAIN_PARTICIPANT_FACTORY.get_participant_mut(
            &data_reader_node.parent_participant().prefix(),
            |dp| {
                crate::implementation::behavior::user_defined_data_reader::get_subscription_matched_status(dp.ok_or(DdsError::AlreadyDeleted)?, data_reader_node.guid(), data_reader_node.parent_subscriber())
            },
        )
    }

    let status_kind = StatusKind::SubscriptionMatched;
    let reader_listener = THE_DDS_DOMAIN_PARTICIPANT_FACTORY.get_data_reader_listener(
        &data_reader_node.guid(),
        |data_reader_listener| match data_reader_listener {
            Some(l) if l.is_enabled(&status_kind) => {
                if let Ok(status) = get_subscription_matched_status(&data_reader_node) {
                    l.listener_mut()
                        .as_mut()
                        .expect("Listener should be some")
                        .trigger_on_subscription_matched(data_reader_node, status)
                }
                true
            }
            _ => false,
        },
    );
    if !reader_listener {
        let subscriber_listener = THE_DDS_DOMAIN_PARTICIPANT_FACTORY.get_subscriber_listener(
            &data_reader_node.parent_subscriber(),
            |subscriber_listener| match subscriber_listener {
                Some(l) if l.is_enabled(&status_kind) => {
                    if let Ok(status) = get_subscription_matched_status(&data_reader_node) {
                        l.listener_mut()
                            .as_mut()
                            .expect("Listener should be some")
                            .on_subscription_matched(&data_reader_node, status)
                    }
                    true
                }
                _ => false,
            },
        );
        if !subscriber_listener {
            THE_DDS_DOMAIN_PARTICIPANT_FACTORY.get_domain_participant_listener(
                &data_reader_node.parent_participant(),
                |participant_listener| match participant_listener {
                    Some(l) if l.is_enabled(&status_kind) => {
                        if let Ok(status) = get_subscription_matched_status(&data_reader_node) {
                            l.listener_mut()
                                .as_mut()
                                .expect("Listener should be some")
                                .on_subscription_matched(&data_reader_node, status)
                        }
                    }
                    _ => (),
                },
            );
        }
    }

    THE_DDS_DOMAIN_PARTICIPANT_FACTORY.get_data_reader_listener(
        &data_reader_node.guid(),
        |data_reader_listener| {
            if let Some(l) = data_reader_listener {
                l.add_communication_state(status_kind);
            }
        },
    )
}

fn on_requested_incompatible_qos_communication_change(data_reader_node: DataReaderNode) {
    fn get_requested_incompatible_qos_status(
        data_reader_node: &DataReaderNode,
    ) -> DdsResult<RequestedIncompatibleQosStatus> {
        THE_DDS_DOMAIN_PARTICIPANT_FACTORY.get_participant_mut(
            &data_reader_node.parent_participant().prefix(),
            |dp| {
                crate::implementation::behavior::user_defined_data_reader::get_requested_incompatible_qos_status(dp.ok_or(DdsError::AlreadyDeleted)?, data_reader_node.guid(), data_reader_node.parent_subscriber())
            },
        )
    }

    let status_kind = StatusKind::RequestedIncompatibleQos;
    let reader_listener = THE_DDS_DOMAIN_PARTICIPANT_FACTORY.get_data_reader_listener(
        &data_reader_node.guid(),
        |data_reader_listener| match data_reader_listener {
            Some(l) if l.is_enabled(&status_kind) => {
                if let Ok(status) = get_requested_incompatible_qos_status(&data_reader_node) {
                    l.listener_mut()
                        .as_mut()
                        .expect("Listener should be some")
                        .trigger_on_requested_incompatible_qos(data_reader_node, status)
                }
                true
            }
            _ => false,
        },
    );
    if !reader_listener {
        let subscriber_listener = THE_DDS_DOMAIN_PARTICIPANT_FACTORY.get_subscriber_listener(
            &data_reader_node.parent_subscriber(),
            |subscriber_listener| match subscriber_listener {
                Some(l) if l.is_enabled(&status_kind) => {
                    if let Ok(status) = get_requested_incompatible_qos_status(&data_reader_node) {
                        l.listener_mut()
                            .as_mut()
                            .expect("Listener should be some")
                            .on_requested_incompatible_qos(&data_reader_node, status)
                    }
                    true
                }
                _ => false,
            },
        );
        if !subscriber_listener {
            THE_DDS_DOMAIN_PARTICIPANT_FACTORY.get_domain_participant_listener(
                &data_reader_node.parent_participant(),
                |participant_listener| match participant_listener {
                    Some(l) if l.is_enabled(&status_kind) => {
                        if let Ok(status) = get_requested_incompatible_qos_status(&data_reader_node)
                        {
                            l.listener_mut()
                                .as_mut()
                                .expect("Listener should be some")
                                .on_requested_incompatible_qos(&data_reader_node, status)
                        }
                    }
                    _ => (),
                },
            );
        }
    }

    THE_DDS_DOMAIN_PARTICIPANT_FACTORY.get_data_reader_listener(
        &data_reader_node.guid(),
        |data_reader_listener| {
            if let Some(l) = data_reader_listener {
                l.add_communication_state(status_kind);
            }
        },
    )
}

fn on_sample_rejected_communication_change(data_reader_node: DataReaderNode) {
    fn get_sample_rejected_status(
        data_reader_node: &DataReaderNode,
    ) -> DdsResult<SampleRejectedStatus> {
        THE_DDS_DOMAIN_PARTICIPANT_FACTORY
            .get_participant_mut(&data_reader_node.parent_participant().prefix(), |dp| {
                crate::implementation::behavior::user_defined_data_reader::get_sample_rejected_status(dp.ok_or(DdsError::AlreadyDeleted)?, data_reader_node.guid(), data_reader_node.parent_subscriber())
            })
    }

    let status_kind = StatusKind::SampleRejected;
    let reader_listener = THE_DDS_DOMAIN_PARTICIPANT_FACTORY.get_data_reader_listener(
        &data_reader_node.guid(),
        |data_reader_listener| match data_reader_listener {
            Some(l) if l.is_enabled(&status_kind) => {
                if let Ok(status) = get_sample_rejected_status(&data_reader_node) {
                    l.listener_mut()
                        .as_mut()
                        .expect("Listener should be some")
                        .trigger_on_sample_rejected(data_reader_node, status)
                }
                true
            }
            _ => false,
        },
    );
    if !reader_listener {
        let subscriber_listener = THE_DDS_DOMAIN_PARTICIPANT_FACTORY.get_subscriber_listener(
            &data_reader_node.parent_subscriber(),
            |subscriber_listener| match subscriber_listener {
                Some(l) if l.is_enabled(&status_kind) => {
                    if let Ok(status) = get_sample_rejected_status(&data_reader_node) {
                        l.listener_mut()
                            .as_mut()
                            .expect("Listener should be some")
                            .on_sample_rejected(&data_reader_node, status)
                    }
                    true
                }
                _ => false,
            },
        );
        if !subscriber_listener {
            THE_DDS_DOMAIN_PARTICIPANT_FACTORY.get_domain_participant_listener(
                &data_reader_node.parent_participant(),
                |participant_listener| match participant_listener {
                    Some(l) if l.is_enabled(&status_kind) => {
                        if let Ok(status) = get_sample_rejected_status(&data_reader_node) {
                            l.listener_mut()
                                .as_mut()
                                .expect("Listener should be some")
                                .on_sample_rejected(&data_reader_node, status)
                        }
                    }
                    _ => (),
                },
            );
        }
    }

    THE_DDS_DOMAIN_PARTICIPANT_FACTORY.get_data_reader_listener(
        &data_reader_node.guid(),
        |data_reader_listener| {
            if let Some(l) = data_reader_listener {
                l.add_communication_state(status_kind);
            }
        },
    )
}

fn on_sample_lost_communication_change(data_reader_node: DataReaderNode) {
    fn get_sample_lost_status(data_reader_node: &DataReaderNode) -> DdsResult<SampleLostStatus> {
        THE_DDS_DOMAIN_PARTICIPANT_FACTORY.get_participant_mut(
            &data_reader_node.parent_participant().prefix(),
            |dp| {
                crate::implementation::behavior::user_defined_data_reader::get_sample_lost_status(
                    dp.ok_or(DdsError::AlreadyDeleted)?,
                    data_reader_node.guid(),
                    data_reader_node.parent_subscriber(),
                )
            },
        )
    }

    let status_kind = StatusKind::SampleLost;
    let reader_listener = THE_DDS_DOMAIN_PARTICIPANT_FACTORY.get_data_reader_listener(
        &data_reader_node.guid(),
        |data_reader_listener| match data_reader_listener {
            Some(l) if l.is_enabled(&status_kind) => {
                if let Ok(status) = get_sample_lost_status(&data_reader_node) {
                    l.listener_mut()
                        .as_mut()
                        .expect("Listener should be some")
                        .trigger_on_sample_lost(data_reader_node, status)
                }
                true
            }
            _ => false,
        },
    );
    if !reader_listener {
        let subscriber_listener = THE_DDS_DOMAIN_PARTICIPANT_FACTORY.get_subscriber_listener(
            &data_reader_node.parent_subscriber(),
            |subscriber_listener| match subscriber_listener {
                Some(l) if l.is_enabled(&status_kind) => {
                    if let Ok(status) = get_sample_lost_status(&data_reader_node) {
                        l.listener_mut()
                            .as_mut()
                            .expect("Listener should be some")
                            .on_sample_lost(&data_reader_node, status)
                    }
                    true
                }
                _ => false,
            },
        );
        if !subscriber_listener {
            THE_DDS_DOMAIN_PARTICIPANT_FACTORY.get_domain_participant_listener(
                &data_reader_node.parent_participant(),
                |participant_listener| match participant_listener {
                    Some(l) if l.is_enabled(&status_kind) => {
                        if let Ok(status) = get_sample_lost_status(&data_reader_node) {
                            l.listener_mut()
                                .as_mut()
                                .expect("Listener should be some")
                                .on_sample_lost(&data_reader_node, status)
                        }
                    }
                    _ => (),
                },
            );
        }
    }

    THE_DDS_DOMAIN_PARTICIPANT_FACTORY.get_data_reader_listener(
        &data_reader_node.guid(),
        |data_reader_listener| {
            if let Some(l) = data_reader_listener {
                l.add_communication_state(status_kind);
            }
        },
    )
}

fn on_offered_incompatible_qos_communication_change(data_writer_node: DataWriterNode) {
    fn get_offered_incompatible_qos_status(
        data_writer_node: &DataWriterNode,
    ) -> DdsResult<OfferedIncompatibleQosStatus> {
        THE_DDS_DOMAIN_PARTICIPANT_FACTORY.get_participant_mut(
            &data_writer_node.parent_participant().prefix(),
            |dp| {
                crate::implementation::behavior::user_defined_data_writer::get_offered_incompatible_qos_status(
                    dp.ok_or(DdsError::AlreadyDeleted)?,
                    data_writer_node.guid(),
                    data_writer_node.parent_publisher(),
                )
            },
        )
    }

    let status_kind = StatusKind::OfferedIncompatibleQos;
    let writer_listener = THE_DDS_DOMAIN_PARTICIPANT_FACTORY.get_data_writer_listener(
        &data_writer_node.guid(),
        |data_writer_listener| match data_writer_listener {
            Some(l) if l.is_enabled(&status_kind) => {
                if let Ok(status) = get_offered_incompatible_qos_status(&data_writer_node) {
                    l.listener_mut()
                        .as_mut()
                        .expect("Listener should be some")
                        .trigger_on_offered_incompatible_qos(data_writer_node, status)
                }
                true
            }
            _ => false,
        },
    );
    if !writer_listener {
        let publisher_listener = THE_DDS_DOMAIN_PARTICIPANT_FACTORY.get_publisher_listener(
            &data_writer_node.parent_publisher(),
            |publisher_listener| match publisher_listener {
                Some(l) if l.is_enabled(&status_kind) => {
                    if let Ok(status) = get_offered_incompatible_qos_status(&data_writer_node) {
                        l.listener_mut()
                            .as_mut()
                            .expect("Listener should be some")
                            .on_offered_incompatible_qos(&data_writer_node, status)
                    }
                    true
                }
                _ => false,
            },
        );
        if !publisher_listener {
            THE_DDS_DOMAIN_PARTICIPANT_FACTORY.get_domain_participant_listener(
                &data_writer_node.parent_participant(),
                |participant_listener| match participant_listener {
                    Some(l) if l.is_enabled(&status_kind) => {
                        if let Ok(status) = get_offered_incompatible_qos_status(&data_writer_node) {
                            l.listener_mut()
                                .as_mut()
                                .expect("Listener should be some")
                                .on_offered_incompatible_qos(&data_writer_node, status)
                        }
                    }
                    _ => (),
                },
            );
        }
    }

    THE_DDS_DOMAIN_PARTICIPANT_FACTORY.get_data_writer_listener(
        &data_writer_node.guid(),
        |data_writer_listener| {
            if let Some(l) = data_writer_listener {
                l.add_communication_state(status_kind);
            }
        },
    )
}

fn on_publication_matched_communication_change(data_writer_node: DataWriterNode) {
    fn get_publication_matched_status(
        data_writer_node: &DataWriterNode,
    ) -> DdsResult<PublicationMatchedStatus> {
        THE_DDS_DOMAIN_PARTICIPANT_FACTORY.get_participant_mut(
            &data_writer_node.parent_participant().prefix(),
            |dp| {
                crate::implementation::behavior::user_defined_data_writer::get_publication_matched_status(dp.ok_or(DdsError::AlreadyDeleted)?,data_writer_node.guid(),
                data_writer_node.parent_publisher(),)
            },
        )
    }

    let status_kind = StatusKind::PublicationMatched;
    let writer_listener = THE_DDS_DOMAIN_PARTICIPANT_FACTORY.get_data_writer_listener(
        &data_writer_node.guid(),
        |data_writer_listener| match data_writer_listener {
            Some(l) if l.is_enabled(&status_kind) => {
                if let Ok(status) = get_publication_matched_status(&data_writer_node) {
                    l.listener_mut()
                        .as_mut()
                        .expect("Listener should be some")
                        .trigger_on_publication_matched(data_writer_node, status)
                }
                true
            }
            _ => false,
        },
    );
    if !writer_listener {
        let publisher_listener = THE_DDS_DOMAIN_PARTICIPANT_FACTORY.get_publisher_listener(
            &data_writer_node.parent_publisher(),
            |publisher_listener| match publisher_listener {
                Some(l) if l.is_enabled(&status_kind) => {
                    if let Ok(status) = get_publication_matched_status(&data_writer_node) {
                        l.listener_mut()
                            .as_mut()
                            .expect("Listener should be some")
                            .on_publication_matched(&data_writer_node, status)
                    }
                    true
                }
                _ => false,
            },
        );
        if !publisher_listener {
            THE_DDS_DOMAIN_PARTICIPANT_FACTORY.get_domain_participant_listener(
                &data_writer_node.parent_participant(),
                |participant_listener| match participant_listener {
                    Some(l) if l.is_enabled(&status_kind) => {
                        if let Ok(status) = get_publication_matched_status(&data_writer_node) {
                            l.listener_mut()
                                .as_mut()
                                .expect("Listener should be some")
                                .on_publication_matched(&data_writer_node, status)
                        }
                    }
                    _ => (),
                },
            );
        }
    }

    THE_DDS_DOMAIN_PARTICIPANT_FACTORY.get_data_writer_listener(
        &data_writer_node.guid(),
        |data_writer_listener| {
            if let Some(l) = data_writer_listener {
                l.add_communication_state(status_kind);
            }
        },
    )
}

fn on_inconsistent_topic_communication_change(topic_node: TopicNode) {
    fn get_inconsistent_topic_status(topic_node: &TopicNode) -> DdsResult<InconsistentTopicStatus> {
        THE_DDS_DOMAIN_PARTICIPANT_FACTORY.get_participant_mut(
            &topic_node.parent_participant().prefix(),
            |dp| {
                crate::implementation::behavior::user_defined_topic::get_inconsistent_topic_status(
                    dp.ok_or(DdsError::AlreadyDeleted)?,
                    topic_node.guid(),
                )
            },
        )
    }

    let status_kind = StatusKind::InconsistentTopic;
    let topic_listener = THE_DDS_DOMAIN_PARTICIPANT_FACTORY.get_topic_listener(
        &topic_node.guid(),
        |topic_listener| match topic_listener {
            Some(l) if l.is_enabled(&status_kind) => {
                if let Ok(status) = get_inconsistent_topic_status(&topic_node) {
                    l.listener_mut()
                        .as_mut()
                        .expect("Listener should be some")
                        .trigger_on_inconsistent_topic(topic_node, status)
                }
                true
            }
            _ => false,
        },
    );
    if !topic_listener {
        THE_DDS_DOMAIN_PARTICIPANT_FACTORY.get_domain_participant_listener(
            &topic_node.parent_participant(),
            |participant_listener| match participant_listener {
                Some(l) if l.is_enabled(&status_kind) => {
                    if let Ok(status) = get_inconsistent_topic_status(&topic_node) {
                        l.listener_mut()
                            .as_mut()
                            .expect("Listener should be some")
                            .on_inconsistent_topic(&topic_node, status)
                    }
                }
                _ => (),
            },
        );
    }

    THE_DDS_DOMAIN_PARTICIPANT_FACTORY.get_topic_listener(&topic_node.guid(), |topic_listener| {
        if let Some(l) = topic_listener {
            l.add_communication_state(status_kind);
        }
    })
}

fn announce_created_data_reader(
    domain_participant: &mut DdsDomainParticipant,
    discovered_reader_data: DiscoveredReaderData,
) {
    let reader_proxy = ReaderProxy::new(
        discovered_reader_data.reader_proxy().remote_reader_guid(),
        discovered_reader_data
            .reader_proxy()
            .remote_group_entity_id(),
        domain_participant.default_unicast_locator_list().to_vec(),
        domain_participant.default_multicast_locator_list().to_vec(),
        discovered_reader_data.reader_proxy().expects_inline_qos(),
    );
    let reader_data = &DiscoveredReaderData::new(
        reader_proxy,
        discovered_reader_data
            .subscription_builtin_topic_data()
            .clone(),
    );

    let serialized_data = dds_serialize(reader_data).expect("Failed to serialize data");

    let timestamp = domain_participant.get_current_time();

    domain_participant
        .get_builtin_publisher_mut()
        .stateful_data_writer_list()
        .iter()
        .find(|x| {
            x.send(dds_data_writer::GetTypeName).unwrap() == DiscoveredReaderData::type_name()
        })
        .unwrap()
        .send(dds_data_writer::WriteWithTimestamp::new(
            serialized_data,
            reader_data.get_serialized_key(),
            None,
            timestamp,
        ))
        .expect("Message sending should not fail")
        .expect("Should not fail to write built-in message");
}

fn announce_created_data_writer(
    domain_participant: &mut DdsDomainParticipant,
    discovered_writer_data: DiscoveredWriterData,
) {
    let writer_data = &DiscoveredWriterData::new(
        discovered_writer_data.dds_publication_data().clone(),
        WriterProxy::new(
            discovered_writer_data.writer_proxy().remote_writer_guid(),
            discovered_writer_data
                .writer_proxy()
                .remote_group_entity_id(),
            domain_participant.default_unicast_locator_list().to_vec(),
            domain_participant.default_multicast_locator_list().to_vec(),
            discovered_writer_data
                .writer_proxy()
                .data_max_size_serialized(),
        ),
    );

    let serialized_data = dds_serialize(writer_data).expect("Failed to serialize data");

    let timestamp = domain_participant.get_current_time();

    domain_participant
        .get_builtin_publisher_mut()
        .stateful_data_writer_list()
        .iter()
        .find(|x| {
            x.send(dds_data_writer::GetTypeName).unwrap() == DiscoveredWriterData::type_name()
        })
        .unwrap()
        .send(dds_data_writer::WriteWithTimestamp::new(
            serialized_data,
            writer_data.get_serialized_key(),
            None,
            timestamp,
        ))
        .expect("Message sending failed")
        .expect("Should not fail to write built-in message");
}

fn announce_created_topic(
    domain_participant: &mut DdsDomainParticipant,
    discovered_topic: DiscoveredTopicData,
) {
    let serialized_data = dds_serialize(&discovered_topic).expect("Failed to serialize data");

    let timestamp = domain_participant.get_current_time();

    domain_participant
        .get_builtin_publisher_mut()
        .stateful_data_writer_list()
        .iter()
        .find(|x| x.send(dds_data_writer::GetTypeName).unwrap() == DiscoveredTopicData::type_name())
        .unwrap()
        .send(dds_data_writer::WriteWithTimestamp::new(
            serialized_data,
            discovered_topic.get_serialized_key(),
            None,
            timestamp,
        ))
        .expect("Failed to send builtin message")
        .expect("Should not fail to write built-in message")
}

fn announce_deleted_reader(
    domain_participant: &mut DdsDomainParticipant,
    reader_handle: InstanceHandle,
) {
    let serialized_key = DdsSerializedKey::from(reader_handle.as_ref());
    let instance_serialized_key =
        cdr::serialize::<_, _, cdr::CdrLe>(&serialized_key, cdr::Infinite)
            .map_err(|e| DdsError::PreconditionNotMet(e.to_string()))
            .expect("Failed to serialize data");

    let timestamp = domain_participant.get_current_time();

    domain_participant
        .get_builtin_publisher_mut()
        .stateful_data_writer_list()
        .iter()
        .find(|x| {
            x.send(dds_data_writer::GetTypeName).unwrap() == DiscoveredReaderData::type_name()
        })
        .unwrap()
        .send(dds_data_writer::DisposeWithTimestamp::new(
            instance_serialized_key,
            reader_handle,
            timestamp,
        ))
        .expect("Should not fail message sending")
        .expect("Should not fail to write built-in message");
}

fn announce_deleted_writer(
    domain_participant: &mut DdsDomainParticipant,
    writer_handle: InstanceHandle,
) {
    let serialized_key = DdsSerializedKey::from(writer_handle.as_ref());
    let instance_serialized_key =
        cdr::serialize::<_, _, cdr::CdrLe>(&serialized_key, cdr::Infinite)
            .map_err(|e| DdsError::PreconditionNotMet(e.to_string()))
            .expect("Failed to serialize data");

    let timestamp = domain_participant.get_current_time();

    domain_participant
        .get_builtin_publisher_mut()
        .stateful_data_writer_list()
        .iter()
        .find(|x| {
            x.send(dds_data_writer::GetTypeName).unwrap() == DiscoveredWriterData::type_name()
        })
        .unwrap()
        .send(dds_data_writer::DisposeWithTimestamp::new(
            instance_serialized_key,
            writer_handle,
            timestamp,
        ))
        .expect("Shoud not fail message sending")
        .expect("Should not fail to write built-in message");
}

fn send_builtin_message(
    domain_participant: &mut DdsDomainParticipant,
    metatraffic_unicast_transport_send: &mut impl TransportWrite,
) {
    let header = RtpsMessageHeader::new(
        domain_participant.protocol_version(),
        domain_participant.vendor_id(),
        domain_participant.guid().prefix(),
    );

    let _now = domain_participant.get_current_time();
    stateless_writer_send_message(
        domain_participant
            .get_builtin_publisher_mut()
            .stateless_data_writer_list_mut()
            .iter_mut()
            .find(|x| x.get_type_name() == SpdpDiscoveredParticipantData::type_name())
            .unwrap(),
        header,
        metatraffic_unicast_transport_send,
    );

    todo!();

    // stateful_writer_send_message(
    //     domain_participant
    //         .get_builtin_publisher_mut()
    //         .stateful_data_writer_list_mut()
    //         .iter_mut()
    //         .find(|x| x.get_type_name() == DiscoveredWriterData::type_name())
    //         .unwrap(),
    //     header,
    //     metatraffic_unicast_transport_send,
    // );

    // stateful_writer_send_message(
    //     domain_participant
    //         .get_builtin_publisher_mut()
    //         .stateful_data_writer_list_mut()
    //         .iter_mut()
    //         .find(|x| x.get_type_name() == DiscoveredReaderData::type_name())
    //         .unwrap(),
    //     header,
    //     metatraffic_unicast_transport_send,
    // );

    // stateful_writer_send_message(
    //     domain_participant
    //         .get_builtin_publisher_mut()
    //         .stateful_data_writer_list_mut()
    //         .iter_mut()
    //         .find(|x| x.get_type_name() == DiscoveredTopicData::type_name())
    //         .unwrap(),
    //     header,
    //     metatraffic_unicast_transport_send,
    // );

    for stateful_readers in domain_participant
        .get_builtin_subscriber_mut()
        .stateful_data_reader_list_mut()
    {
        stateful_readers.send_message(header, metatraffic_unicast_transport_send)
    }
}

fn user_defined_communication_send(
    domain_participant: &mut DdsDomainParticipant,
    default_unicast_transport_send: &mut impl TransportWrite,
) {
    let header = RtpsMessageHeader::new(
        domain_participant.protocol_version(),
        domain_participant.vendor_id(),
        domain_participant.guid().prefix(),
    );
    let now = domain_participant.get_current_time();

    for publisher in domain_participant.user_defined_publisher_list_mut() {
        todo!()
        // for data_writer in publisher.stateful_data_writer_list_mut() {
        //     let writer_id = data_writer.guid().entity_id();
        //     let data_max_size_serialized = data_writer.data_max_size_serialized();
        //     let heartbeat_period = data_writer.heartbeat_period();
        //     let first_sn = data_writer
        //         .change_list()
        //         .iter()
        //         .map(|x| x.sequence_number())
        //         .min()
        //         .unwrap_or(SequenceNumber::new(1));
        //     let last_sn = data_writer
        //         .change_list()
        //         .iter()
        //         .map(|x| x.sequence_number())
        //         .max()
        //         .unwrap_or_else(|| SequenceNumber::new(0));
        //     remove_stale_writer_changes(data_writer, now);
        //     for reader_proxy in &mut data_writer.matched_reader_list() {
        //         match reader_proxy.reliability() {
        //             ReliabilityKind::BestEffort => send_message_best_effort_reader_proxy(
        //                 reader_proxy,
        //                 data_max_size_serialized,
        //                 header,
        //                 default_unicast_transport_send,
        //             ),
        //             ReliabilityKind::Reliable => send_message_reliable_reader_proxy(
        //                 reader_proxy,
        //                 data_max_size_serialized,
        //                 header,
        //                 default_unicast_transport_send,
        //                 writer_id,
        //                 first_sn,
        //                 last_sn,
        //                 heartbeat_period,
        //             ),
        //         }
        //     }
        // }
    }

    for subscriber in domain_participant.user_defined_subscriber_list_mut() {
        for data_reader in subscriber.stateful_data_reader_list_mut() {
            data_reader.send_message(header, default_unicast_transport_send)
        }
    }
}

fn remove_stale_writer_changes(writer: &mut DdsDataWriter<RtpsStatefulWriter>, now: Time) {
    let timespan_duration = writer.get_qos().lifespan.duration;
    writer.remove_change(|cc| DurationKind::Finite(now - cc.timestamp()) > timespan_duration);
}

fn send_message_best_effort_reader_locator(
    reader_locator: &mut WriterAssociatedReaderLocator,
    header: RtpsMessageHeader,
    transport: &mut impl TransportWrite,
    writer_id: EntityId,
) {
    let mut submessages = Vec::new();
    while let Some(change) = reader_locator.next_unsent_change() {
        // The post-condition:
        // "( a_change BELONGS-TO the_reader_locator.unsent_changes() ) == FALSE"
        // should be full-filled by next_unsent_change()
        if let Some(cache_change) = change.cache_change() {
            let info_ts_submessage = info_timestamp_submessage(cache_change.timestamp());
            let data_submessage = cache_change.as_data_submessage(ENTITYID_UNKNOWN);
            submessages.push(info_ts_submessage);
            submessages.push(RtpsSubmessageWriteKind::Data(data_submessage));
        } else {
            let gap_submessage = gap_submessage(writer_id, change.sequence_number());
            submessages.push(gap_submessage);
        }
    }
    if !submessages.is_empty() {
        transport.write(
            &RtpsMessageWrite::new(header, submessages),
            &[reader_locator.locator()],
        )
    }
}

fn send_message_best_effort_reader_proxy(
    reader_proxy: &mut WriterAssociatedReaderProxy,
    data_max_size_serialized: usize,
    header: RtpsMessageHeader,
    transport: &mut impl TransportWrite,
) {
    let info_dst = info_destination_submessage(reader_proxy.remote_reader_guid().prefix());
    let mut submessages = vec![info_dst];

    while !reader_proxy.unsent_changes().is_empty() {
        // Note: The readerId is set to the remote reader ID as described in 8.4.9.2.12 Transition T12
        // in confront to ENTITYID_UNKNOWN as described in 8.4.9.2.4 Transition T4
        let reader_id = reader_proxy.remote_reader_guid().entity_id();
        let change = reader_proxy.next_unsent_change();

        if change.is_relevant() {
            let cache_change = change.cache_change();
            let timestamp = cache_change.timestamp();

            if cache_change.data_value().len() > data_max_size_serialized {
                let data_frag_submessage_list =
                    cache_change.as_data_frag_submessages(data_max_size_serialized, reader_id);
                for data_frag_submessage in data_frag_submessage_list {
                    let info_dst =
                        info_destination_submessage(reader_proxy.remote_reader_guid().prefix());

                    let into_timestamp = info_timestamp_submessage(timestamp);
                    let data_frag = RtpsSubmessageWriteKind::DataFrag(data_frag_submessage);

                    let submessages = vec![info_dst, into_timestamp, data_frag];

                    transport.write(
                        &RtpsMessageWrite::new(header, submessages),
                        reader_proxy.unicast_locator_list(),
                    )
                }
            } else {
                submessages.push(info_timestamp_submessage(timestamp));
                submessages.push(RtpsSubmessageWriteKind::Data(
                    cache_change.as_data_submessage(reader_id),
                ))
            }
        } else {
            let gap_submessage: GapSubmessageWrite = change
                .cache_change()
                .as_gap_message(reader_proxy.remote_reader_guid().entity_id());
            submessages.push(RtpsSubmessageWriteKind::Gap(gap_submessage));
        }
    }

    // Send messages only if more than INFO_DST is added
    if submessages.len() > 1 {
        transport.write(
            &RtpsMessageWrite::new(header, submessages),
            reader_proxy.unicast_locator_list(),
        )
    }
}

#[allow(clippy::too_many_arguments)]
fn send_message_reliable_reader_proxy(
    reader_proxy: &mut WriterAssociatedReaderProxy,
    data_max_size_serialized: usize,
    header: RtpsMessageHeader,
    transport: &mut impl TransportWrite,
    writer_id: EntityId,
    first_sn: SequenceNumber,
    last_sn: SequenceNumber,
    heartbeat_period: Duration,
) {
    let reader_id = reader_proxy.remote_reader_guid().entity_id();

    let info_dst = info_destination_submessage(reader_proxy.remote_reader_guid().prefix());

    let mut submessages = vec![info_dst];

    // Top part of the state machine - Figure 8.19 RTPS standard
    if !reader_proxy.unsent_changes().is_empty() {
        // Note: The readerId is set to the remote reader ID as described in 8.4.9.2.12 Transition T12
        // in confront to ENTITYID_UNKNOWN as described in 8.4.9.2.4 Transition T4

        while !reader_proxy.unsent_changes().is_empty() {
            let change = reader_proxy.next_unsent_change();
            // "a_change.status := UNDERWAY;" should be done by next_requested_change() as
            // it's not done here to avoid the change being a mutable reference
            // Also the post-condition:
            // "( a_change BELONGS-TO the_reader_proxy.unsent_changes() ) == FALSE"
            // should be full-filled by next_unsent_change()
            if change.is_relevant() {
                let cache_change = change.cache_change();
                if cache_change.data_value().len() > data_max_size_serialized {
                    directly_send_data_frag(
                        reader_proxy,
                        cache_change,
                        writer_id,
                        data_max_size_serialized,
                        header,
                        first_sn,
                        last_sn,
                        transport,
                    );
                    return;
                } else {
                    submessages.push(info_timestamp_submessage(cache_change.timestamp()));
                    submessages.push(RtpsSubmessageWriteKind::Data(
                        cache_change.as_data_submessage(reader_id),
                    ))
                }
            } else {
                let gap_submessage: GapSubmessageWrite =
                    change.cache_change().as_gap_message(reader_id);

                submessages.push(RtpsSubmessageWriteKind::Gap(gap_submessage));
            }
        }

        let heartbeat = reader_proxy
            .heartbeat_machine()
            .submessage(writer_id, first_sn, last_sn);
        submessages.push(heartbeat);
    } else if reader_proxy.unacked_changes().is_empty() {
        // Idle
    } else if reader_proxy
        .heartbeat_machine()
        .is_time_for_heartbeat(heartbeat_period)
    {
        let heartbeat = reader_proxy
            .heartbeat_machine()
            .submessage(writer_id, first_sn, last_sn);
        submessages.push(heartbeat);
    }

    // Middle-part of the state-machine - Figure 8.19 RTPS standard
    if !reader_proxy.requested_changes().is_empty() {
        let reader_id = reader_proxy.remote_reader_guid().entity_id();

        while !reader_proxy.requested_changes().is_empty() {
            let change_for_reader = reader_proxy.next_requested_change();
            // "a_change.status := UNDERWAY;" should be done by next_requested_change() as
            // it's not done here to avoid the change being a mutable reference
            // Also the post-condition:
            // a_change BELONGS-TO the_reader_proxy.requested_changes() ) == FALSE
            // should be full-filled by next_requested_change()
            if change_for_reader.is_relevant() {
                let cache_change = change_for_reader.cache_change();
                if cache_change.data_value().len() > data_max_size_serialized {
                    directly_send_data_frag(
                        reader_proxy,
                        cache_change,
                        writer_id,
                        data_max_size_serialized,
                        header,
                        first_sn,
                        last_sn,
                        transport,
                    );
                    return;
                } else {
                    submessages.push(info_timestamp_submessage(cache_change.timestamp()));
                    submessages.push(RtpsSubmessageWriteKind::Data(
                        cache_change.as_data_submessage(reader_id),
                    ))
                }
            } else {
                let gap_submessage: GapSubmessageWrite =
                    change_for_reader.cache_change().as_gap_message(reader_id);

                submessages.push(RtpsSubmessageWriteKind::Gap(gap_submessage));
            }
        }
        let heartbeat = reader_proxy
            .heartbeat_machine()
            .submessage(writer_id, first_sn, last_sn);
        submessages.push(heartbeat);
    }
    // Send messages only if more or equal than INFO_DST and HEARTBEAT is added
    if submessages.len() >= 2 {
        transport.write(
            &RtpsMessageWrite::new(header, submessages),
            reader_proxy.unicast_locator_list(),
        )
    }
}

fn gap_submessage<'a>(
    writer_id: EntityId,
    gap_sequence_number: SequenceNumber,
) -> RtpsSubmessageWriteKind<'a> {
    RtpsSubmessageWriteKind::Gap(GapSubmessageWrite::new(
        ENTITYID_UNKNOWN,
        writer_id,
        gap_sequence_number,
        SequenceNumberSet {
            base: gap_sequence_number,
            set: vec![],
        },
    ))
}

fn info_timestamp_submessage<'a>(timestamp: Time) -> RtpsSubmessageWriteKind<'a> {
    RtpsSubmessageWriteKind::InfoTimestamp(InfoTimestampSubmessageWrite::new(
        false,
        crate::implementation::rtps::messages::types::Time::new(
            timestamp.sec(),
            timestamp.nanosec(),
        ),
    ))
}

fn info_destination_submessage<'a>(guid_prefix: GuidPrefix) -> RtpsSubmessageWriteKind<'a> {
    RtpsSubmessageWriteKind::InfoDestination(InfoDestinationSubmessageWrite::new(guid_prefix))
}

#[allow(clippy::too_many_arguments)]
fn directly_send_data_frag(
    reader_proxy: &mut WriterAssociatedReaderProxy,
    cache_change: &RtpsWriterCacheChange,
    writer_id: EntityId,
    data_max_size_serialized: usize,
    header: RtpsMessageHeader,
    first_sn: SequenceNumber,
    last_sn: SequenceNumber,
    transport: &mut impl TransportWrite,
) {
    let reader_id = reader_proxy.remote_reader_guid().entity_id();
    let timestamp = cache_change.timestamp();

    let mut data_frag_submessage_list = cache_change
        .as_data_frag_submessages(data_max_size_serialized, reader_id)
        .into_iter()
        .peekable();

    while let Some(data_frag_submessage) = data_frag_submessage_list.next() {
        let writer_sn = data_frag_submessage.writer_sn();
        let last_fragment_num = FragmentNumber::new(
            u32::from(data_frag_submessage.fragment_starting_num())
                + data_frag_submessage.fragments_in_submessage() as u32
                - 1,
        );

        let info_dst = info_destination_submessage(reader_proxy.remote_reader_guid().prefix());
        let into_timestamp = info_timestamp_submessage(timestamp);
        let data_frag = RtpsSubmessageWriteKind::DataFrag(data_frag_submessage);

        let is_last_fragment = data_frag_submessage_list.peek().is_none();
        let submessages = if is_last_fragment {
            let heartbeat_frag = reader_proxy.heartbeat_frag_machine().submessage(
                writer_id,
                writer_sn,
                last_fragment_num,
            );
            vec![info_dst, into_timestamp, data_frag, heartbeat_frag]
        } else {
            let heartbeat = reader_proxy
                .heartbeat_machine()
                .submessage(writer_id, first_sn, last_sn);
            vec![info_dst, into_timestamp, data_frag, heartbeat]
        };
        transport.write(
            &RtpsMessageWrite::new(header, submessages),
            reader_proxy.unicast_locator_list(),
        )
    }
}

fn stateless_writer_send_message(
    writer: &mut DdsDataWriter<RtpsStatelessWriter>,
    header: RtpsMessageHeader,
    transport: &mut impl TransportWrite,
) {
    let writer_id = writer.guid().entity_id();
    for mut rl in &mut writer.reader_locator_list().into_iter() {
        send_message_best_effort_reader_locator(&mut rl, header, transport, writer_id);
    }
}

fn stateful_writer_send_message(
    writer: &mut DdsDataWriter<RtpsStatefulWriter>,
    header: RtpsMessageHeader,
    transport: &mut impl TransportWrite,
) {
    let data_max_size_serialized = writer.data_max_size_serialized();
    let writer_id = writer.guid().entity_id();
    let first_sn = writer
        .change_list()
        .iter()
        .map(|x| x.sequence_number())
        .min()
        .unwrap_or_else(|| SequenceNumber::new(1));
    let last_sn = writer
        .change_list()
        .iter()
        .map(|x| x.sequence_number())
        .max()
        .unwrap_or_else(|| SequenceNumber::new(0));
    let heartbeat_period = writer.heartbeat_period();
    for reader_proxy in &mut writer.matched_reader_list() {
        match reader_proxy.reliability() {
            ReliabilityKind::BestEffort => send_message_best_effort_reader_proxy(
                reader_proxy,
                data_max_size_serialized,
                header,
                transport,
            ),
            ReliabilityKind::Reliable => send_message_reliable_reader_proxy(
                reader_proxy,
                data_max_size_serialized,
                header,
                transport,
                writer_id,
                first_sn,
                last_sn,
                heartbeat_period,
            ),
        }
    }
}

fn discover_matched_writers(
    domain_participant: &mut DdsDomainParticipant,
    listener_sender: &tokio::sync::mpsc::Sender<ListenerTriggerKind>,
) -> DdsResult<()> {
    let samples = domain_participant
        .get_builtin_subscriber_mut()
        .stateful_data_reader_list_mut()
        .iter_mut()
        .find(|x| x.get_topic_name() == DCPS_PUBLICATION)
        .unwrap()
        .read::<DiscoveredWriterData>(
            i32::MAX,
            ANY_SAMPLE_STATE,
            ANY_VIEW_STATE,
            ANY_INSTANCE_STATE,
            None,
        )?;

    for discovered_writer_data_sample in samples.into_iter() {
        match discovered_writer_data_sample.sample_info.instance_state {
            InstanceStateKind::Alive => {
                if let Some(discovered_writer_data) = discovered_writer_data_sample.data {
                    if !domain_participant.is_publication_ignored(
                        discovered_writer_data
                            .writer_proxy()
                            .remote_writer_guid()
                            .into(),
                    ) {
                        let remote_writer_guid_prefix = discovered_writer_data
                            .writer_proxy()
                            .remote_writer_guid()
                            .prefix();
                        let writer_parent_participant_guid =
                            Guid::new(remote_writer_guid_prefix, ENTITYID_PARTICIPANT);

                        if let Some((
                            default_unicast_locator_list,
                            default_multicast_locator_list,
                        )) = domain_participant
                            .discovered_participant_list()
                            .find(|&(h, _)| {
                                h == &InstanceHandle::from(writer_parent_participant_guid)
                            })
                            .map(|(_, discovered_participant_data)| {
                                (
                                    discovered_participant_data
                                        .participant_proxy()
                                        .default_unicast_locator_list()
                                        .to_vec(),
                                    discovered_participant_data
                                        .participant_proxy()
                                        .default_multicast_locator_list()
                                        .to_vec(),
                                )
                            })
                        {
                            let domain_participant_guid = domain_participant.guid();
                            for subscriber in domain_participant.user_defined_subscriber_list_mut()
                            {
                                subscriber_add_matched_writer(
                                    subscriber,
                                    &discovered_writer_data,
                                    &default_unicast_locator_list,
                                    &default_multicast_locator_list,
                                    domain_participant_guid,
                                    listener_sender,
                                );
                            }
                        }
                    }
                }
            }
            InstanceStateKind::NotAliveDisposed => {
                let domain_participant_guid = domain_participant.guid();
                for subscriber in domain_participant.user_defined_subscriber_list_mut() {
                    let subscriber_guid = subscriber.guid();
                    for data_reader in subscriber.stateful_data_reader_list_mut() {
                        data_reader.remove_matched_writer(
                            discovered_writer_data_sample.sample_info.instance_handle,
                            domain_participant_guid,
                            subscriber_guid,
                            listener_sender,
                        )
                    }
                }
            }
            InstanceStateKind::NotAliveNoWriters => todo!(),
        }
    }

    Ok(())
}

pub fn subscriber_add_matched_writer(
    user_defined_subscriber: &mut DdsSubscriber,
    discovered_writer_data: &DiscoveredWriterData,
    default_unicast_locator_list: &[Locator],
    default_multicast_locator_list: &[Locator],
    parent_participant_guid: Guid,
    listener_sender: &tokio::sync::mpsc::Sender<ListenerTriggerKind>,
) {
    let is_discovered_writer_regex_matched_to_subscriber = if let Ok(d) = glob_to_regex(
        &discovered_writer_data
            .clone()
            .dds_publication_data()
            .partition()
            .name,
    ) {
        d.is_match(&user_defined_subscriber.get_qos().partition.name)
    } else {
        false
    };

    let is_subscriber_regex_matched_to_discovered_writer =
        if let Ok(d) = glob_to_regex(&user_defined_subscriber.get_qos().partition.name) {
            d.is_match(
                &discovered_writer_data
                    .clone()
                    .dds_publication_data()
                    .partition()
                    .name,
            )
        } else {
            false
        };

    let is_partition_string_matched = discovered_writer_data
        .clone()
        .dds_publication_data()
        .partition()
        .name
        == user_defined_subscriber.get_qos().partition.name;

    if is_discovered_writer_regex_matched_to_subscriber
        || is_subscriber_regex_matched_to_discovered_writer
        || is_partition_string_matched
    {
        let user_defined_subscriber_qos = user_defined_subscriber.get_qos();
        let user_defined_subscriber_guid = user_defined_subscriber.guid();
        for data_reader in user_defined_subscriber.stateful_data_reader_list_mut() {
            data_reader.add_matched_writer(
                discovered_writer_data,
                default_unicast_locator_list,
                default_multicast_locator_list,
                &user_defined_subscriber_qos,
                user_defined_subscriber_guid,
                parent_participant_guid,
                listener_sender,
            )
        }
    }
}

fn discover_matched_participants(
    domain_participant: &mut DdsDomainParticipant,
    sedp_condvar: &DdsCondvar,
) -> DdsResult<()> {
    while let Ok(samples) = domain_participant
        .get_builtin_subscriber_mut()
        .stateless_data_reader_list_mut()
        .iter_mut()
        .find(|x| x.get_topic_name() == DCPS_PARTICIPANT)
        .unwrap()
        .read(
            1,
            &[SampleStateKind::NotRead],
            ANY_VIEW_STATE,
            ANY_INSTANCE_STATE,
            None,
        )
    {
        for discovered_participant_data_sample in samples.into_iter() {
            if let Some(discovered_participant_data) = discovered_participant_data_sample.data {
                add_discovered_participant(domain_participant, discovered_participant_data);
                sedp_condvar.notify_all();
            }
        }
    }

    Ok(())
}

fn add_discovered_participant(
    domain_participant: &mut DdsDomainParticipant,
    discovered_participant_data: SpdpDiscoveredParticipantData,
) {
    if ParticipantDiscovery::new(
        &discovered_participant_data,
        domain_participant.get_domain_id(),
        domain_participant.get_domain_tag(),
    )
    .is_ok()
        && !domain_participant
            .is_participant_ignored(discovered_participant_data.get_serialized_key().into())
    {
        todo!();
        // add_matched_publications_detector(
        //     domain_participant
        //         .get_builtin_publisher_mut()
        //         .stateful_data_writer_list_mut()
        //         .iter_mut()
        //         .find(|x| x.get_topic_name() == DCPS_PUBLICATION)
        //         .unwrap(),
        //     &discovered_participant_data,
        // );

        add_matched_publications_announcer(
            domain_participant
                .get_builtin_subscriber_mut()
                .stateful_data_reader_list_mut()
                .iter_mut()
                .find(|x| x.get_topic_name() == DCPS_PUBLICATION)
                .unwrap(),
            &discovered_participant_data,
        );

        todo!();

        // add_matched_subscriptions_detector(
        //     domain_participant
        //         .get_builtin_publisher_mut()
        //         .stateful_data_writer_list_mut()
        //         .iter_mut()
        //         .find(|x| x.get_topic_name() == DCPS_SUBSCRIPTION)
        //         .unwrap(),
        //     &discovered_participant_data,
        // );

        add_matched_subscriptions_announcer(
            domain_participant
                .get_builtin_subscriber_mut()
                .stateful_data_reader_list_mut()
                .iter_mut()
                .find(|x| x.get_topic_name() == DCPS_SUBSCRIPTION)
                .unwrap(),
            &discovered_participant_data,
        );

        // add_matched_topics_detector(
        //     domain_participant
        //         .get_builtin_publisher_mut()
        //         .stateful_data_writer_list_mut()
        //         .iter_mut()
        //         .find(|x| x.get_topic_name() == DCPS_TOPIC)
        //         .unwrap(),
        //     &discovered_participant_data,
        // );

        add_matched_topics_announcer(
            domain_participant
                .get_builtin_subscriber_mut()
                .stateful_data_reader_list_mut()
                .iter_mut()
                .find(|x| x.get_topic_name() == DCPS_TOPIC)
                .unwrap(),
            &discovered_participant_data,
        );

        domain_participant.discovered_participant_add(
            discovered_participant_data.get_serialized_key().into(),
            discovered_participant_data,
        );
    }
}

fn add_matched_subscriptions_announcer(
    reader: &mut DdsDataReader<RtpsStatefulReader>,
    discovered_participant_data: &SpdpDiscoveredParticipantData,
) {
    if discovered_participant_data
        .participant_proxy()
        .available_builtin_endpoints()
        .has(BuiltinEndpointSet::BUILTIN_ENDPOINT_SUBSCRIPTIONS_ANNOUNCER)
    {
        let remote_writer_guid = Guid::new(
            discovered_participant_data
                .participant_proxy()
                .guid_prefix(),
            ENTITYID_SEDP_BUILTIN_SUBSCRIPTIONS_ANNOUNCER,
        );
        let remote_group_entity_id = ENTITYID_UNKNOWN;
        let data_max_size_serialized = None;

        let proxy = RtpsWriterProxy::new(
            remote_writer_guid,
            discovered_participant_data
                .participant_proxy()
                .metatraffic_unicast_locator_list(),
            discovered_participant_data
                .participant_proxy()
                .metatraffic_multicast_locator_list(),
            data_max_size_serialized,
            remote_group_entity_id,
        );
        reader.matched_writer_add(proxy);
    }
}

fn add_matched_subscriptions_detector(
    writer: &mut DdsDataWriter<RtpsStatefulWriter>,
    discovered_participant_data: &SpdpDiscoveredParticipantData,
) {
    if discovered_participant_data
        .participant_proxy()
        .available_builtin_endpoints()
        .has(BuiltinEndpointSet::BUILTIN_ENDPOINT_SUBSCRIPTIONS_DETECTOR)
    {
        let remote_reader_guid = Guid::new(
            discovered_participant_data
                .participant_proxy()
                .guid_prefix(),
            ENTITYID_SEDP_BUILTIN_SUBSCRIPTIONS_DETECTOR,
        );
        let remote_group_entity_id = ENTITYID_UNKNOWN;
        let expects_inline_qos = false;
        let proxy = RtpsReaderProxy::new(
            remote_reader_guid,
            remote_group_entity_id,
            discovered_participant_data
                .participant_proxy()
                .metatraffic_unicast_locator_list(),
            discovered_participant_data
                .participant_proxy()
                .metatraffic_multicast_locator_list(),
            expects_inline_qos,
            true,
            ReliabilityKind::Reliable,
            DurabilityKind::TransientLocal,
        );
        writer.matched_reader_add(proxy);
    }
}

fn add_matched_publications_announcer(
    reader: &mut DdsDataReader<RtpsStatefulReader>,
    discovered_participant_data: &SpdpDiscoveredParticipantData,
) {
    if discovered_participant_data
        .participant_proxy()
        .available_builtin_endpoints()
        .has(BuiltinEndpointSet::BUILTIN_ENDPOINT_PUBLICATIONS_ANNOUNCER)
    {
        let remote_writer_guid = Guid::new(
            discovered_participant_data
                .participant_proxy()
                .guid_prefix(),
            ENTITYID_SEDP_BUILTIN_PUBLICATIONS_ANNOUNCER,
        );
        let remote_group_entity_id = ENTITYID_UNKNOWN;
        let data_max_size_serialized = None;

        let proxy = RtpsWriterProxy::new(
            remote_writer_guid,
            discovered_participant_data
                .participant_proxy()
                .metatraffic_unicast_locator_list(),
            discovered_participant_data
                .participant_proxy()
                .metatraffic_multicast_locator_list(),
            data_max_size_serialized,
            remote_group_entity_id,
        );

        reader.matched_writer_add(proxy);
    }
}

fn add_matched_publications_detector(
    writer: &mut DdsDataWriter<RtpsStatefulWriter>,
    discovered_participant_data: &SpdpDiscoveredParticipantData,
) {
    if discovered_participant_data
        .participant_proxy()
        .available_builtin_endpoints()
        .has(BuiltinEndpointSet::BUILTIN_ENDPOINT_PUBLICATIONS_DETECTOR)
    {
        let remote_reader_guid = Guid::new(
            discovered_participant_data
                .participant_proxy()
                .guid_prefix(),
            ENTITYID_SEDP_BUILTIN_PUBLICATIONS_DETECTOR,
        );
        let remote_group_entity_id = ENTITYID_UNKNOWN;
        let expects_inline_qos = false;
        let proxy = RtpsReaderProxy::new(
            remote_reader_guid,
            remote_group_entity_id,
            discovered_participant_data
                .participant_proxy()
                .metatraffic_unicast_locator_list(),
            discovered_participant_data
                .participant_proxy()
                .metatraffic_multicast_locator_list(),
            expects_inline_qos,
            true,
            ReliabilityKind::Reliable,
            DurabilityKind::TransientLocal,
        );
        writer.matched_reader_add(proxy);
    }
}

fn add_matched_topics_announcer(
    reader: &mut DdsDataReader<RtpsStatefulReader>,
    discovered_participant_data: &SpdpDiscoveredParticipantData,
) {
    if discovered_participant_data
        .participant_proxy()
        .available_builtin_endpoints()
        .has(BuiltinEndpointSet::BUILTIN_ENDPOINT_TOPICS_ANNOUNCER)
    {
        let remote_writer_guid = Guid::new(
            discovered_participant_data
                .participant_proxy()
                .guid_prefix(),
            ENTITYID_SEDP_BUILTIN_TOPICS_ANNOUNCER,
        );
        let remote_group_entity_id = ENTITYID_UNKNOWN;
        let data_max_size_serialized = None;

        let proxy = RtpsWriterProxy::new(
            remote_writer_guid,
            discovered_participant_data
                .participant_proxy()
                .metatraffic_unicast_locator_list(),
            discovered_participant_data
                .participant_proxy()
                .metatraffic_multicast_locator_list(),
            data_max_size_serialized,
            remote_group_entity_id,
        );
        reader.matched_writer_add(proxy);
    }
}

fn add_matched_topics_detector(
    writer: &mut DdsDataWriter<RtpsStatefulWriter>,
    discovered_participant_data: &SpdpDiscoveredParticipantData,
) {
    if discovered_participant_data
        .participant_proxy()
        .available_builtin_endpoints()
        .has(BuiltinEndpointSet::BUILTIN_ENDPOINT_TOPICS_DETECTOR)
    {
        let remote_reader_guid = Guid::new(
            discovered_participant_data
                .participant_proxy()
                .guid_prefix(),
            ENTITYID_SEDP_BUILTIN_TOPICS_DETECTOR,
        );
        let remote_group_entity_id = ENTITYID_UNKNOWN;
        let expects_inline_qos = false;
        let proxy = RtpsReaderProxy::new(
            remote_reader_guid,
            remote_group_entity_id,
            discovered_participant_data
                .participant_proxy()
                .metatraffic_unicast_locator_list(),
            discovered_participant_data
                .participant_proxy()
                .metatraffic_multicast_locator_list(),
            expects_inline_qos,
            true,
            ReliabilityKind::Reliable,
            DurabilityKind::TransientLocal,
        );
        writer.matched_reader_add(proxy);
    }
}

fn receive_builtin_message(
    domain_participant: &mut DdsDomainParticipant,
    message: RtpsMessageRead,
    locator: Locator,
    sedp_condvar: &DdsCondvar,
    listener_sender: &tokio::sync::mpsc::Sender<ListenerTriggerKind>,
) {
    domain_participant
        .receive_builtin_data(locator, message, listener_sender)
        .ok();

    discover_matched_participants(domain_participant, sedp_condvar).ok();
    domain_participant
        .discover_matched_readers(listener_sender)
        .ok();
    discover_matched_writers(domain_participant, listener_sender).ok();
    domain_participant
        .discover_matched_topics(listener_sender)
        .ok();
}
<|MERGE_RESOLUTION|>--- conflicted
+++ resolved
@@ -1,2738 +1,2730 @@
-use std::time::Instant;
-
-use fnmatch_regex::glob_to_regex;
-use tokio::sync::mpsc::{Receiver, Sender};
-
-use crate::{
-    builtin_topics::{ParticipantBuiltinTopicData, TopicBuiltinTopicData},
-    implementation::{
-        data_representation_builtin_endpoints::{
-            discovered_reader_data::{DiscoveredReaderData, ReaderProxy, DCPS_SUBSCRIPTION},
-            discovered_topic_data::{DiscoveredTopicData, DCPS_TOPIC},
-            discovered_writer_data::{DiscoveredWriterData, WriterProxy, DCPS_PUBLICATION},
-            spdp_discovered_participant_data::{SpdpDiscoveredParticipantData, DCPS_PARTICIPANT},
-        },
-        dds::{
-            any_topic_listener::AnyTopicListener,
-            dds_data_reader::DdsDataReader,
-            dds_data_writer::{self, DdsDataWriter},
-            dds_domain_participant::{
-                AnnounceKind, DdsDomainParticipant, ENTITYID_SEDP_BUILTIN_PUBLICATIONS_ANNOUNCER,
-                ENTITYID_SEDP_BUILTIN_PUBLICATIONS_DETECTOR,
-                ENTITYID_SEDP_BUILTIN_SUBSCRIPTIONS_ANNOUNCER,
-                ENTITYID_SEDP_BUILTIN_SUBSCRIPTIONS_DETECTOR,
-                ENTITYID_SEDP_BUILTIN_TOPICS_ANNOUNCER, ENTITYID_SEDP_BUILTIN_TOPICS_DETECTOR,
-            },
-            dds_subscriber::DdsSubscriber,
-            nodes::{
-                DataReaderNode, DataWriterNode, DomainParticipantNode, SubscriberNode,
-                SubscriberNodeKind, TopicNode, TopicNodeKind,
-            },
-            participant_discovery::ParticipantDiscovery,
-            status_listener::ListenerTriggerKind,
-        },
-        rtps::{
-            discovery_types::BuiltinEndpointSet,
-            history_cache::RtpsWriterCacheChange,
-            messages::{
-                overall_structure::{
-                    RtpsMessageHeader, RtpsMessageRead, RtpsMessageWrite, RtpsSubmessageWriteKind,
-                },
-                submessage_elements::SequenceNumberSet,
-                submessages::{
-<<<<<<< HEAD
-                    GapSubmessageWrite, InfoDestinationSubmessageWrite,
-                    InfoTimestampSubmessageWrite,
-                },
-                types::{FragmentNumber, ProtocolId},
-                RtpsMessageRead, RtpsMessageWrite, RtpsSubmessageWriteKind,
-=======
-                    gap::GapSubmessageWrite, info_destination::InfoDestinationSubmessageWrite,
-                    info_timestamp::InfoTimestampSubmessageWrite,
-                },
-                types::FragmentNumber,
->>>>>>> 92e8d746
-            },
-            reader_locator::WriterAssociatedReaderLocator,
-            reader_proxy::{RtpsReaderProxy, WriterAssociatedReaderProxy},
-            stateful_reader::RtpsStatefulReader,
-            stateful_writer::RtpsStatefulWriter,
-            stateless_writer::RtpsStatelessWriter,
-            transport::TransportWrite,
-            types::{
-                DurabilityKind, EntityId, Guid, GuidPrefix, Locator, ReliabilityKind,
-                SequenceNumber, ENTITYID_PARTICIPANT, ENTITYID_UNKNOWN,
-            },
-            writer_proxy::RtpsWriterProxy,
-        },
-        rtps_udp_psm::udp_transport::{UdpTransportRead, UdpTransportWrite},
-        utils::condvar::DdsCondvar,
-    },
-    infrastructure::{
-        condition::StatusCondition,
-        error::{DdsError, DdsResult},
-        instance::InstanceHandle,
-        qos::{DomainParticipantQos, PublisherQos, QosKind, SubscriberQos, TopicQos},
-        status::{
-            InconsistentTopicStatus, OfferedIncompatibleQosStatus, PublicationMatchedStatus,
-            RequestedDeadlineMissedStatus, RequestedIncompatibleQosStatus, SampleLostStatus,
-            SampleRejectedStatus, StatusKind, SubscriptionMatchedStatus,
-        },
-        time::{Duration, DurationKind, Time},
-    },
-    publication::{publisher::Publisher, publisher_listener::PublisherListener},
-    subscription::{
-        sample_info::{
-            InstanceStateKind, SampleStateKind, ANY_INSTANCE_STATE, ANY_SAMPLE_STATE,
-            ANY_VIEW_STATE,
-        },
-        subscriber::Subscriber,
-        subscriber_listener::SubscriberListener,
-    },
-    topic_definition::{
-        topic::Topic,
-        topic_listener::TopicListener,
-        type_support::{dds_serialize, DdsSerializedKey, DdsType},
-    },
-};
-
-use super::{
-    domain_participant_factory::{
-        DomainId, THE_DDS_DOMAIN_PARTICIPANT_FACTORY, THE_PARTICIPANT_FACTORY, THE_TASK_RUNTIME,
-    },
-    domain_participant_listener::DomainParticipantListener,
-};
-
-/// The [`DomainParticipant`] represents the participation of the application on a communication plane that isolates applications running on the
-/// same set of physical computers from each other. A domain establishes a “virtual network” linking all applications that
-/// share the same domain_id and isolating them from applications running on different domains. In this way, several
-/// independent distributed applications can coexist in the same physical network without interfering, or even being aware
-/// of each other.
-///
-/// The [`DomainParticipant`] object plays several roles:
-/// - It acts as a container for all other Entity objects
-/// - It acts as factory for the [`Publisher`], [`Subscriber`] and [`Topic`] Entity objects
-/// - It provides administration services in the domain, offering operations that allow the application to ‘ignore’ locally any
-/// information about a given participant ([`DomainParticipant::ignore_participant()`]), publication ([`DomainParticipant::ignore_publication()`]), subscription
-/// ([`DomainParticipant::ignore_subscription()`]), or topic ([`DomainParticipant::ignore_topic()`]).
-///
-/// The following operations may be called even if the [`DomainParticipant`] is not enabled. Other operations will return a NotEnabled error if called on a disabled [`DomainParticipant`]:
-/// - Operations defined at the base-class level namely, [`DomainParticipant::set_qos()`], [`DomainParticipant::get_qos()`], [`DomainParticipant::set_listener()`], and [`DomainParticipant::enable()`].
-/// - Factory methods: [`DomainParticipant::create_topic()`], [`DomainParticipant::create_publisher()`], [`DomainParticipant::create_subscriber()`], [`DomainParticipant::delete_topic()`], [`DomainParticipant::delete_publisher()`],
-/// [`DomainParticipant::delete_subscriber()`]
-/// - Operations that access the status: [`DomainParticipant::get_statuscondition()`]
-#[derive(PartialEq, Eq, Debug)]
-pub struct DomainParticipant(DomainParticipantNode);
-
-impl DomainParticipant {
-    pub(crate) fn new(node: DomainParticipantNode) -> Self {
-        Self(node)
-    }
-
-    pub(crate) fn node(&self) -> &DomainParticipantNode {
-        &self.0
-    }
-}
-
-impl Drop for DomainParticipant {
-    fn drop(&mut self) {
-        THE_PARTICIPANT_FACTORY.delete_participant(self).ok();
-    }
-}
-
-impl DomainParticipant {
-    /// This operation creates a [`Publisher`] with the desired QoS policies and attaches to it the specified [`PublisherListener`].
-    /// If the specified QoS policies are not consistent, the operation will fail and no [`Publisher`] will be created.
-    /// The value [`QosKind::Default`] can be used to indicate that the Publisher should be created with the default
-    /// Publisher QoS set in the factory. The use of this value is equivalent to the application obtaining the default Publisher QoS by
-    /// means of the operation [`DomainParticipant::get_default_publisher_qos()`] and using the resulting QoS to create the [`Publisher`].
-    /// The created [`Publisher`] belongs to the [`DomainParticipant`] that is its factory.
-    /// In case of failure, the operation will return an error and no [`Publisher`] will be created.
-    pub fn create_publisher(
-        &self,
-        qos: QosKind<PublisherQos>,
-        a_listener: Option<Box<dyn PublisherListener + Send + Sync>>,
-        mask: &[StatusKind],
-    ) -> DdsResult<Publisher> {
-        let publisher = self.call_participant_mut_method(|dp| {
-            crate::implementation::behavior::domain_participant::create_publisher(dp, qos)
-        })?;
-
-        THE_DDS_DOMAIN_PARTICIPANT_FACTORY.add_publisher_listener(
-            publisher.guid(),
-            a_listener,
-            mask,
-        );
-
-        Ok(Publisher::new(publisher))
-    }
-
-    /// This operation deletes an existing [`Publisher`].
-    /// A [`Publisher`] cannot be deleted if it has any attached [`DataWriter`](crate::publication::data_writer::DataWriter) objects. If [`DomainParticipant::delete_publisher()`]
-    /// is called on a [`Publisher`] with existing [`DataWriter`](crate::publication::data_writer::DataWriter) objects, it will return a
-    /// [`DdsError::PreconditionNotMet`](crate::infrastructure::error::DdsError) error.
-    /// The [`DomainParticipant::delete_publisher()`] operation must be called on the same [`DomainParticipant`] object used to create the [`Publisher`].
-    /// If [`DomainParticipant::delete_publisher()`] is called on a different [`DomainParticipant`], the operation will have no effect and it will return
-    /// a PreconditionNotMet error.
-    pub fn delete_publisher(&self, a_publisher: &Publisher) -> DdsResult<()> {
-        self.call_participant_mut_method(|dp| {
-            crate::implementation::behavior::domain_participant::delete_publisher(
-                dp,
-                a_publisher.node().guid(),
-            )
-        })?;
-
-        THE_DDS_DOMAIN_PARTICIPANT_FACTORY.delete_publisher_listener(&a_publisher.node().guid());
-
-        Ok(())
-    }
-
-    /// This operation creates a [`Subscriber`] with the desired QoS policies and attaches to it the specified [`SubscriberListener`].
-    /// If the specified QoS policies are not consistent, the operation will fail and no [`Subscriber`] will be created.
-    /// The value [`QosKind::Default`] can be used to indicate that the [`Subscriber`] should be created with the
-    /// default Subscriber QoS set in the factory. The use of this value is equivalent to the application obtaining the default
-    /// Subscriber QoS by means of the operation [`Self::get_default_subscriber_qos()`] and using the resulting QoS to create the
-    /// [`Subscriber`].
-    /// The created [`Subscriber`] belongs to the [`DomainParticipant`] that is its factory.
-    /// In case of failure, the operation will return an error and no [`Subscriber`] will be created.
-    pub fn create_subscriber(
-        &self,
-        qos: QosKind<SubscriberQos>,
-        a_listener: Option<Box<dyn SubscriberListener + Send + Sync>>,
-        mask: &[StatusKind],
-    ) -> DdsResult<Subscriber> {
-        let subscriber = self.call_participant_mut_method(|dp| {
-            crate::implementation::behavior::domain_participant::create_subscriber(dp, qos)
-        })?;
-
-        THE_DDS_DOMAIN_PARTICIPANT_FACTORY.add_subscriber_listener(
-            subscriber.guid(),
-            a_listener,
-            mask,
-        );
-
-        Ok(Subscriber::new(SubscriberNodeKind::UserDefined(subscriber)))
-    }
-
-    /// This operation deletes an existing [`Subscriber`].
-    /// A [`Subscriber`] cannot be deleted if it has any attached [`DataReader`](crate::subscription::data_reader::DataReader) objects. If the [`DomainParticipant::delete_subscriber()`] operation is called on a
-    /// [`Subscriber`] with existing [`DataReader`](crate::subscription::data_reader::DataReader) objects, it will return [`DdsError::PreconditionNotMet`](crate::infrastructure::error::DdsError).
-    /// The [`DomainParticipant::delete_subscriber()`] operation must be called on the same [`DomainParticipant`] object used to create the Subscriber. If
-    /// it is called on a different [`DomainParticipant`], the operation will have no effect and it will return
-    /// [`DdsError::PreconditionNotMet`](crate::infrastructure::error::DdsError).
-    pub fn delete_subscriber(&self, a_subscriber: &Subscriber) -> DdsResult<()> {
-        match a_subscriber.node() {
-            SubscriberNodeKind::Builtin(_) => (),
-            SubscriberNodeKind::UserDefined(s) => {
-                self.call_participant_mut_method(|dp| {
-                    crate::implementation::behavior::domain_participant::delete_subscriber(
-                        dp,
-                        s.guid(),
-                    )
-                })?;
-
-                THE_DDS_DOMAIN_PARTICIPANT_FACTORY.delete_subscriber_listener(&s.guid());
-            }
-            SubscriberNodeKind::Listener(_) => (),
-        }
-
-        Ok(())
-    }
-
-    /// This operation creates a [`Topic`] with the desired QoS policies and attaches to it the specified [`TopicListener`].
-    /// If the specified QoS policies are not consistent, the operation will fail and no [`Topic`] will be created.
-    /// The value [`QosKind::Default`] can be used to indicate that the [`Topic`] should be created with the default Topic QoS
-    /// set in the factory. The use of this value is equivalent to the application obtaining the default Topic QoS by means of the
-    /// operation [`DomainParticipant::get_default_topic_qos`] and using the resulting QoS to create the [`Topic`].
-    /// The created [`Topic`] belongs to the [`DomainParticipant`] that is its factory.
-    /// The [`Topic`] is bound to a type specified by the generic type parameter 'Foo'. Only types which implement
-    /// [`DdsType`] and have a `'static` lifetime can be associated to a [`Topic`].
-    /// In case of failure, the operation will return an error and no [`Topic`] will be created.
-    pub fn create_topic<Foo>(
-        &self,
-        topic_name: &str,
-        qos: QosKind<TopicQos>,
-        a_listener: Option<Box<dyn TopicListener<Foo = Foo> + Send + Sync>>,
-        mask: &[StatusKind],
-    ) -> DdsResult<Topic<Foo>>
-    where
-        Foo: DdsType + 'static,
-    {
-        let topic = self.call_participant_mut_method(|dp| {
-            crate::implementation::behavior::domain_participant::create_topic(
-                dp,
-                topic_name,
-                Foo::type_name(),
-                qos,
-            )
-        })?;
-
-        THE_DDS_DOMAIN_PARTICIPANT_FACTORY.add_topic_listener(
-            topic.guid(),
-            a_listener.map::<Box<dyn AnyTopicListener + Send + Sync>, _>(|l| Box::new(l)),
-            mask,
-        );
-
-        Ok(Topic::new(TopicNodeKind::UserDefined(topic)))
-    }
-
-    /// This operation deletes a [`Topic`].
-    /// The deletion of a [`Topic`] is not allowed if there are any existing [`DataReader`](crate::subscription::data_reader::DataReader) or [`DataWriter`](crate::publication::data_writer::DataWriter)
-    /// objects that are using the [`Topic`]. If the [`DomainParticipant::delete_topic()`] operation is called on a [`Topic`] with any of these existing objects attached to
-    /// it, it will return [`DdsError::PreconditionNotMet`](crate::infrastructure::error::DdsError).
-    /// The [`DomainParticipant::delete_topic()`] operation must be called on the same [`DomainParticipant`] object used to create the [`Topic`]. If [`DomainParticipant::delete_topic()`] is
-    /// called on a different [`DomainParticipant`], the operation will have no effect and it will return [`DdsError::PreconditionNotMet`](crate::infrastructure::error::DdsError).
-    pub fn delete_topic<Foo>(&self, a_topic: &Topic<Foo>) -> DdsResult<()> {
-        match &a_topic.node() {
-            TopicNodeKind::UserDefined(t) => {
-                self.call_participant_mut_method(|dp| {
-                    crate::implementation::behavior::domain_participant::delete_topic(dp, t.guid())
-                })?;
-                THE_DDS_DOMAIN_PARTICIPANT_FACTORY.delete_topic_listener(&t.guid());
-            }
-            TopicNodeKind::Listener(_) => todo!(),
-        }
-
-        Ok(())
-    }
-
-    /// This operation gives access to an existing (or ready to exist) enabled [`Topic`], based on its name. The operation takes
-    /// as arguments the name of the [`Topic`], a timeout and the type as a generic type argument `Foo`.
-    /// If a [`Topic`] of the same name and type already exists, it gives access to it, otherwise it waits (blocks the caller) until another mechanism
-    /// creates it (or the specified timeout occurs). This other mechanism can be another thread, a configuration tool, or some other
-    /// middleware service. Note that the [`Topic`] is a local object that acts as a ‘proxy’ to designate the global concept of topic.
-    /// Middleware implementations could choose to propagate topics and make remotely created topics locally available.
-    /// A [`Topic`] obtained by means of [`DomainParticipant::find_topic()`], must also be deleted by means of [`DomainParticipant::delete_topic()`] so that the local resources can be
-    /// released. If a [`Topic`] is obtained multiple times by means of [`DomainParticipant::find_topic()`] or [`DomainParticipant::create_topic()`], it must also be deleted that same number
-    /// of times using [`DomainParticipant::delete_topic()`].
-    /// Regardless of whether the middleware chooses to propagate topics, the [`DomainParticipant::delete_topic()`] operation deletes only the local proxy.
-    /// If the operation times-out, a [`DdsError::Timeout`](crate::infrastructure::error::DdsError) error is returned.
-    pub fn find_topic<Foo>(&self, topic_name: &str, timeout: Duration) -> DdsResult<Topic<Foo>>
-    where
-        Foo: DdsType,
-    {
-        let start_time = Instant::now();
-
-        while start_time.elapsed() < std::time::Duration::from(timeout) {
-            if let Some(topic) = self.call_participant_mut_method(|dp| {
-                Ok(
-                    crate::implementation::behavior::domain_participant::find_topic(
-                        dp,
-                        topic_name,
-                        Foo::type_name(),
-                    ),
-                )
-            })? {
-                return Ok(Topic::new(TopicNodeKind::UserDefined(topic)));
-            }
-        }
-
-        Err(DdsError::Timeout)
-    }
-
-    /// This operation gives access to an existing locally-created [`Topic`], based on its name and type. The
-    /// operation takes as argument the name of the [`Topic`] and the type as a generic type argument `Foo`.
-    /// If a [`Topic`] of the same name already exists, it gives access to it, otherwise it returns a [`None`] value. The operation
-    /// never blocks.
-    /// The operation [`DomainParticipant::lookup_topicdescription()`] may be used to locate any locally-created [`Topic`].
-    /// Unlike [`DomainParticipant::find_topic()`], the operation [`DomainParticipant::lookup_topicdescription()`] searches only among the locally created topics. Therefore, it should
-    /// never create a new [`Topic`]. The [`Topic`] returned by [`DomainParticipant::lookup_topicdescription()`] does not require any extra
-    /// deletion. It is still possible to delete the [`Topic`] returned by [`DomainParticipant::lookup_topicdescription()`], provided it has no readers or
-    /// writers, but then it is really deleted and subsequent lookups will fail.
-    /// If the operation fails to locate a [`Topic`], the operation succeeds and a [`None`] value is returned.
-    pub fn lookup_topicdescription<Foo>(&self, topic_name: &str) -> DdsResult<Option<Topic<Foo>>>
-    where
-        Foo: DdsType,
-    {
-        self.call_participant_method(|dp| {
-            Ok(
-                crate::implementation::behavior::domain_participant::lookup_topicdescription(
-                    dp,
-                    topic_name,
-                    Foo::type_name(),
-                )?
-                .map(|x| Topic::new(TopicNodeKind::UserDefined(x))),
-            )
-        })
-    }
-
-    /// This operation allows access to the built-in [`Subscriber`]. Each [`DomainParticipant`] contains several built-in [`Topic`] objects as
-    /// well as corresponding [`DataReader`](crate::subscription::data_reader::DataReader) objects to access them. All these [`DataReader`](crate::subscription::data_reader::DataReader) objects belong to a single built-in [`Subscriber`].
-    /// The built-in topics are used to communicate information about other [`DomainParticipant`], [`Topic`], [`DataReader`](crate::subscription::data_reader::DataReader), and [`DataWriter`](crate::publication::data_writer::DataWriter)
-    /// objects.
-    pub fn get_builtin_subscriber(&self) -> DdsResult<Subscriber> {
-        self.call_participant_method(|dp| {
-            crate::implementation::behavior::domain_participant::get_builtin_subscriber(dp)
-                .map(|x| Subscriber::new(SubscriberNodeKind::Builtin(x)))
-        })
-    }
-
-    /// This operation allows an application to instruct the Service to locally ignore a remote domain participant. From that point
-    /// onwards the Service will locally behave as if the remote participant did not exist. This means it will ignore any topic,
-    /// publication, or subscription that originates on that domain participant.
-    /// This operation can be used, in conjunction with the discovery of remote participants offered by means of the
-    /// “DCPSParticipant” built-in [`Topic`], to provide, for example, access control.
-    /// Application data can be associated with a [`DomainParticipant`] by means of the [`UserDataQosPolicy`](crate::infrastructure::qos_policy::UserDataQosPolicy).
-    /// This application data is propagated as a field in the built-in topic and can be used by an application to implement its own access control policy.
-    /// The domain participant to ignore is identified by the `handle` argument. This handle is the one that appears in the [`SampleInfo`](crate::subscription::sample_info::SampleInfo)
-    /// retrieved when reading the data-samples available for the built-in DataReader to the “DCPSParticipant” topic. The built-in
-    /// [`DataReader`](crate::subscription::data_reader::DataReader) is read with the same read/take operations used for any DataReader.
-    /// The [`DomainParticipant::ignore_participant()`] operation is not reversible.
-    pub fn ignore_participant(&self, handle: InstanceHandle) -> DdsResult<()> {
-        self.call_participant_mut_method(|dp| {
-            crate::implementation::behavior::domain_participant::ignore_participant(dp, handle)
-        })
-    }
-
-    /// This operation allows an application to instruct the Service to locally ignore a remote topic. This means it will locally ignore any
-    /// publication or subscription to the Topic.
-    /// This operation can be used to save local resources when the application knows that it will never publish or subscribe to data
-    /// under certain topics.
-    /// The Topic to ignore is identified by the handle argument. This handle is the one that appears in the [`SampleInfo`](crate::subscription::sample_info::SampleInfo) retrieved when
-    /// reading the data-samples from the built-in [`DataReader`](crate::subscription::data_reader::DataReader) to the “DCPSTopic” topic.
-    /// The [`DomainParticipant::ignore_topic()`] operation is not reversible.
-    pub fn ignore_topic(&self, handle: InstanceHandle) -> DdsResult<()> {
-        self.call_participant_mut_method(|dp| {
-            crate::implementation::behavior::domain_participant::ignore_topic(dp, handle)
-        })
-    }
-
-    /// This operation allows an application to instruct the Service to locally ignore a remote publication; a publication is defined by
-    /// the association of a topic name, and user data and partition set on the Publisher. After this call, any data written related to that publication will be ignored.
-    /// The DataWriter to ignore is identified by the handle argument. This handle is the one that appears in the [`SampleInfo`](crate::subscription::sample_info::SampleInfo) retrieved
-    /// when reading the data-samples from the built-in [`DataReader`](crate::subscription::data_reader::DataReader) to the “DCPSPublication” topic.
-    /// The [`DomainParticipant::ignore_publication()`] operation is not reversible.
-    pub fn ignore_publication(&self, handle: InstanceHandle) -> DdsResult<()> {
-        self.call_participant_mut_method(|dp| {
-            crate::implementation::behavior::domain_participant::ignore_publication(dp, handle)
-        })
-    }
-
-    /// This operation allows an application to instruct the Service to locally ignore a remote subscription; a subscription is defined by
-    /// the association of a topic name, and user data and partition set on the Subscriber.
-    /// After this call, any data received related to that subscription will be ignored.
-    /// The DataReader to ignore is identified by the handle argument. This handle is the one that appears in the [`SampleInfo`](crate::subscription::sample_info::SampleInfo)
-    /// retrieved when reading the data-samples from the built-in [`DataReader`](crate::subscription::data_reader::DataReader) to the “DCPSSubscription” topic.
-    /// The [`DomainParticipant::ignore_subscription()`] operation is not reversible.
-    pub fn ignore_subscription(&self, handle: InstanceHandle) -> DdsResult<()> {
-        self.call_participant_mut_method(|dp| {
-            crate::implementation::behavior::domain_participant::ignore_subscription(dp, handle)
-        })
-    }
-
-    /// This operation retrieves the [`DomainId`] used to create the DomainParticipant. The [`DomainId`] identifies the DDS domain to
-    /// which the [`DomainParticipant`] belongs. Each DDS domain represents a separate data “communication plane” isolated from other domains.
-    pub fn get_domain_id(&self) -> DdsResult<DomainId> {
-        self.call_participant_method(|dp| {
-            crate::implementation::behavior::domain_participant::get_domain_id(dp)
-        })
-    }
-
-    /// This operation deletes all the entities that were created by means of the “create” operations on the DomainParticipant. That is,
-    /// it deletes all contained [`Publisher`], [`Subscriber`] and [`Topic`] entities.
-    /// Prior to deleting each contained entity, this operation will recursively call the corresponding `delete_contained_entities()`
-    /// operation on each contained entity (if applicable). This pattern is applied recursively. In this manner the operation
-    /// [`DomainParticipant::delete_contained_entities()`] will end up deleting all the entities recursively contained in the
-    /// [`DomainParticipant`], that is also the [`DataWriter`](crate::publication::data_writer::DataWriter), [`DataReader`](crate::subscription::data_reader::DataReader).
-    /// The operation will return [`DdsError::PreconditionNotMet`](crate::infrastructure::error::DdsError) if the any of the contained entities is in a state where it cannot be
-    /// deleted.
-    /// Once this operation returns successfully, the application may delete the [`DomainParticipant`] knowing that it has no
-    /// contained entities.
-    pub fn delete_contained_entities(&self) -> DdsResult<()> {
-        self.call_participant_mut_method(|dp| {
-            crate::implementation::behavior::domain_participant::delete_contained_entities(dp)
-        })
-    }
-
-    /// This operation manually asserts the liveliness of the [`DomainParticipant`]. This is used in combination
-    /// with the [`LivelinessQosPolicy`](crate::infrastructure::qos_policy::LivelinessQosPolicy)
-    /// to indicate to the Service that the entity remains active.
-    /// This operation needs to only be used if the [`DomainParticipant`] contains  [`DataWriter`](crate::publication::data_writer::DataWriter) entities with the LIVELINESS set to
-    /// MANUAL_BY_PARTICIPANT and it only affects the liveliness of those  [`DataWriter`](crate::publication::data_writer::DataWriter) entities. Otherwise, it has no effect.
-    /// NOTE: Writing data via the write operation on a  [`DataWriter`](crate::publication::data_writer::DataWriter) asserts liveliness on the DataWriter itself and its
-    /// [`DomainParticipant`]. Consequently the use of this operation is only needed if the application is not writing data regularly.
-    pub fn assert_liveliness(&self) -> DdsResult<()> {
-        self.call_participant_method(|dp| {
-            crate::implementation::behavior::domain_participant::assert_liveliness(dp)
-        })
-    }
-
-    /// This operation sets a default value of the Publisher QoS policies which will be used for newly created [`Publisher`] entities in the
-    /// case where the QoS policies are defaulted in the [`DomainParticipant::create_publisher()`] operation.
-    /// This operation will check that the resulting policies are self consistent; if they are not, the operation will have no effect and
-    /// return [`DdsError::InconsistenPolicy`](crate::infrastructure::error::DdsError).
-    /// The special value [`QosKind::Default`] may be passed to this operation to indicate that the default QoS should be
-    /// reset back to the initial values the factory would use, that is the values the default values of [`PublisherQos`].
-    pub fn set_default_publisher_qos(&self, qos: QosKind<PublisherQos>) -> DdsResult<()> {
-        self.call_participant_mut_method(|dp| {
-            crate::implementation::behavior::domain_participant::set_default_publisher_qos(dp, qos)
-        })
-    }
-
-    /// This operation retrieves the default value of the Publisher QoS, that is, the QoS policies which will be used for newly created
-    /// [`Publisher`] entities in the case where the QoS policies are defaulted in the [`DomainParticipant::create_publisher()`] operation.
-    /// The values retrieved by this operation will match the set of values specified on the last successful call to
-    /// [`DomainParticipant::set_default_publisher_qos()`], or else, if the call was never made, the default values of the [`PublisherQos`].
-    pub fn get_default_publisher_qos(&self) -> DdsResult<PublisherQos> {
-        self.call_participant_method(|dp| {
-            crate::implementation::behavior::domain_participant::get_default_publisher_qos(dp)
-        })
-    }
-
-    /// This operation sets a default value of the Subscriber QoS policies that will be used for newly created [`Subscriber`] entities in the
-    /// case where the QoS policies are defaulted in the [`DomainParticipant::create_subscriber()`] operation.
-    /// This operation will check that the resulting policies are self consistent; if they are not, the operation will have no effect and
-    /// return [`DdsError::InconsistenPolicy`](crate::infrastructure::error::DdsError).
-    /// The special value [`QosKind::Default`] may be passed to this operation to indicate that the default QoS should be
-    /// reset back to the initial values the factory would use, that is the default values of [`SubscriberQos`].
-    pub fn set_default_subscriber_qos(&self, qos: QosKind<SubscriberQos>) -> DdsResult<()> {
-        self.call_participant_mut_method(|dp| {
-            crate::implementation::behavior::domain_participant::set_default_subscriber_qos(dp, qos)
-        })
-    }
-
-    /// This operation retrieves the default value of the Subscriber QoS, that is, the QoS policies which will be used for newly created
-    /// [`Subscriber`] entities in the case where the QoS policies are defaulted in the [`DomainParticipant::create_subscriber()`] operation.
-    /// The values retrieved by this operation will match the set of values specified on the last successful call to
-    /// [`DomainParticipant::set_default_subscriber_qos()`], or else, if the call was never made, the default values of [`SubscriberQos`].
-    pub fn get_default_subscriber_qos(&self) -> DdsResult<SubscriberQos> {
-        self.call_participant_method(|dp| {
-            crate::implementation::behavior::domain_participant::get_default_subscriber_qos(dp)
-        })
-    }
-
-    /// This operation sets a default value of the Topic QoS policies which will be used for newly created [`Topic`] entities in the case
-    /// where the QoS policies are defaulted in the [`DomainParticipant::create_topic`] operation.
-    /// This operation will check that the resulting policies are self consistent; if they are not, the operation will have no effect and
-    /// return [`DdsError::InconsistenPolicy`](crate::infrastructure::error::DdsError).
-    /// The special value [`QosKind::Default`] may be passed to this operation to indicate that the default QoS should be reset
-    /// back to the initial values the factory would use, that is the default values of [`TopicQos`].
-    pub fn set_default_topic_qos(&self, qos: QosKind<TopicQos>) -> DdsResult<()> {
-        self.call_participant_mut_method(|dp| {
-            crate::implementation::behavior::domain_participant::set_default_topic_qos(dp, qos)
-        })
-    }
-
-    /// This operation retrieves the default value of the Topic QoS, that is, the QoS policies that will be used for newly created [`Topic`]
-    /// entities in the case where the QoS policies are defaulted in the [`DomainParticipant::create_topic()`] operation.
-    /// The values retrieved by this operation will match the set of values specified on the last successful call to
-    /// [`DomainParticipant::set_default_topic_qos()`], or else, if the call was never made, the default values of [`TopicQos`]
-    pub fn get_default_topic_qos(&self) -> DdsResult<TopicQos> {
-        self.call_participant_method(|dp| {
-            crate::implementation::behavior::domain_participant::get_default_topic_qos(dp)
-        })
-    }
-
-    /// This operation retrieves the list of DomainParticipants that have been discovered in the domain and that the application has not
-    /// indicated should be “ignored” by means of the [`DomainParticipant::ignore_participant()`] operation.
-    pub fn get_discovered_participants(&self) -> DdsResult<Vec<InstanceHandle>> {
-        self.call_participant_method(|dp| {
-            crate::implementation::behavior::domain_participant::get_discovered_participants(dp)
-        })
-    }
-
-    /// This operation retrieves information on a [`DomainParticipant`] that has been discovered on the network. The participant must
-    /// be in the same domain as the participant on which this operation is invoked and must not have been “ignored” by means of the
-    /// [`DomainParticipant::ignore_participant()`] operation.
-    /// The participant_handle must correspond to such a DomainParticipant. Otherwise, the operation will fail and return
-    /// [`DdsError::PreconditionNotMet`](crate::infrastructure::error::DdsError).
-    /// Use the operation [`DomainParticipant::get_discovered_participants()`] to find the DomainParticipants that are currently discovered.
-    pub fn get_discovered_participant_data(
-        &self,
-        participant_handle: InstanceHandle,
-    ) -> DdsResult<ParticipantBuiltinTopicData> {
-        self.call_participant_method(|dp| {
-            crate::implementation::behavior::domain_participant::get_discovered_participant_data(
-                dp,
-                participant_handle,
-            )
-        })
-    }
-
-    /// This operation retrieves the list of Topics that have been discovered in the domain and that the application has not indicated
-    /// should be “ignored” by means of the [`DomainParticipant::ignore_topic()`] operation.
-    pub fn get_discovered_topics(&self) -> DdsResult<Vec<InstanceHandle>> {
-        self.call_participant_method(|dp| {
-            crate::implementation::behavior::domain_participant::get_discovered_topics(dp)
-        })
-    }
-
-    /// This operation retrieves information on a Topic that has been discovered on the network. The topic must have been created by
-    /// a participant in the same domain as the participant on which this operation is invoked and must not have been “ignored” by
-    /// means of the [`DomainParticipant::ignore_topic()`] operation.
-    /// The `topic_handle` must correspond to such a topic. Otherwise, the operation will fail and return
-    /// [`DdsError::PreconditionNotMet`](crate::infrastructure::error::DdsError).
-    /// Use the operation [`DomainParticipant::get_discovered_topics()`] to find the topics that are currently discovered.
-    pub fn get_discovered_topic_data(
-        &self,
-        topic_handle: InstanceHandle,
-    ) -> DdsResult<TopicBuiltinTopicData> {
-        self.call_participant_method(|dp| {
-            crate::implementation::behavior::domain_participant::get_discovered_topic_data(
-                dp,
-                topic_handle,
-            )
-        })
-    }
-
-    /// This operation checks whether or not the given `a_handle` represents an Entity that was created from the [`DomainParticipant`].
-    /// The containment applies recursively. That is, it applies both to entities ([`Topic`], [`Publisher`], or [`Subscriber`]) created
-    /// directly using the [`DomainParticipant`] as well as entities created using a contained [`Publisher`], or [`Subscriber`] as the factory, and
-    /// so forth.
-    /// The instance handle for an Entity may be obtained from built-in topic data, from various statuses, or from the Entity operation
-    /// `get_instance_handle`.
-    pub fn contains_entity(&self, a_handle: InstanceHandle) -> DdsResult<bool> {
-        self.call_participant_method(|dp| {
-            crate::implementation::behavior::domain_participant::contains_entity(dp, a_handle)
-        })
-    }
-
-    /// This operation returns the current value of the time that the service uses to time-stamp data-writes and to set the reception timestamp
-    /// for the data-updates it receives.
-    pub fn get_current_time(&self) -> DdsResult<Time> {
-        self.call_participant_method(|dp| {
-            crate::implementation::behavior::domain_participant::get_current_time(dp)
-        })
-    }
-}
-
-/// This implementation block contains the Entity operations for the [`DomainParticipant`].
-impl DomainParticipant {
-    /// This operation is used to set the QoS policies of the Entity and replacing the values of any policies previously set.
-    /// Certain policies are “immutable;” they can only be set at Entity creation time, or before the entity is made enabled.
-    /// If [`Self::set_qos()`] is invoked after the Entity is enabled and it attempts to change the value of an “immutable” policy, the operation will
-    /// fail and returns [`DdsError::ImmutablePolicy`](crate::infrastructure::error::DdsError).
-    /// Certain values of QoS policies can be incompatible with the settings of the other policies. This operation will also fail if it specifies
-    /// a set of values that once combined with the existing values would result in an inconsistent set of policies. In this case,
-    /// the return value is [`DdsError::InconsistentPolicy`](crate::infrastructure::error::DdsError).
-    /// The existing set of policies are only changed if the [`Self::set_qos()`] operation succeeds. This is indicated by the [`Ok`] return value. In all
-    /// other cases, none of the policies is modified.
-    /// The parameter `qos` can be set to [`QosKind::Default`] to indicate that the QoS of the Entity should be changed to match the current default QoS set in the Entity’s factory.
-    /// The operation [`Self::set_qos()`] cannot modify the immutable QoS so a successful return of the operation indicates that the mutable QoS for the Entity has been
-    /// modified to match the current default for the Entity’s factory.
-    pub fn set_qos(&self, qos: QosKind<DomainParticipantQos>) -> DdsResult<()> {
-        self.call_participant_mut_method(|dp| {
-            crate::implementation::behavior::domain_participant::set_qos(dp, qos)
-        })
-    }
-
-    /// This operation allows access to the existing set of [`DomainParticipantQos`] policies.
-    pub fn get_qos(&self) -> DdsResult<DomainParticipantQos> {
-        self.call_participant_method(|dp| {
-            crate::implementation::behavior::domain_participant::get_qos(dp)
-        })
-    }
-
-    /// This operation installs a Listener on the Entity. The listener will only be invoked on the changes of communication status
-    /// indicated by the specified mask. It is permitted to use [`None`] as the value of the listener. The [`None`] listener behaves
-    /// as a Listener whose operations perform no action.
-    /// Only one listener can be attached to each Entity. If a listener was already set, the operation [`Self::set_listener()`] will replace it with the
-    /// new one. Consequently if the value [`None`] is passed for the listener parameter to the [`Self::set_listener()`] operation, any existing listener
-    /// will be removed.
-    pub fn set_listener(
-        &self,
-        _a_listener: Option<Box<dyn DomainParticipantListener + Send + Sync>>,
-        _mask: &[StatusKind],
-    ) -> DdsResult<()> {
-        todo!()
-    }
-
-    /// This operation allows access to the [`StatusCondition`] associated with the Entity. The returned
-    /// condition can then be added to a [`WaitSet`](crate::infrastructure::wait_set::WaitSet) so that the application can wait for specific status changes
-    /// that affect the Entity.
-    pub fn get_statuscondition(&self) -> DdsResult<StatusCondition> {
-        THE_DDS_DOMAIN_PARTICIPANT_FACTORY.get_domain_participant_listener(
-            &self.0.guid(),
-            |domain_participant_listener| {
-                Ok(domain_participant_listener
-                    .ok_or(DdsError::AlreadyDeleted)?
-                    .get_status_condition())
-            },
-        )
-    }
-
-    /// This operation retrieves the list of communication statuses in the Entity that are ‘triggered.’ That is, the list of statuses whose
-    /// value has changed since the last time the application read the status.
-    /// When the entity is first created or if the entity is not enabled, all communication statuses are in the “untriggered” state so the
-    /// list returned by the [`Self::get_status_changes`] operation will be empty.
-    /// The list of statuses returned by the [`Self::get_status_changes`] operation refers to the status that are triggered on the Entity itself
-    /// and does not include statuses that apply to contained entities.
-    pub fn get_status_changes(&self) -> DdsResult<Vec<StatusKind>> {
-        THE_DDS_DOMAIN_PARTICIPANT_FACTORY.get_domain_participant_listener(
-            &self.0.guid(),
-            |domain_participant_listener| {
-                Ok(domain_participant_listener
-                    .ok_or(DdsError::AlreadyDeleted)?
-                    .get_status_changes())
-            },
-        )
-    }
-
-    /// This operation enables the Entity. Entity objects can be created either enabled or disabled. This is controlled by the value of
-    /// the [`EntityFactoryQosPolicy`](crate::infrastructure::qos_policy::EntityFactoryQosPolicy) on the corresponding factory for the Entity.
-    /// The default setting of [`EntityFactoryQosPolicy`](crate::infrastructure::qos_policy::EntityFactoryQosPolicy) is such that, by default, it is not necessary to explicitly call enable on newly
-    /// created entities.
-    /// The [`Self::enable()`] operation is idempotent. Calling [`Self::enable()`] on an already enabled Entity returns [`Ok`] and has no effect.
-    /// If an Entity has not yet been enabled, the following kinds of operations may be invoked on it:
-    /// - Operations to set or get an Entity’s QoS policies (including default QoS policies) and listener
-    /// - [`Self::get_statuscondition()`]
-    /// - Factory and lookup operations
-    /// - [`Self::get_status_changes()`] and other get status operations (although the status of a disabled entity never changes)
-    /// Other operations may explicitly state that they may be called on disabled entities; those that do not will return the error
-    /// NotEnabled.
-    /// It is legal to delete an Entity that has not been enabled by calling the proper operation on its factory.
-    /// Entities created from a factory that is disabled, are created disabled regardless of the setting of the
-    /// [`EntityFactoryQosPolicy`](crate::infrastructure::qos_policy::EntityFactoryQosPolicy).
-    /// Calling enable on an Entity whose factory is not enabled will fail and return [`DdsError::PreconditionNotMet`](crate::infrastructure::error::DdsError).
-    /// If the `autoenable_created_entities` field of [`EntityFactoryQosPolicy`](crate::infrastructure::qos_policy::EntityFactoryQosPolicy) is set to [`true`], the [`Self::enable()`] operation on the factory will
-    /// automatically enable all entities created from the factory.
-    /// The Listeners associated with an entity are not called until the entity is enabled. Conditions associated with an entity that is not
-    /// enabled are “inactive”, that is, the operation [`StatusCondition::get_trigger_value()`] will always return `false`.
-    pub fn enable(&self) -> DdsResult<()> {
-        self.call_participant_mut_method(|dp| {
-            THE_TASK_RUNTIME.block_on(async {
-                crate::implementation::behavior::domain_participant::enable(dp).await
-            })
-        })
-    }
-
-    /// This operation returns the [`InstanceHandle`] that represents the Entity.
-    pub fn get_instance_handle(&self) -> DdsResult<InstanceHandle> {
-        Ok(self.0.guid().into())
-    }
-
-    fn call_participant_method<F, O>(&self, f: F) -> DdsResult<O>
-    where
-        F: FnOnce(&DdsDomainParticipant) -> DdsResult<O>,
-    {
-        THE_DDS_DOMAIN_PARTICIPANT_FACTORY.get_participant(&self.0.guid().prefix(), |dp| {
-            f(dp.ok_or(DdsError::AlreadyDeleted)?)
-        })
-    }
-
-    fn call_participant_mut_method<F, O>(&self, f: F) -> DdsResult<O>
-    where
-        F: FnOnce(&mut DdsDomainParticipant) -> DdsResult<O>,
-    {
-        THE_DDS_DOMAIN_PARTICIPANT_FACTORY.get_participant_mut(&self.0.guid().prefix(), |dp| {
-            f(dp.ok_or(DdsError::AlreadyDeleted)?)
-        })
-    }
-}
-
-/////////////////////////////////////////////////////////////////////////
-
-pub async fn task_announce_participant(participant_guid_prefix: GuidPrefix) {
-    let mut interval = tokio::time::interval(tokio::time::Duration::from_secs(5));
-    loop {
-        THE_DDS_DOMAIN_PARTICIPANT_FACTORY
-            .get_participant_mut_async(&participant_guid_prefix, |dp| {
-                if let Some(dp) = dp {
-                    dp.announce_participant().ok();
-                }
-            })
-            .await;
-        interval.tick().await;
-    }
-}
-
-pub async fn task_unicast_user_defined_communication_send(
-    participant_guid_prefix: GuidPrefix,
-    _user_defined_data_send_condvar: DdsCondvar,
-) {
-    let socket = std::net::UdpSocket::bind("0.0.0.0:0000").unwrap();
-    let mut default_unicast_transport_send = UdpTransportWrite::new(socket);
-
-    loop {
-        tokio::time::sleep(tokio::time::Duration::from_millis(50)).await;
-
-        // let _r = user_defined_data_send_condvar.wait_timeout(Duration::new(0, 100_000_000));
-
-        THE_DDS_DOMAIN_PARTICIPANT_FACTORY
-            .get_participant_mut_async(&participant_guid_prefix, |dp| {
-                if let Some(dp) = dp {
-                    user_defined_communication_send(dp, &mut default_unicast_transport_send);
-                }
-            })
-            .await
-    }
-}
-
-pub async fn task_unicast_metatraffic_communication_send(
-    participant_guid_prefix: GuidPrefix,
-    _sedp_condvar: DdsCondvar,
-) {
-    let socket = std::net::UdpSocket::bind("0.0.0.0:0000").unwrap();
-
-    let mut metatraffic_unicast_transport_send = UdpTransportWrite::new(socket);
-
-    loop {
-        tokio::time::sleep(tokio::time::Duration::from_millis(50)).await;
-
-        // let _r = sedp_condvar.wait_timeout(Duration::new(0, 500000000));
-        THE_DDS_DOMAIN_PARTICIPANT_FACTORY
-            .get_participant_mut_async(&participant_guid_prefix, |dp| {
-                if let Some(dp) = dp {
-                    send_builtin_message(dp, &mut metatraffic_unicast_transport_send);
-                }
-            })
-            .await;
-    }
-}
-
-pub async fn task_send_entity_announce(
-    participant_guid_prefix: GuidPrefix,
-    mut announce_receiver: Receiver<AnnounceKind>,
-) {
-    loop {
-        if let Some(announce_kind) = announce_receiver.recv().await {
-            THE_TASK_RUNTIME
-                .spawn_blocking(move || {
-                    THE_DDS_DOMAIN_PARTICIPANT_FACTORY.get_participant_mut(
-                        &participant_guid_prefix,
-                        |dp| {
-                            if let Some(dp) = dp {
-                                announce_entity(dp, announce_kind);
-                            }
-                        },
-                    )
-                })
-                .await
-                .unwrap()
-        }
-    }
-}
-
-fn announce_entity(domain_participant: &mut DdsDomainParticipant, announce_kind: AnnounceKind) {
-    match announce_kind {
-        AnnounceKind::CreatedDataReader(discovered_reader_data) => {
-            announce_created_data_reader(domain_participant, discovered_reader_data)
-        }
-        AnnounceKind::CreatedDataWriter(discovered_writer_data) => {
-            announce_created_data_writer(domain_participant, discovered_writer_data)
-        }
-        AnnounceKind::CratedTopic(discovered_topic_data) => {
-            announce_created_topic(domain_participant, discovered_topic_data)
-        }
-        AnnounceKind::DeletedDataReader(deleted_reader_handle) => {
-            announce_deleted_reader(domain_participant, deleted_reader_handle)
-        }
-        AnnounceKind::DeletedDataWriter(deleted_writer_handle) => {
-            announce_deleted_writer(domain_participant, deleted_writer_handle)
-        }
-        AnnounceKind::DeletedParticipant => (),
-    }
-}
-
-pub async fn task_user_defined_receive(
-    participant_guid_prefix: GuidPrefix,
-    mut default_unicast_transport: UdpTransportRead,
-    listener_sender: Sender<ListenerTriggerKind>,
-) {
-    loop {
-        if let Some((locator, message)) = default_unicast_transport.read().await {
-            THE_DDS_DOMAIN_PARTICIPANT_FACTORY
-                .get_participant_mut_async(&participant_guid_prefix, |dp| {
-                    if let Some(dp) = dp {
-                        dp.receive_user_defined_data(locator, message, &listener_sender)
-                            .ok();
-                    }
-                })
-                .await;
-        }
-    }
-}
-
-pub async fn task_metatraffic_unicast_receive(
-    participant_guid_prefix: GuidPrefix,
-    mut metatraffic_unicast_transport: UdpTransportRead,
-    sedp_condvar: DdsCondvar,
-    listener_sender: Sender<ListenerTriggerKind>,
-) {
-    loop {
-        if let Some((locator, message)) = metatraffic_unicast_transport.read().await {
-            THE_DDS_DOMAIN_PARTICIPANT_FACTORY
-                .get_participant_mut_async(&participant_guid_prefix, |dp| {
-                    if let Some(dp) = dp {
-                        receive_builtin_message(
-                            dp,
-                            message,
-                            locator,
-                            &sedp_condvar,
-                            &listener_sender,
-                        )
-                    }
-                })
-                .await
-        }
-    }
-}
-
-pub async fn task_metatraffic_multicast_receive(
-    participant_guid_prefix: GuidPrefix,
-    mut metatraffic_multicast_transport: UdpTransportRead,
-    sedp_condvar: DdsCondvar,
-    listener_sender: Sender<ListenerTriggerKind>,
-) {
-    loop {
-        if let Some((locator, message)) = metatraffic_multicast_transport.read().await {
-            THE_DDS_DOMAIN_PARTICIPANT_FACTORY
-                .get_participant_mut_async(&participant_guid_prefix, |dp| {
-                    if let Some(dp) = dp {
-                        receive_builtin_message(
-                            dp,
-                            message,
-                            locator,
-                            &sedp_condvar,
-                            &listener_sender,
-                        )
-                    }
-                })
-                .await
-        }
-    }
-}
-
-pub async fn task_update_communication_status(
-    participant_guid_prefix: GuidPrefix,
-    listener_sender: Sender<ListenerTriggerKind>,
-) {
-    loop {
-        THE_DDS_DOMAIN_PARTICIPANT_FACTORY
-            .get_participant_mut_async(&participant_guid_prefix, |dp| {
-                if let Some(dp) = dp {
-                    dp.update_communication_status(&listener_sender).ok();
-                }
-            })
-            .await;
-        tokio::time::sleep(tokio::time::Duration::from_millis(50)).await;
-    }
-}
-
-pub async fn task_listener_receiver(mut listener_receiver: Receiver<ListenerTriggerKind>) {
-    loop {
-        if let Some(l) = listener_receiver.recv().await {
-            match l {
-                ListenerTriggerKind::RequestedDeadlineMissed(dr) => {
-                    THE_TASK_RUNTIME.spawn_blocking(move || {
-                        on_requested_deadline_missed_communication_change(dr)
-                    });
-                }
-                ListenerTriggerKind::OnDataAvailable(dr) => {
-                    THE_TASK_RUNTIME
-                        .spawn_blocking(move || on_data_available_communication_change(dr));
-                }
-                ListenerTriggerKind::SubscriptionMatched(dr) => {
-                    THE_TASK_RUNTIME
-                        .spawn_blocking(move || on_subscription_matched_communication_change(dr));
-                }
-                ListenerTriggerKind::RequestedIncompatibleQos(dr) => {
-                    THE_TASK_RUNTIME.spawn_blocking(move || {
-                        on_requested_incompatible_qos_communication_change(dr)
-                    });
-                }
-                ListenerTriggerKind::OnSampleRejected(dr) => {
-                    THE_TASK_RUNTIME
-                        .spawn_blocking(move || on_sample_rejected_communication_change(dr));
-                }
-                ListenerTriggerKind::OnSampleLost(dr) => {
-                    THE_TASK_RUNTIME
-                        .spawn_blocking(move || on_sample_lost_communication_change(dr));
-                }
-                ListenerTriggerKind::OfferedIncompatibleQos(dw) => {
-                    THE_TASK_RUNTIME.spawn_blocking(move || {
-                        on_offered_incompatible_qos_communication_change(dw)
-                    });
-                }
-                ListenerTriggerKind::PublicationMatched(dw) => {
-                    THE_TASK_RUNTIME
-                        .spawn_blocking(move || on_publication_matched_communication_change(dw));
-                }
-                ListenerTriggerKind::InconsistentTopic(t) => {
-                    THE_TASK_RUNTIME
-                        .spawn_blocking(move || on_inconsistent_topic_communication_change(t));
-                }
-            }
-        }
-    }
-}
-
-fn on_requested_deadline_missed_communication_change(data_reader_node: DataReaderNode) {
-    fn get_requested_deadline_missed_status(
-        data_reader_node: &DataReaderNode,
-    ) -> DdsResult<RequestedDeadlineMissedStatus> {
-        THE_DDS_DOMAIN_PARTICIPANT_FACTORY
-            .get_participant_mut(&data_reader_node.parent_participant().prefix(), |dp| {
-                crate::implementation::behavior::user_defined_data_reader::get_requested_deadline_missed_status(dp.ok_or(DdsError::AlreadyDeleted)?, data_reader_node.guid(), data_reader_node.parent_subscriber())
-            })
-    }
-
-    let status_kind = StatusKind::RequestedDeadlineMissed;
-    let reader_listener = THE_DDS_DOMAIN_PARTICIPANT_FACTORY.get_data_reader_listener(
-        &data_reader_node.guid(),
-        |data_reader_listener| match data_reader_listener {
-            Some(l) if l.is_enabled(&status_kind) => {
-                if let Ok(status) = get_requested_deadline_missed_status(&data_reader_node) {
-                    l.listener_mut()
-                        .as_mut()
-                        .expect("Listener should be some")
-                        .trigger_on_requested_deadline_missed(data_reader_node, status);
-                }
-                true
-            }
-            _ => false,
-        },
-    );
-
-    if !reader_listener {
-        let subscriber_listener = THE_DDS_DOMAIN_PARTICIPANT_FACTORY.get_subscriber_listener(
-            &data_reader_node.parent_subscriber(),
-            |subscriber_listener| match subscriber_listener {
-                Some(l) if l.is_enabled(&status_kind) => {
-                    if let Ok(status) = get_requested_deadline_missed_status(&data_reader_node) {
-                        l.listener_mut()
-                            .as_mut()
-                            .expect("Listener should be some")
-                            .on_requested_deadline_missed(&data_reader_node, status)
-                    }
-                    true
-                }
-                _ => false,
-            },
-        );
-
-        if !subscriber_listener {
-            THE_DDS_DOMAIN_PARTICIPANT_FACTORY.get_domain_participant_listener(
-                &data_reader_node.parent_participant(),
-                |participant_listener| match participant_listener {
-                    Some(l) if l.is_enabled(&status_kind) => {
-                        if let Ok(status) = get_requested_deadline_missed_status(&data_reader_node)
-                        {
-                            l.listener_mut()
-                                .as_mut()
-                                .expect("Listener should be some")
-                                .on_requested_deadline_missed(&data_reader_node, status)
-                        }
-                    }
-                    _ => (),
-                },
-            );
-        }
-    }
-
-    THE_DDS_DOMAIN_PARTICIPANT_FACTORY.get_data_reader_listener(
-        &data_reader_node.guid(),
-        |data_reader_listener| {
-            if let Some(l) = data_reader_listener {
-                l.add_communication_state(status_kind);
-            }
-        },
-    )
-}
-
-fn on_data_available_communication_change(data_reader_node: DataReaderNode) {
-    let data_on_reader_listener = THE_DDS_DOMAIN_PARTICIPANT_FACTORY.get_subscriber_listener(
-        &data_reader_node.parent_subscriber(),
-        |subscriber_listener| match subscriber_listener {
-            Some(l) if l.is_enabled(&StatusKind::DataOnReaders) => {
-                l.listener_mut()
-                    .as_mut()
-                    .expect("Listener should be some")
-                    .on_data_on_readers(&Subscriber::new(SubscriberNodeKind::Listener(
-                        SubscriberNode::new(
-                            data_reader_node.parent_subscriber(),
-                            data_reader_node.parent_participant(),
-                        ),
-                    )));
-                true
-            }
-            _ => false,
-        },
-    );
-    if !data_on_reader_listener {
-        let reader_listener = THE_DDS_DOMAIN_PARTICIPANT_FACTORY.get_data_reader_listener(
-            &data_reader_node.guid(),
-            |data_reader_listener| match data_reader_listener {
-                Some(l) if l.is_enabled(&StatusKind::DataAvailable) => {
-                    l.listener_mut()
-                        .as_mut()
-                        .expect("Listener should be some")
-                        .trigger_on_data_available(data_reader_node);
-                    true
-                }
-                _ => false,
-            },
-        );
-        if !reader_listener {
-            let subscriber_listener = THE_DDS_DOMAIN_PARTICIPANT_FACTORY.get_subscriber_listener(
-                &data_reader_node.parent_subscriber(),
-                |subscriber_listener| match subscriber_listener {
-                    Some(l) if l.is_enabled(&StatusKind::DataAvailable) => {
-                        l.listener_mut()
-                            .as_mut()
-                            .expect("Listener should be some")
-                            .on_data_available(&data_reader_node);
-
-                        true
-                    }
-                    _ => false,
-                },
-            );
-            if !subscriber_listener {
-                THE_DDS_DOMAIN_PARTICIPANT_FACTORY.get_domain_participant_listener(
-                    &data_reader_node.parent_participant(),
-                    |participant_listener| match participant_listener {
-                        Some(l) if l.is_enabled(&StatusKind::DataAvailable) => l
-                            .listener_mut()
-                            .as_mut()
-                            .expect("Listener should be some")
-                            .on_data_available(&data_reader_node),
-                        _ => (),
-                    },
-                );
-            }
-        }
-    }
-
-    THE_DDS_DOMAIN_PARTICIPANT_FACTORY.get_subscriber_listener(
-        &data_reader_node.parent_subscriber(),
-        |subscriber_listener| {
-            if let Some(l) = subscriber_listener {
-                l.add_communication_state(StatusKind::DataOnReaders);
-            }
-        },
-    );
-
-    THE_DDS_DOMAIN_PARTICIPANT_FACTORY.get_data_reader_listener(
-        &data_reader_node.guid(),
-        |data_reader_listener| {
-            if let Some(l) = data_reader_listener {
-                l.add_communication_state(StatusKind::DataAvailable);
-            }
-        },
-    )
-}
-
-fn on_subscription_matched_communication_change(data_reader_node: DataReaderNode) {
-    fn get_subscription_matched_status(
-        data_reader_node: &DataReaderNode,
-    ) -> DdsResult<SubscriptionMatchedStatus> {
-        THE_DDS_DOMAIN_PARTICIPANT_FACTORY.get_participant_mut(
-            &data_reader_node.parent_participant().prefix(),
-            |dp| {
-                crate::implementation::behavior::user_defined_data_reader::get_subscription_matched_status(dp.ok_or(DdsError::AlreadyDeleted)?, data_reader_node.guid(), data_reader_node.parent_subscriber())
-            },
-        )
-    }
-
-    let status_kind = StatusKind::SubscriptionMatched;
-    let reader_listener = THE_DDS_DOMAIN_PARTICIPANT_FACTORY.get_data_reader_listener(
-        &data_reader_node.guid(),
-        |data_reader_listener| match data_reader_listener {
-            Some(l) if l.is_enabled(&status_kind) => {
-                if let Ok(status) = get_subscription_matched_status(&data_reader_node) {
-                    l.listener_mut()
-                        .as_mut()
-                        .expect("Listener should be some")
-                        .trigger_on_subscription_matched(data_reader_node, status)
-                }
-                true
-            }
-            _ => false,
-        },
-    );
-    if !reader_listener {
-        let subscriber_listener = THE_DDS_DOMAIN_PARTICIPANT_FACTORY.get_subscriber_listener(
-            &data_reader_node.parent_subscriber(),
-            |subscriber_listener| match subscriber_listener {
-                Some(l) if l.is_enabled(&status_kind) => {
-                    if let Ok(status) = get_subscription_matched_status(&data_reader_node) {
-                        l.listener_mut()
-                            .as_mut()
-                            .expect("Listener should be some")
-                            .on_subscription_matched(&data_reader_node, status)
-                    }
-                    true
-                }
-                _ => false,
-            },
-        );
-        if !subscriber_listener {
-            THE_DDS_DOMAIN_PARTICIPANT_FACTORY.get_domain_participant_listener(
-                &data_reader_node.parent_participant(),
-                |participant_listener| match participant_listener {
-                    Some(l) if l.is_enabled(&status_kind) => {
-                        if let Ok(status) = get_subscription_matched_status(&data_reader_node) {
-                            l.listener_mut()
-                                .as_mut()
-                                .expect("Listener should be some")
-                                .on_subscription_matched(&data_reader_node, status)
-                        }
-                    }
-                    _ => (),
-                },
-            );
-        }
-    }
-
-    THE_DDS_DOMAIN_PARTICIPANT_FACTORY.get_data_reader_listener(
-        &data_reader_node.guid(),
-        |data_reader_listener| {
-            if let Some(l) = data_reader_listener {
-                l.add_communication_state(status_kind);
-            }
-        },
-    )
-}
-
-fn on_requested_incompatible_qos_communication_change(data_reader_node: DataReaderNode) {
-    fn get_requested_incompatible_qos_status(
-        data_reader_node: &DataReaderNode,
-    ) -> DdsResult<RequestedIncompatibleQosStatus> {
-        THE_DDS_DOMAIN_PARTICIPANT_FACTORY.get_participant_mut(
-            &data_reader_node.parent_participant().prefix(),
-            |dp| {
-                crate::implementation::behavior::user_defined_data_reader::get_requested_incompatible_qos_status(dp.ok_or(DdsError::AlreadyDeleted)?, data_reader_node.guid(), data_reader_node.parent_subscriber())
-            },
-        )
-    }
-
-    let status_kind = StatusKind::RequestedIncompatibleQos;
-    let reader_listener = THE_DDS_DOMAIN_PARTICIPANT_FACTORY.get_data_reader_listener(
-        &data_reader_node.guid(),
-        |data_reader_listener| match data_reader_listener {
-            Some(l) if l.is_enabled(&status_kind) => {
-                if let Ok(status) = get_requested_incompatible_qos_status(&data_reader_node) {
-                    l.listener_mut()
-                        .as_mut()
-                        .expect("Listener should be some")
-                        .trigger_on_requested_incompatible_qos(data_reader_node, status)
-                }
-                true
-            }
-            _ => false,
-        },
-    );
-    if !reader_listener {
-        let subscriber_listener = THE_DDS_DOMAIN_PARTICIPANT_FACTORY.get_subscriber_listener(
-            &data_reader_node.parent_subscriber(),
-            |subscriber_listener| match subscriber_listener {
-                Some(l) if l.is_enabled(&status_kind) => {
-                    if let Ok(status) = get_requested_incompatible_qos_status(&data_reader_node) {
-                        l.listener_mut()
-                            .as_mut()
-                            .expect("Listener should be some")
-                            .on_requested_incompatible_qos(&data_reader_node, status)
-                    }
-                    true
-                }
-                _ => false,
-            },
-        );
-        if !subscriber_listener {
-            THE_DDS_DOMAIN_PARTICIPANT_FACTORY.get_domain_participant_listener(
-                &data_reader_node.parent_participant(),
-                |participant_listener| match participant_listener {
-                    Some(l) if l.is_enabled(&status_kind) => {
-                        if let Ok(status) = get_requested_incompatible_qos_status(&data_reader_node)
-                        {
-                            l.listener_mut()
-                                .as_mut()
-                                .expect("Listener should be some")
-                                .on_requested_incompatible_qos(&data_reader_node, status)
-                        }
-                    }
-                    _ => (),
-                },
-            );
-        }
-    }
-
-    THE_DDS_DOMAIN_PARTICIPANT_FACTORY.get_data_reader_listener(
-        &data_reader_node.guid(),
-        |data_reader_listener| {
-            if let Some(l) = data_reader_listener {
-                l.add_communication_state(status_kind);
-            }
-        },
-    )
-}
-
-fn on_sample_rejected_communication_change(data_reader_node: DataReaderNode) {
-    fn get_sample_rejected_status(
-        data_reader_node: &DataReaderNode,
-    ) -> DdsResult<SampleRejectedStatus> {
-        THE_DDS_DOMAIN_PARTICIPANT_FACTORY
-            .get_participant_mut(&data_reader_node.parent_participant().prefix(), |dp| {
-                crate::implementation::behavior::user_defined_data_reader::get_sample_rejected_status(dp.ok_or(DdsError::AlreadyDeleted)?, data_reader_node.guid(), data_reader_node.parent_subscriber())
-            })
-    }
-
-    let status_kind = StatusKind::SampleRejected;
-    let reader_listener = THE_DDS_DOMAIN_PARTICIPANT_FACTORY.get_data_reader_listener(
-        &data_reader_node.guid(),
-        |data_reader_listener| match data_reader_listener {
-            Some(l) if l.is_enabled(&status_kind) => {
-                if let Ok(status) = get_sample_rejected_status(&data_reader_node) {
-                    l.listener_mut()
-                        .as_mut()
-                        .expect("Listener should be some")
-                        .trigger_on_sample_rejected(data_reader_node, status)
-                }
-                true
-            }
-            _ => false,
-        },
-    );
-    if !reader_listener {
-        let subscriber_listener = THE_DDS_DOMAIN_PARTICIPANT_FACTORY.get_subscriber_listener(
-            &data_reader_node.parent_subscriber(),
-            |subscriber_listener| match subscriber_listener {
-                Some(l) if l.is_enabled(&status_kind) => {
-                    if let Ok(status) = get_sample_rejected_status(&data_reader_node) {
-                        l.listener_mut()
-                            .as_mut()
-                            .expect("Listener should be some")
-                            .on_sample_rejected(&data_reader_node, status)
-                    }
-                    true
-                }
-                _ => false,
-            },
-        );
-        if !subscriber_listener {
-            THE_DDS_DOMAIN_PARTICIPANT_FACTORY.get_domain_participant_listener(
-                &data_reader_node.parent_participant(),
-                |participant_listener| match participant_listener {
-                    Some(l) if l.is_enabled(&status_kind) => {
-                        if let Ok(status) = get_sample_rejected_status(&data_reader_node) {
-                            l.listener_mut()
-                                .as_mut()
-                                .expect("Listener should be some")
-                                .on_sample_rejected(&data_reader_node, status)
-                        }
-                    }
-                    _ => (),
-                },
-            );
-        }
-    }
-
-    THE_DDS_DOMAIN_PARTICIPANT_FACTORY.get_data_reader_listener(
-        &data_reader_node.guid(),
-        |data_reader_listener| {
-            if let Some(l) = data_reader_listener {
-                l.add_communication_state(status_kind);
-            }
-        },
-    )
-}
-
-fn on_sample_lost_communication_change(data_reader_node: DataReaderNode) {
-    fn get_sample_lost_status(data_reader_node: &DataReaderNode) -> DdsResult<SampleLostStatus> {
-        THE_DDS_DOMAIN_PARTICIPANT_FACTORY.get_participant_mut(
-            &data_reader_node.parent_participant().prefix(),
-            |dp| {
-                crate::implementation::behavior::user_defined_data_reader::get_sample_lost_status(
-                    dp.ok_or(DdsError::AlreadyDeleted)?,
-                    data_reader_node.guid(),
-                    data_reader_node.parent_subscriber(),
-                )
-            },
-        )
-    }
-
-    let status_kind = StatusKind::SampleLost;
-    let reader_listener = THE_DDS_DOMAIN_PARTICIPANT_FACTORY.get_data_reader_listener(
-        &data_reader_node.guid(),
-        |data_reader_listener| match data_reader_listener {
-            Some(l) if l.is_enabled(&status_kind) => {
-                if let Ok(status) = get_sample_lost_status(&data_reader_node) {
-                    l.listener_mut()
-                        .as_mut()
-                        .expect("Listener should be some")
-                        .trigger_on_sample_lost(data_reader_node, status)
-                }
-                true
-            }
-            _ => false,
-        },
-    );
-    if !reader_listener {
-        let subscriber_listener = THE_DDS_DOMAIN_PARTICIPANT_FACTORY.get_subscriber_listener(
-            &data_reader_node.parent_subscriber(),
-            |subscriber_listener| match subscriber_listener {
-                Some(l) if l.is_enabled(&status_kind) => {
-                    if let Ok(status) = get_sample_lost_status(&data_reader_node) {
-                        l.listener_mut()
-                            .as_mut()
-                            .expect("Listener should be some")
-                            .on_sample_lost(&data_reader_node, status)
-                    }
-                    true
-                }
-                _ => false,
-            },
-        );
-        if !subscriber_listener {
-            THE_DDS_DOMAIN_PARTICIPANT_FACTORY.get_domain_participant_listener(
-                &data_reader_node.parent_participant(),
-                |participant_listener| match participant_listener {
-                    Some(l) if l.is_enabled(&status_kind) => {
-                        if let Ok(status) = get_sample_lost_status(&data_reader_node) {
-                            l.listener_mut()
-                                .as_mut()
-                                .expect("Listener should be some")
-                                .on_sample_lost(&data_reader_node, status)
-                        }
-                    }
-                    _ => (),
-                },
-            );
-        }
-    }
-
-    THE_DDS_DOMAIN_PARTICIPANT_FACTORY.get_data_reader_listener(
-        &data_reader_node.guid(),
-        |data_reader_listener| {
-            if let Some(l) = data_reader_listener {
-                l.add_communication_state(status_kind);
-            }
-        },
-    )
-}
-
-fn on_offered_incompatible_qos_communication_change(data_writer_node: DataWriterNode) {
-    fn get_offered_incompatible_qos_status(
-        data_writer_node: &DataWriterNode,
-    ) -> DdsResult<OfferedIncompatibleQosStatus> {
-        THE_DDS_DOMAIN_PARTICIPANT_FACTORY.get_participant_mut(
-            &data_writer_node.parent_participant().prefix(),
-            |dp| {
-                crate::implementation::behavior::user_defined_data_writer::get_offered_incompatible_qos_status(
-                    dp.ok_or(DdsError::AlreadyDeleted)?,
-                    data_writer_node.guid(),
-                    data_writer_node.parent_publisher(),
-                )
-            },
-        )
-    }
-
-    let status_kind = StatusKind::OfferedIncompatibleQos;
-    let writer_listener = THE_DDS_DOMAIN_PARTICIPANT_FACTORY.get_data_writer_listener(
-        &data_writer_node.guid(),
-        |data_writer_listener| match data_writer_listener {
-            Some(l) if l.is_enabled(&status_kind) => {
-                if let Ok(status) = get_offered_incompatible_qos_status(&data_writer_node) {
-                    l.listener_mut()
-                        .as_mut()
-                        .expect("Listener should be some")
-                        .trigger_on_offered_incompatible_qos(data_writer_node, status)
-                }
-                true
-            }
-            _ => false,
-        },
-    );
-    if !writer_listener {
-        let publisher_listener = THE_DDS_DOMAIN_PARTICIPANT_FACTORY.get_publisher_listener(
-            &data_writer_node.parent_publisher(),
-            |publisher_listener| match publisher_listener {
-                Some(l) if l.is_enabled(&status_kind) => {
-                    if let Ok(status) = get_offered_incompatible_qos_status(&data_writer_node) {
-                        l.listener_mut()
-                            .as_mut()
-                            .expect("Listener should be some")
-                            .on_offered_incompatible_qos(&data_writer_node, status)
-                    }
-                    true
-                }
-                _ => false,
-            },
-        );
-        if !publisher_listener {
-            THE_DDS_DOMAIN_PARTICIPANT_FACTORY.get_domain_participant_listener(
-                &data_writer_node.parent_participant(),
-                |participant_listener| match participant_listener {
-                    Some(l) if l.is_enabled(&status_kind) => {
-                        if let Ok(status) = get_offered_incompatible_qos_status(&data_writer_node) {
-                            l.listener_mut()
-                                .as_mut()
-                                .expect("Listener should be some")
-                                .on_offered_incompatible_qos(&data_writer_node, status)
-                        }
-                    }
-                    _ => (),
-                },
-            );
-        }
-    }
-
-    THE_DDS_DOMAIN_PARTICIPANT_FACTORY.get_data_writer_listener(
-        &data_writer_node.guid(),
-        |data_writer_listener| {
-            if let Some(l) = data_writer_listener {
-                l.add_communication_state(status_kind);
-            }
-        },
-    )
-}
-
-fn on_publication_matched_communication_change(data_writer_node: DataWriterNode) {
-    fn get_publication_matched_status(
-        data_writer_node: &DataWriterNode,
-    ) -> DdsResult<PublicationMatchedStatus> {
-        THE_DDS_DOMAIN_PARTICIPANT_FACTORY.get_participant_mut(
-            &data_writer_node.parent_participant().prefix(),
-            |dp| {
-                crate::implementation::behavior::user_defined_data_writer::get_publication_matched_status(dp.ok_or(DdsError::AlreadyDeleted)?,data_writer_node.guid(),
-                data_writer_node.parent_publisher(),)
-            },
-        )
-    }
-
-    let status_kind = StatusKind::PublicationMatched;
-    let writer_listener = THE_DDS_DOMAIN_PARTICIPANT_FACTORY.get_data_writer_listener(
-        &data_writer_node.guid(),
-        |data_writer_listener| match data_writer_listener {
-            Some(l) if l.is_enabled(&status_kind) => {
-                if let Ok(status) = get_publication_matched_status(&data_writer_node) {
-                    l.listener_mut()
-                        .as_mut()
-                        .expect("Listener should be some")
-                        .trigger_on_publication_matched(data_writer_node, status)
-                }
-                true
-            }
-            _ => false,
-        },
-    );
-    if !writer_listener {
-        let publisher_listener = THE_DDS_DOMAIN_PARTICIPANT_FACTORY.get_publisher_listener(
-            &data_writer_node.parent_publisher(),
-            |publisher_listener| match publisher_listener {
-                Some(l) if l.is_enabled(&status_kind) => {
-                    if let Ok(status) = get_publication_matched_status(&data_writer_node) {
-                        l.listener_mut()
-                            .as_mut()
-                            .expect("Listener should be some")
-                            .on_publication_matched(&data_writer_node, status)
-                    }
-                    true
-                }
-                _ => false,
-            },
-        );
-        if !publisher_listener {
-            THE_DDS_DOMAIN_PARTICIPANT_FACTORY.get_domain_participant_listener(
-                &data_writer_node.parent_participant(),
-                |participant_listener| match participant_listener {
-                    Some(l) if l.is_enabled(&status_kind) => {
-                        if let Ok(status) = get_publication_matched_status(&data_writer_node) {
-                            l.listener_mut()
-                                .as_mut()
-                                .expect("Listener should be some")
-                                .on_publication_matched(&data_writer_node, status)
-                        }
-                    }
-                    _ => (),
-                },
-            );
-        }
-    }
-
-    THE_DDS_DOMAIN_PARTICIPANT_FACTORY.get_data_writer_listener(
-        &data_writer_node.guid(),
-        |data_writer_listener| {
-            if let Some(l) = data_writer_listener {
-                l.add_communication_state(status_kind);
-            }
-        },
-    )
-}
-
-fn on_inconsistent_topic_communication_change(topic_node: TopicNode) {
-    fn get_inconsistent_topic_status(topic_node: &TopicNode) -> DdsResult<InconsistentTopicStatus> {
-        THE_DDS_DOMAIN_PARTICIPANT_FACTORY.get_participant_mut(
-            &topic_node.parent_participant().prefix(),
-            |dp| {
-                crate::implementation::behavior::user_defined_topic::get_inconsistent_topic_status(
-                    dp.ok_or(DdsError::AlreadyDeleted)?,
-                    topic_node.guid(),
-                )
-            },
-        )
-    }
-
-    let status_kind = StatusKind::InconsistentTopic;
-    let topic_listener = THE_DDS_DOMAIN_PARTICIPANT_FACTORY.get_topic_listener(
-        &topic_node.guid(),
-        |topic_listener| match topic_listener {
-            Some(l) if l.is_enabled(&status_kind) => {
-                if let Ok(status) = get_inconsistent_topic_status(&topic_node) {
-                    l.listener_mut()
-                        .as_mut()
-                        .expect("Listener should be some")
-                        .trigger_on_inconsistent_topic(topic_node, status)
-                }
-                true
-            }
-            _ => false,
-        },
-    );
-    if !topic_listener {
-        THE_DDS_DOMAIN_PARTICIPANT_FACTORY.get_domain_participant_listener(
-            &topic_node.parent_participant(),
-            |participant_listener| match participant_listener {
-                Some(l) if l.is_enabled(&status_kind) => {
-                    if let Ok(status) = get_inconsistent_topic_status(&topic_node) {
-                        l.listener_mut()
-                            .as_mut()
-                            .expect("Listener should be some")
-                            .on_inconsistent_topic(&topic_node, status)
-                    }
-                }
-                _ => (),
-            },
-        );
-    }
-
-    THE_DDS_DOMAIN_PARTICIPANT_FACTORY.get_topic_listener(&topic_node.guid(), |topic_listener| {
-        if let Some(l) = topic_listener {
-            l.add_communication_state(status_kind);
-        }
-    })
-}
-
-fn announce_created_data_reader(
-    domain_participant: &mut DdsDomainParticipant,
-    discovered_reader_data: DiscoveredReaderData,
-) {
-    let reader_proxy = ReaderProxy::new(
-        discovered_reader_data.reader_proxy().remote_reader_guid(),
-        discovered_reader_data
-            .reader_proxy()
-            .remote_group_entity_id(),
-        domain_participant.default_unicast_locator_list().to_vec(),
-        domain_participant.default_multicast_locator_list().to_vec(),
-        discovered_reader_data.reader_proxy().expects_inline_qos(),
-    );
-    let reader_data = &DiscoveredReaderData::new(
-        reader_proxy,
-        discovered_reader_data
-            .subscription_builtin_topic_data()
-            .clone(),
-    );
-
-    let serialized_data = dds_serialize(reader_data).expect("Failed to serialize data");
-
-    let timestamp = domain_participant.get_current_time();
-
-    domain_participant
-        .get_builtin_publisher_mut()
-        .stateful_data_writer_list()
-        .iter()
-        .find(|x| {
-            x.send(dds_data_writer::GetTypeName).unwrap() == DiscoveredReaderData::type_name()
-        })
-        .unwrap()
-        .send(dds_data_writer::WriteWithTimestamp::new(
-            serialized_data,
-            reader_data.get_serialized_key(),
-            None,
-            timestamp,
-        ))
-        .expect("Message sending should not fail")
-        .expect("Should not fail to write built-in message");
-}
-
-fn announce_created_data_writer(
-    domain_participant: &mut DdsDomainParticipant,
-    discovered_writer_data: DiscoveredWriterData,
-) {
-    let writer_data = &DiscoveredWriterData::new(
-        discovered_writer_data.dds_publication_data().clone(),
-        WriterProxy::new(
-            discovered_writer_data.writer_proxy().remote_writer_guid(),
-            discovered_writer_data
-                .writer_proxy()
-                .remote_group_entity_id(),
-            domain_participant.default_unicast_locator_list().to_vec(),
-            domain_participant.default_multicast_locator_list().to_vec(),
-            discovered_writer_data
-                .writer_proxy()
-                .data_max_size_serialized(),
-        ),
-    );
-
-    let serialized_data = dds_serialize(writer_data).expect("Failed to serialize data");
-
-    let timestamp = domain_participant.get_current_time();
-
-    domain_participant
-        .get_builtin_publisher_mut()
-        .stateful_data_writer_list()
-        .iter()
-        .find(|x| {
-            x.send(dds_data_writer::GetTypeName).unwrap() == DiscoveredWriterData::type_name()
-        })
-        .unwrap()
-        .send(dds_data_writer::WriteWithTimestamp::new(
-            serialized_data,
-            writer_data.get_serialized_key(),
-            None,
-            timestamp,
-        ))
-        .expect("Message sending failed")
-        .expect("Should not fail to write built-in message");
-}
-
-fn announce_created_topic(
-    domain_participant: &mut DdsDomainParticipant,
-    discovered_topic: DiscoveredTopicData,
-) {
-    let serialized_data = dds_serialize(&discovered_topic).expect("Failed to serialize data");
-
-    let timestamp = domain_participant.get_current_time();
-
-    domain_participant
-        .get_builtin_publisher_mut()
-        .stateful_data_writer_list()
-        .iter()
-        .find(|x| x.send(dds_data_writer::GetTypeName).unwrap() == DiscoveredTopicData::type_name())
-        .unwrap()
-        .send(dds_data_writer::WriteWithTimestamp::new(
-            serialized_data,
-            discovered_topic.get_serialized_key(),
-            None,
-            timestamp,
-        ))
-        .expect("Failed to send builtin message")
-        .expect("Should not fail to write built-in message")
-}
-
-fn announce_deleted_reader(
-    domain_participant: &mut DdsDomainParticipant,
-    reader_handle: InstanceHandle,
-) {
-    let serialized_key = DdsSerializedKey::from(reader_handle.as_ref());
-    let instance_serialized_key =
-        cdr::serialize::<_, _, cdr::CdrLe>(&serialized_key, cdr::Infinite)
-            .map_err(|e| DdsError::PreconditionNotMet(e.to_string()))
-            .expect("Failed to serialize data");
-
-    let timestamp = domain_participant.get_current_time();
-
-    domain_participant
-        .get_builtin_publisher_mut()
-        .stateful_data_writer_list()
-        .iter()
-        .find(|x| {
-            x.send(dds_data_writer::GetTypeName).unwrap() == DiscoveredReaderData::type_name()
-        })
-        .unwrap()
-        .send(dds_data_writer::DisposeWithTimestamp::new(
-            instance_serialized_key,
-            reader_handle,
-            timestamp,
-        ))
-        .expect("Should not fail message sending")
-        .expect("Should not fail to write built-in message");
-}
-
-fn announce_deleted_writer(
-    domain_participant: &mut DdsDomainParticipant,
-    writer_handle: InstanceHandle,
-) {
-    let serialized_key = DdsSerializedKey::from(writer_handle.as_ref());
-    let instance_serialized_key =
-        cdr::serialize::<_, _, cdr::CdrLe>(&serialized_key, cdr::Infinite)
-            .map_err(|e| DdsError::PreconditionNotMet(e.to_string()))
-            .expect("Failed to serialize data");
-
-    let timestamp = domain_participant.get_current_time();
-
-    domain_participant
-        .get_builtin_publisher_mut()
-        .stateful_data_writer_list()
-        .iter()
-        .find(|x| {
-            x.send(dds_data_writer::GetTypeName).unwrap() == DiscoveredWriterData::type_name()
-        })
-        .unwrap()
-        .send(dds_data_writer::DisposeWithTimestamp::new(
-            instance_serialized_key,
-            writer_handle,
-            timestamp,
-        ))
-        .expect("Shoud not fail message sending")
-        .expect("Should not fail to write built-in message");
-}
-
-fn send_builtin_message(
-    domain_participant: &mut DdsDomainParticipant,
-    metatraffic_unicast_transport_send: &mut impl TransportWrite,
-) {
-    let header = RtpsMessageHeader::new(
-        domain_participant.protocol_version(),
-        domain_participant.vendor_id(),
-        domain_participant.guid().prefix(),
-    );
-
-    let _now = domain_participant.get_current_time();
-    stateless_writer_send_message(
-        domain_participant
-            .get_builtin_publisher_mut()
-            .stateless_data_writer_list_mut()
-            .iter_mut()
-            .find(|x| x.get_type_name() == SpdpDiscoveredParticipantData::type_name())
-            .unwrap(),
-        header,
-        metatraffic_unicast_transport_send,
-    );
-
-    todo!();
-
-    // stateful_writer_send_message(
-    //     domain_participant
-    //         .get_builtin_publisher_mut()
-    //         .stateful_data_writer_list_mut()
-    //         .iter_mut()
-    //         .find(|x| x.get_type_name() == DiscoveredWriterData::type_name())
-    //         .unwrap(),
-    //     header,
-    //     metatraffic_unicast_transport_send,
-    // );
-
-    // stateful_writer_send_message(
-    //     domain_participant
-    //         .get_builtin_publisher_mut()
-    //         .stateful_data_writer_list_mut()
-    //         .iter_mut()
-    //         .find(|x| x.get_type_name() == DiscoveredReaderData::type_name())
-    //         .unwrap(),
-    //     header,
-    //     metatraffic_unicast_transport_send,
-    // );
-
-    // stateful_writer_send_message(
-    //     domain_participant
-    //         .get_builtin_publisher_mut()
-    //         .stateful_data_writer_list_mut()
-    //         .iter_mut()
-    //         .find(|x| x.get_type_name() == DiscoveredTopicData::type_name())
-    //         .unwrap(),
-    //     header,
-    //     metatraffic_unicast_transport_send,
-    // );
-
-    for stateful_readers in domain_participant
-        .get_builtin_subscriber_mut()
-        .stateful_data_reader_list_mut()
-    {
-        stateful_readers.send_message(header, metatraffic_unicast_transport_send)
-    }
-}
-
-fn user_defined_communication_send(
-    domain_participant: &mut DdsDomainParticipant,
-    default_unicast_transport_send: &mut impl TransportWrite,
-) {
-    let header = RtpsMessageHeader::new(
-        domain_participant.protocol_version(),
-        domain_participant.vendor_id(),
-        domain_participant.guid().prefix(),
-    );
-    let now = domain_participant.get_current_time();
-
-    for publisher in domain_participant.user_defined_publisher_list_mut() {
-        todo!()
-        // for data_writer in publisher.stateful_data_writer_list_mut() {
-        //     let writer_id = data_writer.guid().entity_id();
-        //     let data_max_size_serialized = data_writer.data_max_size_serialized();
-        //     let heartbeat_period = data_writer.heartbeat_period();
-        //     let first_sn = data_writer
-        //         .change_list()
-        //         .iter()
-        //         .map(|x| x.sequence_number())
-        //         .min()
-        //         .unwrap_or(SequenceNumber::new(1));
-        //     let last_sn = data_writer
-        //         .change_list()
-        //         .iter()
-        //         .map(|x| x.sequence_number())
-        //         .max()
-        //         .unwrap_or_else(|| SequenceNumber::new(0));
-        //     remove_stale_writer_changes(data_writer, now);
-        //     for reader_proxy in &mut data_writer.matched_reader_list() {
-        //         match reader_proxy.reliability() {
-        //             ReliabilityKind::BestEffort => send_message_best_effort_reader_proxy(
-        //                 reader_proxy,
-        //                 data_max_size_serialized,
-        //                 header,
-        //                 default_unicast_transport_send,
-        //             ),
-        //             ReliabilityKind::Reliable => send_message_reliable_reader_proxy(
-        //                 reader_proxy,
-        //                 data_max_size_serialized,
-        //                 header,
-        //                 default_unicast_transport_send,
-        //                 writer_id,
-        //                 first_sn,
-        //                 last_sn,
-        //                 heartbeat_period,
-        //             ),
-        //         }
-        //     }
-        // }
-    }
-
-    for subscriber in domain_participant.user_defined_subscriber_list_mut() {
-        for data_reader in subscriber.stateful_data_reader_list_mut() {
-            data_reader.send_message(header, default_unicast_transport_send)
-        }
-    }
-}
-
-fn remove_stale_writer_changes(writer: &mut DdsDataWriter<RtpsStatefulWriter>, now: Time) {
-    let timespan_duration = writer.get_qos().lifespan.duration;
-    writer.remove_change(|cc| DurationKind::Finite(now - cc.timestamp()) > timespan_duration);
-}
-
-fn send_message_best_effort_reader_locator(
-    reader_locator: &mut WriterAssociatedReaderLocator,
-    header: RtpsMessageHeader,
-    transport: &mut impl TransportWrite,
-    writer_id: EntityId,
-) {
-    let mut submessages = Vec::new();
-    while let Some(change) = reader_locator.next_unsent_change() {
-        // The post-condition:
-        // "( a_change BELONGS-TO the_reader_locator.unsent_changes() ) == FALSE"
-        // should be full-filled by next_unsent_change()
-        if let Some(cache_change) = change.cache_change() {
-            let info_ts_submessage = info_timestamp_submessage(cache_change.timestamp());
-            let data_submessage = cache_change.as_data_submessage(ENTITYID_UNKNOWN);
-            submessages.push(info_ts_submessage);
-            submessages.push(RtpsSubmessageWriteKind::Data(data_submessage));
-        } else {
-            let gap_submessage = gap_submessage(writer_id, change.sequence_number());
-            submessages.push(gap_submessage);
-        }
-    }
-    if !submessages.is_empty() {
-        transport.write(
-            &RtpsMessageWrite::new(header, submessages),
-            &[reader_locator.locator()],
-        )
-    }
-}
-
-fn send_message_best_effort_reader_proxy(
-    reader_proxy: &mut WriterAssociatedReaderProxy,
-    data_max_size_serialized: usize,
-    header: RtpsMessageHeader,
-    transport: &mut impl TransportWrite,
-) {
-    let info_dst = info_destination_submessage(reader_proxy.remote_reader_guid().prefix());
-    let mut submessages = vec![info_dst];
-
-    while !reader_proxy.unsent_changes().is_empty() {
-        // Note: The readerId is set to the remote reader ID as described in 8.4.9.2.12 Transition T12
-        // in confront to ENTITYID_UNKNOWN as described in 8.4.9.2.4 Transition T4
-        let reader_id = reader_proxy.remote_reader_guid().entity_id();
-        let change = reader_proxy.next_unsent_change();
-
-        if change.is_relevant() {
-            let cache_change = change.cache_change();
-            let timestamp = cache_change.timestamp();
-
-            if cache_change.data_value().len() > data_max_size_serialized {
-                let data_frag_submessage_list =
-                    cache_change.as_data_frag_submessages(data_max_size_serialized, reader_id);
-                for data_frag_submessage in data_frag_submessage_list {
-                    let info_dst =
-                        info_destination_submessage(reader_proxy.remote_reader_guid().prefix());
-
-                    let into_timestamp = info_timestamp_submessage(timestamp);
-                    let data_frag = RtpsSubmessageWriteKind::DataFrag(data_frag_submessage);
-
-                    let submessages = vec![info_dst, into_timestamp, data_frag];
-
-                    transport.write(
-                        &RtpsMessageWrite::new(header, submessages),
-                        reader_proxy.unicast_locator_list(),
-                    )
-                }
-            } else {
-                submessages.push(info_timestamp_submessage(timestamp));
-                submessages.push(RtpsSubmessageWriteKind::Data(
-                    cache_change.as_data_submessage(reader_id),
-                ))
-            }
-        } else {
-            let gap_submessage: GapSubmessageWrite = change
-                .cache_change()
-                .as_gap_message(reader_proxy.remote_reader_guid().entity_id());
-            submessages.push(RtpsSubmessageWriteKind::Gap(gap_submessage));
-        }
-    }
-
-    // Send messages only if more than INFO_DST is added
-    if submessages.len() > 1 {
-        transport.write(
-            &RtpsMessageWrite::new(header, submessages),
-            reader_proxy.unicast_locator_list(),
-        )
-    }
-}
-
-#[allow(clippy::too_many_arguments)]
-fn send_message_reliable_reader_proxy(
-    reader_proxy: &mut WriterAssociatedReaderProxy,
-    data_max_size_serialized: usize,
-    header: RtpsMessageHeader,
-    transport: &mut impl TransportWrite,
-    writer_id: EntityId,
-    first_sn: SequenceNumber,
-    last_sn: SequenceNumber,
-    heartbeat_period: Duration,
-) {
-    let reader_id = reader_proxy.remote_reader_guid().entity_id();
-
-    let info_dst = info_destination_submessage(reader_proxy.remote_reader_guid().prefix());
-
-    let mut submessages = vec![info_dst];
-
-    // Top part of the state machine - Figure 8.19 RTPS standard
-    if !reader_proxy.unsent_changes().is_empty() {
-        // Note: The readerId is set to the remote reader ID as described in 8.4.9.2.12 Transition T12
-        // in confront to ENTITYID_UNKNOWN as described in 8.4.9.2.4 Transition T4
-
-        while !reader_proxy.unsent_changes().is_empty() {
-            let change = reader_proxy.next_unsent_change();
-            // "a_change.status := UNDERWAY;" should be done by next_requested_change() as
-            // it's not done here to avoid the change being a mutable reference
-            // Also the post-condition:
-            // "( a_change BELONGS-TO the_reader_proxy.unsent_changes() ) == FALSE"
-            // should be full-filled by next_unsent_change()
-            if change.is_relevant() {
-                let cache_change = change.cache_change();
-                if cache_change.data_value().len() > data_max_size_serialized {
-                    directly_send_data_frag(
-                        reader_proxy,
-                        cache_change,
-                        writer_id,
-                        data_max_size_serialized,
-                        header,
-                        first_sn,
-                        last_sn,
-                        transport,
-                    );
-                    return;
-                } else {
-                    submessages.push(info_timestamp_submessage(cache_change.timestamp()));
-                    submessages.push(RtpsSubmessageWriteKind::Data(
-                        cache_change.as_data_submessage(reader_id),
-                    ))
-                }
-            } else {
-                let gap_submessage: GapSubmessageWrite =
-                    change.cache_change().as_gap_message(reader_id);
-
-                submessages.push(RtpsSubmessageWriteKind::Gap(gap_submessage));
-            }
-        }
-
-        let heartbeat = reader_proxy
-            .heartbeat_machine()
-            .submessage(writer_id, first_sn, last_sn);
-        submessages.push(heartbeat);
-    } else if reader_proxy.unacked_changes().is_empty() {
-        // Idle
-    } else if reader_proxy
-        .heartbeat_machine()
-        .is_time_for_heartbeat(heartbeat_period)
-    {
-        let heartbeat = reader_proxy
-            .heartbeat_machine()
-            .submessage(writer_id, first_sn, last_sn);
-        submessages.push(heartbeat);
-    }
-
-    // Middle-part of the state-machine - Figure 8.19 RTPS standard
-    if !reader_proxy.requested_changes().is_empty() {
-        let reader_id = reader_proxy.remote_reader_guid().entity_id();
-
-        while !reader_proxy.requested_changes().is_empty() {
-            let change_for_reader = reader_proxy.next_requested_change();
-            // "a_change.status := UNDERWAY;" should be done by next_requested_change() as
-            // it's not done here to avoid the change being a mutable reference
-            // Also the post-condition:
-            // a_change BELONGS-TO the_reader_proxy.requested_changes() ) == FALSE
-            // should be full-filled by next_requested_change()
-            if change_for_reader.is_relevant() {
-                let cache_change = change_for_reader.cache_change();
-                if cache_change.data_value().len() > data_max_size_serialized {
-                    directly_send_data_frag(
-                        reader_proxy,
-                        cache_change,
-                        writer_id,
-                        data_max_size_serialized,
-                        header,
-                        first_sn,
-                        last_sn,
-                        transport,
-                    );
-                    return;
-                } else {
-                    submessages.push(info_timestamp_submessage(cache_change.timestamp()));
-                    submessages.push(RtpsSubmessageWriteKind::Data(
-                        cache_change.as_data_submessage(reader_id),
-                    ))
-                }
-            } else {
-                let gap_submessage: GapSubmessageWrite =
-                    change_for_reader.cache_change().as_gap_message(reader_id);
-
-                submessages.push(RtpsSubmessageWriteKind::Gap(gap_submessage));
-            }
-        }
-        let heartbeat = reader_proxy
-            .heartbeat_machine()
-            .submessage(writer_id, first_sn, last_sn);
-        submessages.push(heartbeat);
-    }
-    // Send messages only if more or equal than INFO_DST and HEARTBEAT is added
-    if submessages.len() >= 2 {
-        transport.write(
-            &RtpsMessageWrite::new(header, submessages),
-            reader_proxy.unicast_locator_list(),
-        )
-    }
-}
-
-fn gap_submessage<'a>(
-    writer_id: EntityId,
-    gap_sequence_number: SequenceNumber,
-) -> RtpsSubmessageWriteKind<'a> {
-    RtpsSubmessageWriteKind::Gap(GapSubmessageWrite::new(
-        ENTITYID_UNKNOWN,
-        writer_id,
-        gap_sequence_number,
-        SequenceNumberSet {
-            base: gap_sequence_number,
-            set: vec![],
-        },
-    ))
-}
-
-fn info_timestamp_submessage<'a>(timestamp: Time) -> RtpsSubmessageWriteKind<'a> {
-    RtpsSubmessageWriteKind::InfoTimestamp(InfoTimestampSubmessageWrite::new(
-        false,
-        crate::implementation::rtps::messages::types::Time::new(
-            timestamp.sec(),
-            timestamp.nanosec(),
-        ),
-    ))
-}
-
-fn info_destination_submessage<'a>(guid_prefix: GuidPrefix) -> RtpsSubmessageWriteKind<'a> {
-    RtpsSubmessageWriteKind::InfoDestination(InfoDestinationSubmessageWrite::new(guid_prefix))
-}
-
-#[allow(clippy::too_many_arguments)]
-fn directly_send_data_frag(
-    reader_proxy: &mut WriterAssociatedReaderProxy,
-    cache_change: &RtpsWriterCacheChange,
-    writer_id: EntityId,
-    data_max_size_serialized: usize,
-    header: RtpsMessageHeader,
-    first_sn: SequenceNumber,
-    last_sn: SequenceNumber,
-    transport: &mut impl TransportWrite,
-) {
-    let reader_id = reader_proxy.remote_reader_guid().entity_id();
-    let timestamp = cache_change.timestamp();
-
-    let mut data_frag_submessage_list = cache_change
-        .as_data_frag_submessages(data_max_size_serialized, reader_id)
-        .into_iter()
-        .peekable();
-
-    while let Some(data_frag_submessage) = data_frag_submessage_list.next() {
-        let writer_sn = data_frag_submessage.writer_sn();
-        let last_fragment_num = FragmentNumber::new(
-            u32::from(data_frag_submessage.fragment_starting_num())
-                + data_frag_submessage.fragments_in_submessage() as u32
-                - 1,
-        );
-
-        let info_dst = info_destination_submessage(reader_proxy.remote_reader_guid().prefix());
-        let into_timestamp = info_timestamp_submessage(timestamp);
-        let data_frag = RtpsSubmessageWriteKind::DataFrag(data_frag_submessage);
-
-        let is_last_fragment = data_frag_submessage_list.peek().is_none();
-        let submessages = if is_last_fragment {
-            let heartbeat_frag = reader_proxy.heartbeat_frag_machine().submessage(
-                writer_id,
-                writer_sn,
-                last_fragment_num,
-            );
-            vec![info_dst, into_timestamp, data_frag, heartbeat_frag]
-        } else {
-            let heartbeat = reader_proxy
-                .heartbeat_machine()
-                .submessage(writer_id, first_sn, last_sn);
-            vec![info_dst, into_timestamp, data_frag, heartbeat]
-        };
-        transport.write(
-            &RtpsMessageWrite::new(header, submessages),
-            reader_proxy.unicast_locator_list(),
-        )
-    }
-}
-
-fn stateless_writer_send_message(
-    writer: &mut DdsDataWriter<RtpsStatelessWriter>,
-    header: RtpsMessageHeader,
-    transport: &mut impl TransportWrite,
-) {
-    let writer_id = writer.guid().entity_id();
-    for mut rl in &mut writer.reader_locator_list().into_iter() {
-        send_message_best_effort_reader_locator(&mut rl, header, transport, writer_id);
-    }
-}
-
-fn stateful_writer_send_message(
-    writer: &mut DdsDataWriter<RtpsStatefulWriter>,
-    header: RtpsMessageHeader,
-    transport: &mut impl TransportWrite,
-) {
-    let data_max_size_serialized = writer.data_max_size_serialized();
-    let writer_id = writer.guid().entity_id();
-    let first_sn = writer
-        .change_list()
-        .iter()
-        .map(|x| x.sequence_number())
-        .min()
-        .unwrap_or_else(|| SequenceNumber::new(1));
-    let last_sn = writer
-        .change_list()
-        .iter()
-        .map(|x| x.sequence_number())
-        .max()
-        .unwrap_or_else(|| SequenceNumber::new(0));
-    let heartbeat_period = writer.heartbeat_period();
-    for reader_proxy in &mut writer.matched_reader_list() {
-        match reader_proxy.reliability() {
-            ReliabilityKind::BestEffort => send_message_best_effort_reader_proxy(
-                reader_proxy,
-                data_max_size_serialized,
-                header,
-                transport,
-            ),
-            ReliabilityKind::Reliable => send_message_reliable_reader_proxy(
-                reader_proxy,
-                data_max_size_serialized,
-                header,
-                transport,
-                writer_id,
-                first_sn,
-                last_sn,
-                heartbeat_period,
-            ),
-        }
-    }
-}
-
-fn discover_matched_writers(
-    domain_participant: &mut DdsDomainParticipant,
-    listener_sender: &tokio::sync::mpsc::Sender<ListenerTriggerKind>,
-) -> DdsResult<()> {
-    let samples = domain_participant
-        .get_builtin_subscriber_mut()
-        .stateful_data_reader_list_mut()
-        .iter_mut()
-        .find(|x| x.get_topic_name() == DCPS_PUBLICATION)
-        .unwrap()
-        .read::<DiscoveredWriterData>(
-            i32::MAX,
-            ANY_SAMPLE_STATE,
-            ANY_VIEW_STATE,
-            ANY_INSTANCE_STATE,
-            None,
-        )?;
-
-    for discovered_writer_data_sample in samples.into_iter() {
-        match discovered_writer_data_sample.sample_info.instance_state {
-            InstanceStateKind::Alive => {
-                if let Some(discovered_writer_data) = discovered_writer_data_sample.data {
-                    if !domain_participant.is_publication_ignored(
-                        discovered_writer_data
-                            .writer_proxy()
-                            .remote_writer_guid()
-                            .into(),
-                    ) {
-                        let remote_writer_guid_prefix = discovered_writer_data
-                            .writer_proxy()
-                            .remote_writer_guid()
-                            .prefix();
-                        let writer_parent_participant_guid =
-                            Guid::new(remote_writer_guid_prefix, ENTITYID_PARTICIPANT);
-
-                        if let Some((
-                            default_unicast_locator_list,
-                            default_multicast_locator_list,
-                        )) = domain_participant
-                            .discovered_participant_list()
-                            .find(|&(h, _)| {
-                                h == &InstanceHandle::from(writer_parent_participant_guid)
-                            })
-                            .map(|(_, discovered_participant_data)| {
-                                (
-                                    discovered_participant_data
-                                        .participant_proxy()
-                                        .default_unicast_locator_list()
-                                        .to_vec(),
-                                    discovered_participant_data
-                                        .participant_proxy()
-                                        .default_multicast_locator_list()
-                                        .to_vec(),
-                                )
-                            })
-                        {
-                            let domain_participant_guid = domain_participant.guid();
-                            for subscriber in domain_participant.user_defined_subscriber_list_mut()
-                            {
-                                subscriber_add_matched_writer(
-                                    subscriber,
-                                    &discovered_writer_data,
-                                    &default_unicast_locator_list,
-                                    &default_multicast_locator_list,
-                                    domain_participant_guid,
-                                    listener_sender,
-                                );
-                            }
-                        }
-                    }
-                }
-            }
-            InstanceStateKind::NotAliveDisposed => {
-                let domain_participant_guid = domain_participant.guid();
-                for subscriber in domain_participant.user_defined_subscriber_list_mut() {
-                    let subscriber_guid = subscriber.guid();
-                    for data_reader in subscriber.stateful_data_reader_list_mut() {
-                        data_reader.remove_matched_writer(
-                            discovered_writer_data_sample.sample_info.instance_handle,
-                            domain_participant_guid,
-                            subscriber_guid,
-                            listener_sender,
-                        )
-                    }
-                }
-            }
-            InstanceStateKind::NotAliveNoWriters => todo!(),
-        }
-    }
-
-    Ok(())
-}
-
-pub fn subscriber_add_matched_writer(
-    user_defined_subscriber: &mut DdsSubscriber,
-    discovered_writer_data: &DiscoveredWriterData,
-    default_unicast_locator_list: &[Locator],
-    default_multicast_locator_list: &[Locator],
-    parent_participant_guid: Guid,
-    listener_sender: &tokio::sync::mpsc::Sender<ListenerTriggerKind>,
-) {
-    let is_discovered_writer_regex_matched_to_subscriber = if let Ok(d) = glob_to_regex(
-        &discovered_writer_data
-            .clone()
-            .dds_publication_data()
-            .partition()
-            .name,
-    ) {
-        d.is_match(&user_defined_subscriber.get_qos().partition.name)
-    } else {
-        false
-    };
-
-    let is_subscriber_regex_matched_to_discovered_writer =
-        if let Ok(d) = glob_to_regex(&user_defined_subscriber.get_qos().partition.name) {
-            d.is_match(
-                &discovered_writer_data
-                    .clone()
-                    .dds_publication_data()
-                    .partition()
-                    .name,
-            )
-        } else {
-            false
-        };
-
-    let is_partition_string_matched = discovered_writer_data
-        .clone()
-        .dds_publication_data()
-        .partition()
-        .name
-        == user_defined_subscriber.get_qos().partition.name;
-
-    if is_discovered_writer_regex_matched_to_subscriber
-        || is_subscriber_regex_matched_to_discovered_writer
-        || is_partition_string_matched
-    {
-        let user_defined_subscriber_qos = user_defined_subscriber.get_qos();
-        let user_defined_subscriber_guid = user_defined_subscriber.guid();
-        for data_reader in user_defined_subscriber.stateful_data_reader_list_mut() {
-            data_reader.add_matched_writer(
-                discovered_writer_data,
-                default_unicast_locator_list,
-                default_multicast_locator_list,
-                &user_defined_subscriber_qos,
-                user_defined_subscriber_guid,
-                parent_participant_guid,
-                listener_sender,
-            )
-        }
-    }
-}
-
-fn discover_matched_participants(
-    domain_participant: &mut DdsDomainParticipant,
-    sedp_condvar: &DdsCondvar,
-) -> DdsResult<()> {
-    while let Ok(samples) = domain_participant
-        .get_builtin_subscriber_mut()
-        .stateless_data_reader_list_mut()
-        .iter_mut()
-        .find(|x| x.get_topic_name() == DCPS_PARTICIPANT)
-        .unwrap()
-        .read(
-            1,
-            &[SampleStateKind::NotRead],
-            ANY_VIEW_STATE,
-            ANY_INSTANCE_STATE,
-            None,
-        )
-    {
-        for discovered_participant_data_sample in samples.into_iter() {
-            if let Some(discovered_participant_data) = discovered_participant_data_sample.data {
-                add_discovered_participant(domain_participant, discovered_participant_data);
-                sedp_condvar.notify_all();
-            }
-        }
-    }
-
-    Ok(())
-}
-
-fn add_discovered_participant(
-    domain_participant: &mut DdsDomainParticipant,
-    discovered_participant_data: SpdpDiscoveredParticipantData,
-) {
-    if ParticipantDiscovery::new(
-        &discovered_participant_data,
-        domain_participant.get_domain_id(),
-        domain_participant.get_domain_tag(),
-    )
-    .is_ok()
-        && !domain_participant
-            .is_participant_ignored(discovered_participant_data.get_serialized_key().into())
-    {
-        todo!();
-        // add_matched_publications_detector(
-        //     domain_participant
-        //         .get_builtin_publisher_mut()
-        //         .stateful_data_writer_list_mut()
-        //         .iter_mut()
-        //         .find(|x| x.get_topic_name() == DCPS_PUBLICATION)
-        //         .unwrap(),
-        //     &discovered_participant_data,
-        // );
-
-        add_matched_publications_announcer(
-            domain_participant
-                .get_builtin_subscriber_mut()
-                .stateful_data_reader_list_mut()
-                .iter_mut()
-                .find(|x| x.get_topic_name() == DCPS_PUBLICATION)
-                .unwrap(),
-            &discovered_participant_data,
-        );
-
-        todo!();
-
-        // add_matched_subscriptions_detector(
-        //     domain_participant
-        //         .get_builtin_publisher_mut()
-        //         .stateful_data_writer_list_mut()
-        //         .iter_mut()
-        //         .find(|x| x.get_topic_name() == DCPS_SUBSCRIPTION)
-        //         .unwrap(),
-        //     &discovered_participant_data,
-        // );
-
-        add_matched_subscriptions_announcer(
-            domain_participant
-                .get_builtin_subscriber_mut()
-                .stateful_data_reader_list_mut()
-                .iter_mut()
-                .find(|x| x.get_topic_name() == DCPS_SUBSCRIPTION)
-                .unwrap(),
-            &discovered_participant_data,
-        );
-
-        // add_matched_topics_detector(
-        //     domain_participant
-        //         .get_builtin_publisher_mut()
-        //         .stateful_data_writer_list_mut()
-        //         .iter_mut()
-        //         .find(|x| x.get_topic_name() == DCPS_TOPIC)
-        //         .unwrap(),
-        //     &discovered_participant_data,
-        // );
-
-        add_matched_topics_announcer(
-            domain_participant
-                .get_builtin_subscriber_mut()
-                .stateful_data_reader_list_mut()
-                .iter_mut()
-                .find(|x| x.get_topic_name() == DCPS_TOPIC)
-                .unwrap(),
-            &discovered_participant_data,
-        );
-
-        domain_participant.discovered_participant_add(
-            discovered_participant_data.get_serialized_key().into(),
-            discovered_participant_data,
-        );
-    }
-}
-
-fn add_matched_subscriptions_announcer(
-    reader: &mut DdsDataReader<RtpsStatefulReader>,
-    discovered_participant_data: &SpdpDiscoveredParticipantData,
-) {
-    if discovered_participant_data
-        .participant_proxy()
-        .available_builtin_endpoints()
-        .has(BuiltinEndpointSet::BUILTIN_ENDPOINT_SUBSCRIPTIONS_ANNOUNCER)
-    {
-        let remote_writer_guid = Guid::new(
-            discovered_participant_data
-                .participant_proxy()
-                .guid_prefix(),
-            ENTITYID_SEDP_BUILTIN_SUBSCRIPTIONS_ANNOUNCER,
-        );
-        let remote_group_entity_id = ENTITYID_UNKNOWN;
-        let data_max_size_serialized = None;
-
-        let proxy = RtpsWriterProxy::new(
-            remote_writer_guid,
-            discovered_participant_data
-                .participant_proxy()
-                .metatraffic_unicast_locator_list(),
-            discovered_participant_data
-                .participant_proxy()
-                .metatraffic_multicast_locator_list(),
-            data_max_size_serialized,
-            remote_group_entity_id,
-        );
-        reader.matched_writer_add(proxy);
-    }
-}
-
-fn add_matched_subscriptions_detector(
-    writer: &mut DdsDataWriter<RtpsStatefulWriter>,
-    discovered_participant_data: &SpdpDiscoveredParticipantData,
-) {
-    if discovered_participant_data
-        .participant_proxy()
-        .available_builtin_endpoints()
-        .has(BuiltinEndpointSet::BUILTIN_ENDPOINT_SUBSCRIPTIONS_DETECTOR)
-    {
-        let remote_reader_guid = Guid::new(
-            discovered_participant_data
-                .participant_proxy()
-                .guid_prefix(),
-            ENTITYID_SEDP_BUILTIN_SUBSCRIPTIONS_DETECTOR,
-        );
-        let remote_group_entity_id = ENTITYID_UNKNOWN;
-        let expects_inline_qos = false;
-        let proxy = RtpsReaderProxy::new(
-            remote_reader_guid,
-            remote_group_entity_id,
-            discovered_participant_data
-                .participant_proxy()
-                .metatraffic_unicast_locator_list(),
-            discovered_participant_data
-                .participant_proxy()
-                .metatraffic_multicast_locator_list(),
-            expects_inline_qos,
-            true,
-            ReliabilityKind::Reliable,
-            DurabilityKind::TransientLocal,
-        );
-        writer.matched_reader_add(proxy);
-    }
-}
-
-fn add_matched_publications_announcer(
-    reader: &mut DdsDataReader<RtpsStatefulReader>,
-    discovered_participant_data: &SpdpDiscoveredParticipantData,
-) {
-    if discovered_participant_data
-        .participant_proxy()
-        .available_builtin_endpoints()
-        .has(BuiltinEndpointSet::BUILTIN_ENDPOINT_PUBLICATIONS_ANNOUNCER)
-    {
-        let remote_writer_guid = Guid::new(
-            discovered_participant_data
-                .participant_proxy()
-                .guid_prefix(),
-            ENTITYID_SEDP_BUILTIN_PUBLICATIONS_ANNOUNCER,
-        );
-        let remote_group_entity_id = ENTITYID_UNKNOWN;
-        let data_max_size_serialized = None;
-
-        let proxy = RtpsWriterProxy::new(
-            remote_writer_guid,
-            discovered_participant_data
-                .participant_proxy()
-                .metatraffic_unicast_locator_list(),
-            discovered_participant_data
-                .participant_proxy()
-                .metatraffic_multicast_locator_list(),
-            data_max_size_serialized,
-            remote_group_entity_id,
-        );
-
-        reader.matched_writer_add(proxy);
-    }
-}
-
-fn add_matched_publications_detector(
-    writer: &mut DdsDataWriter<RtpsStatefulWriter>,
-    discovered_participant_data: &SpdpDiscoveredParticipantData,
-) {
-    if discovered_participant_data
-        .participant_proxy()
-        .available_builtin_endpoints()
-        .has(BuiltinEndpointSet::BUILTIN_ENDPOINT_PUBLICATIONS_DETECTOR)
-    {
-        let remote_reader_guid = Guid::new(
-            discovered_participant_data
-                .participant_proxy()
-                .guid_prefix(),
-            ENTITYID_SEDP_BUILTIN_PUBLICATIONS_DETECTOR,
-        );
-        let remote_group_entity_id = ENTITYID_UNKNOWN;
-        let expects_inline_qos = false;
-        let proxy = RtpsReaderProxy::new(
-            remote_reader_guid,
-            remote_group_entity_id,
-            discovered_participant_data
-                .participant_proxy()
-                .metatraffic_unicast_locator_list(),
-            discovered_participant_data
-                .participant_proxy()
-                .metatraffic_multicast_locator_list(),
-            expects_inline_qos,
-            true,
-            ReliabilityKind::Reliable,
-            DurabilityKind::TransientLocal,
-        );
-        writer.matched_reader_add(proxy);
-    }
-}
-
-fn add_matched_topics_announcer(
-    reader: &mut DdsDataReader<RtpsStatefulReader>,
-    discovered_participant_data: &SpdpDiscoveredParticipantData,
-) {
-    if discovered_participant_data
-        .participant_proxy()
-        .available_builtin_endpoints()
-        .has(BuiltinEndpointSet::BUILTIN_ENDPOINT_TOPICS_ANNOUNCER)
-    {
-        let remote_writer_guid = Guid::new(
-            discovered_participant_data
-                .participant_proxy()
-                .guid_prefix(),
-            ENTITYID_SEDP_BUILTIN_TOPICS_ANNOUNCER,
-        );
-        let remote_group_entity_id = ENTITYID_UNKNOWN;
-        let data_max_size_serialized = None;
-
-        let proxy = RtpsWriterProxy::new(
-            remote_writer_guid,
-            discovered_participant_data
-                .participant_proxy()
-                .metatraffic_unicast_locator_list(),
-            discovered_participant_data
-                .participant_proxy()
-                .metatraffic_multicast_locator_list(),
-            data_max_size_serialized,
-            remote_group_entity_id,
-        );
-        reader.matched_writer_add(proxy);
-    }
-}
-
-fn add_matched_topics_detector(
-    writer: &mut DdsDataWriter<RtpsStatefulWriter>,
-    discovered_participant_data: &SpdpDiscoveredParticipantData,
-) {
-    if discovered_participant_data
-        .participant_proxy()
-        .available_builtin_endpoints()
-        .has(BuiltinEndpointSet::BUILTIN_ENDPOINT_TOPICS_DETECTOR)
-    {
-        let remote_reader_guid = Guid::new(
-            discovered_participant_data
-                .participant_proxy()
-                .guid_prefix(),
-            ENTITYID_SEDP_BUILTIN_TOPICS_DETECTOR,
-        );
-        let remote_group_entity_id = ENTITYID_UNKNOWN;
-        let expects_inline_qos = false;
-        let proxy = RtpsReaderProxy::new(
-            remote_reader_guid,
-            remote_group_entity_id,
-            discovered_participant_data
-                .participant_proxy()
-                .metatraffic_unicast_locator_list(),
-            discovered_participant_data
-                .participant_proxy()
-                .metatraffic_multicast_locator_list(),
-            expects_inline_qos,
-            true,
-            ReliabilityKind::Reliable,
-            DurabilityKind::TransientLocal,
-        );
-        writer.matched_reader_add(proxy);
-    }
-}
-
-fn receive_builtin_message(
-    domain_participant: &mut DdsDomainParticipant,
-    message: RtpsMessageRead,
-    locator: Locator,
-    sedp_condvar: &DdsCondvar,
-    listener_sender: &tokio::sync::mpsc::Sender<ListenerTriggerKind>,
-) {
-    domain_participant
-        .receive_builtin_data(locator, message, listener_sender)
-        .ok();
-
-    discover_matched_participants(domain_participant, sedp_condvar).ok();
-    domain_participant
-        .discover_matched_readers(listener_sender)
-        .ok();
-    discover_matched_writers(domain_participant, listener_sender).ok();
-    domain_participant
-        .discover_matched_topics(listener_sender)
-        .ok();
-}
+use std::time::Instant;
+
+use fnmatch_regex::glob_to_regex;
+use tokio::sync::mpsc::{Receiver, Sender};
+
+use crate::{
+    builtin_topics::{ParticipantBuiltinTopicData, TopicBuiltinTopicData},
+    implementation::{
+        data_representation_builtin_endpoints::{
+            discovered_reader_data::{DiscoveredReaderData, ReaderProxy, DCPS_SUBSCRIPTION},
+            discovered_topic_data::{DiscoveredTopicData, DCPS_TOPIC},
+            discovered_writer_data::{DiscoveredWriterData, WriterProxy, DCPS_PUBLICATION},
+            spdp_discovered_participant_data::{SpdpDiscoveredParticipantData, DCPS_PARTICIPANT},
+        },
+        dds::{
+            any_topic_listener::AnyTopicListener,
+            dds_data_reader::DdsDataReader,
+            dds_data_writer::{self, DdsDataWriter},
+            dds_domain_participant::{
+                AnnounceKind, DdsDomainParticipant, ENTITYID_SEDP_BUILTIN_PUBLICATIONS_ANNOUNCER,
+                ENTITYID_SEDP_BUILTIN_PUBLICATIONS_DETECTOR,
+                ENTITYID_SEDP_BUILTIN_SUBSCRIPTIONS_ANNOUNCER,
+                ENTITYID_SEDP_BUILTIN_SUBSCRIPTIONS_DETECTOR,
+                ENTITYID_SEDP_BUILTIN_TOPICS_ANNOUNCER, ENTITYID_SEDP_BUILTIN_TOPICS_DETECTOR,
+            },
+            dds_subscriber::DdsSubscriber,
+            nodes::{
+                DataReaderNode, DataWriterNode, DomainParticipantNode, SubscriberNode,
+                SubscriberNodeKind, TopicNode, TopicNodeKind,
+            },
+            participant_discovery::ParticipantDiscovery,
+            status_listener::ListenerTriggerKind,
+        },
+        rtps::{
+            discovery_types::BuiltinEndpointSet,
+            history_cache::RtpsWriterCacheChange,
+            messages::{
+                overall_structure::{
+                    RtpsMessageHeader, RtpsMessageRead, RtpsMessageWrite, RtpsSubmessageWriteKind,
+                },
+                submessage_elements::SequenceNumberSet,
+                submessages::{
+                    gap::GapSubmessageWrite, info_destination::InfoDestinationSubmessageWrite,
+                    info_timestamp::InfoTimestampSubmessageWrite,
+                },
+                types::FragmentNumber,
+            },
+            reader_locator::WriterAssociatedReaderLocator,
+            reader_proxy::{RtpsReaderProxy, WriterAssociatedReaderProxy},
+            stateful_reader::RtpsStatefulReader,
+            stateful_writer::RtpsStatefulWriter,
+            stateless_writer::RtpsStatelessWriter,
+            transport::TransportWrite,
+            types::{
+                DurabilityKind, EntityId, Guid, GuidPrefix, Locator, ReliabilityKind,
+                SequenceNumber, ENTITYID_PARTICIPANT, ENTITYID_UNKNOWN,
+            },
+            writer_proxy::RtpsWriterProxy,
+        },
+        rtps_udp_psm::udp_transport::{UdpTransportRead, UdpTransportWrite},
+        utils::condvar::DdsCondvar,
+    },
+    infrastructure::{
+        condition::StatusCondition,
+        error::{DdsError, DdsResult},
+        instance::InstanceHandle,
+        qos::{DomainParticipantQos, PublisherQos, QosKind, SubscriberQos, TopicQos},
+        status::{
+            InconsistentTopicStatus, OfferedIncompatibleQosStatus, PublicationMatchedStatus,
+            RequestedDeadlineMissedStatus, RequestedIncompatibleQosStatus, SampleLostStatus,
+            SampleRejectedStatus, StatusKind, SubscriptionMatchedStatus,
+        },
+        time::{Duration, DurationKind, Time},
+    },
+    publication::{publisher::Publisher, publisher_listener::PublisherListener},
+    subscription::{
+        sample_info::{
+            InstanceStateKind, SampleStateKind, ANY_INSTANCE_STATE, ANY_SAMPLE_STATE,
+            ANY_VIEW_STATE,
+        },
+        subscriber::Subscriber,
+        subscriber_listener::SubscriberListener,
+    },
+    topic_definition::{
+        topic::Topic,
+        topic_listener::TopicListener,
+        type_support::{dds_serialize, DdsSerializedKey, DdsType},
+    },
+};
+
+use super::{
+    domain_participant_factory::{
+        DomainId, THE_DDS_DOMAIN_PARTICIPANT_FACTORY, THE_PARTICIPANT_FACTORY, THE_TASK_RUNTIME,
+    },
+    domain_participant_listener::DomainParticipantListener,
+};
+
+/// The [`DomainParticipant`] represents the participation of the application on a communication plane that isolates applications running on the
+/// same set of physical computers from each other. A domain establishes a “virtual network” linking all applications that
+/// share the same domain_id and isolating them from applications running on different domains. In this way, several
+/// independent distributed applications can coexist in the same physical network without interfering, or even being aware
+/// of each other.
+///
+/// The [`DomainParticipant`] object plays several roles:
+/// - It acts as a container for all other Entity objects
+/// - It acts as factory for the [`Publisher`], [`Subscriber`] and [`Topic`] Entity objects
+/// - It provides administration services in the domain, offering operations that allow the application to ‘ignore’ locally any
+/// information about a given participant ([`DomainParticipant::ignore_participant()`]), publication ([`DomainParticipant::ignore_publication()`]), subscription
+/// ([`DomainParticipant::ignore_subscription()`]), or topic ([`DomainParticipant::ignore_topic()`]).
+///
+/// The following operations may be called even if the [`DomainParticipant`] is not enabled. Other operations will return a NotEnabled error if called on a disabled [`DomainParticipant`]:
+/// - Operations defined at the base-class level namely, [`DomainParticipant::set_qos()`], [`DomainParticipant::get_qos()`], [`DomainParticipant::set_listener()`], and [`DomainParticipant::enable()`].
+/// - Factory methods: [`DomainParticipant::create_topic()`], [`DomainParticipant::create_publisher()`], [`DomainParticipant::create_subscriber()`], [`DomainParticipant::delete_topic()`], [`DomainParticipant::delete_publisher()`],
+/// [`DomainParticipant::delete_subscriber()`]
+/// - Operations that access the status: [`DomainParticipant::get_statuscondition()`]
+#[derive(PartialEq, Eq, Debug)]
+pub struct DomainParticipant(DomainParticipantNode);
+
+impl DomainParticipant {
+    pub(crate) fn new(node: DomainParticipantNode) -> Self {
+        Self(node)
+    }
+
+    pub(crate) fn node(&self) -> &DomainParticipantNode {
+        &self.0
+    }
+}
+
+impl Drop for DomainParticipant {
+    fn drop(&mut self) {
+        THE_PARTICIPANT_FACTORY.delete_participant(self).ok();
+    }
+}
+
+impl DomainParticipant {
+    /// This operation creates a [`Publisher`] with the desired QoS policies and attaches to it the specified [`PublisherListener`].
+    /// If the specified QoS policies are not consistent, the operation will fail and no [`Publisher`] will be created.
+    /// The value [`QosKind::Default`] can be used to indicate that the Publisher should be created with the default
+    /// Publisher QoS set in the factory. The use of this value is equivalent to the application obtaining the default Publisher QoS by
+    /// means of the operation [`DomainParticipant::get_default_publisher_qos()`] and using the resulting QoS to create the [`Publisher`].
+    /// The created [`Publisher`] belongs to the [`DomainParticipant`] that is its factory.
+    /// In case of failure, the operation will return an error and no [`Publisher`] will be created.
+    pub fn create_publisher(
+        &self,
+        qos: QosKind<PublisherQos>,
+        a_listener: Option<Box<dyn PublisherListener + Send + Sync>>,
+        mask: &[StatusKind],
+    ) -> DdsResult<Publisher> {
+        let publisher = self.call_participant_mut_method(|dp| {
+            crate::implementation::behavior::domain_participant::create_publisher(dp, qos)
+        })?;
+
+        THE_DDS_DOMAIN_PARTICIPANT_FACTORY.add_publisher_listener(
+            publisher.guid(),
+            a_listener,
+            mask,
+        );
+
+        Ok(Publisher::new(publisher))
+    }
+
+    /// This operation deletes an existing [`Publisher`].
+    /// A [`Publisher`] cannot be deleted if it has any attached [`DataWriter`](crate::publication::data_writer::DataWriter) objects. If [`DomainParticipant::delete_publisher()`]
+    /// is called on a [`Publisher`] with existing [`DataWriter`](crate::publication::data_writer::DataWriter) objects, it will return a
+    /// [`DdsError::PreconditionNotMet`](crate::infrastructure::error::DdsError) error.
+    /// The [`DomainParticipant::delete_publisher()`] operation must be called on the same [`DomainParticipant`] object used to create the [`Publisher`].
+    /// If [`DomainParticipant::delete_publisher()`] is called on a different [`DomainParticipant`], the operation will have no effect and it will return
+    /// a PreconditionNotMet error.
+    pub fn delete_publisher(&self, a_publisher: &Publisher) -> DdsResult<()> {
+        self.call_participant_mut_method(|dp| {
+            crate::implementation::behavior::domain_participant::delete_publisher(
+                dp,
+                a_publisher.node().guid(),
+            )
+        })?;
+
+        THE_DDS_DOMAIN_PARTICIPANT_FACTORY.delete_publisher_listener(&a_publisher.node().guid());
+
+        Ok(())
+    }
+
+    /// This operation creates a [`Subscriber`] with the desired QoS policies and attaches to it the specified [`SubscriberListener`].
+    /// If the specified QoS policies are not consistent, the operation will fail and no [`Subscriber`] will be created.
+    /// The value [`QosKind::Default`] can be used to indicate that the [`Subscriber`] should be created with the
+    /// default Subscriber QoS set in the factory. The use of this value is equivalent to the application obtaining the default
+    /// Subscriber QoS by means of the operation [`Self::get_default_subscriber_qos()`] and using the resulting QoS to create the
+    /// [`Subscriber`].
+    /// The created [`Subscriber`] belongs to the [`DomainParticipant`] that is its factory.
+    /// In case of failure, the operation will return an error and no [`Subscriber`] will be created.
+    pub fn create_subscriber(
+        &self,
+        qos: QosKind<SubscriberQos>,
+        a_listener: Option<Box<dyn SubscriberListener + Send + Sync>>,
+        mask: &[StatusKind],
+    ) -> DdsResult<Subscriber> {
+        let subscriber = self.call_participant_mut_method(|dp| {
+            crate::implementation::behavior::domain_participant::create_subscriber(dp, qos)
+        })?;
+
+        THE_DDS_DOMAIN_PARTICIPANT_FACTORY.add_subscriber_listener(
+            subscriber.guid(),
+            a_listener,
+            mask,
+        );
+
+        Ok(Subscriber::new(SubscriberNodeKind::UserDefined(subscriber)))
+    }
+
+    /// This operation deletes an existing [`Subscriber`].
+    /// A [`Subscriber`] cannot be deleted if it has any attached [`DataReader`](crate::subscription::data_reader::DataReader) objects. If the [`DomainParticipant::delete_subscriber()`] operation is called on a
+    /// [`Subscriber`] with existing [`DataReader`](crate::subscription::data_reader::DataReader) objects, it will return [`DdsError::PreconditionNotMet`](crate::infrastructure::error::DdsError).
+    /// The [`DomainParticipant::delete_subscriber()`] operation must be called on the same [`DomainParticipant`] object used to create the Subscriber. If
+    /// it is called on a different [`DomainParticipant`], the operation will have no effect and it will return
+    /// [`DdsError::PreconditionNotMet`](crate::infrastructure::error::DdsError).
+    pub fn delete_subscriber(&self, a_subscriber: &Subscriber) -> DdsResult<()> {
+        match a_subscriber.node() {
+            SubscriberNodeKind::Builtin(_) => (),
+            SubscriberNodeKind::UserDefined(s) => {
+                self.call_participant_mut_method(|dp| {
+                    crate::implementation::behavior::domain_participant::delete_subscriber(
+                        dp,
+                        s.guid(),
+                    )
+                })?;
+
+                THE_DDS_DOMAIN_PARTICIPANT_FACTORY.delete_subscriber_listener(&s.guid());
+            }
+            SubscriberNodeKind::Listener(_) => (),
+        }
+
+        Ok(())
+    }
+
+    /// This operation creates a [`Topic`] with the desired QoS policies and attaches to it the specified [`TopicListener`].
+    /// If the specified QoS policies are not consistent, the operation will fail and no [`Topic`] will be created.
+    /// The value [`QosKind::Default`] can be used to indicate that the [`Topic`] should be created with the default Topic QoS
+    /// set in the factory. The use of this value is equivalent to the application obtaining the default Topic QoS by means of the
+    /// operation [`DomainParticipant::get_default_topic_qos`] and using the resulting QoS to create the [`Topic`].
+    /// The created [`Topic`] belongs to the [`DomainParticipant`] that is its factory.
+    /// The [`Topic`] is bound to a type specified by the generic type parameter 'Foo'. Only types which implement
+    /// [`DdsType`] and have a `'static` lifetime can be associated to a [`Topic`].
+    /// In case of failure, the operation will return an error and no [`Topic`] will be created.
+    pub fn create_topic<Foo>(
+        &self,
+        topic_name: &str,
+        qos: QosKind<TopicQos>,
+        a_listener: Option<Box<dyn TopicListener<Foo = Foo> + Send + Sync>>,
+        mask: &[StatusKind],
+    ) -> DdsResult<Topic<Foo>>
+    where
+        Foo: DdsType + 'static,
+    {
+        let topic = self.call_participant_mut_method(|dp| {
+            crate::implementation::behavior::domain_participant::create_topic(
+                dp,
+                topic_name,
+                Foo::type_name(),
+                qos,
+            )
+        })?;
+
+        THE_DDS_DOMAIN_PARTICIPANT_FACTORY.add_topic_listener(
+            topic.guid(),
+            a_listener.map::<Box<dyn AnyTopicListener + Send + Sync>, _>(|l| Box::new(l)),
+            mask,
+        );
+
+        Ok(Topic::new(TopicNodeKind::UserDefined(topic)))
+    }
+
+    /// This operation deletes a [`Topic`].
+    /// The deletion of a [`Topic`] is not allowed if there are any existing [`DataReader`](crate::subscription::data_reader::DataReader) or [`DataWriter`](crate::publication::data_writer::DataWriter)
+    /// objects that are using the [`Topic`]. If the [`DomainParticipant::delete_topic()`] operation is called on a [`Topic`] with any of these existing objects attached to
+    /// it, it will return [`DdsError::PreconditionNotMet`](crate::infrastructure::error::DdsError).
+    /// The [`DomainParticipant::delete_topic()`] operation must be called on the same [`DomainParticipant`] object used to create the [`Topic`]. If [`DomainParticipant::delete_topic()`] is
+    /// called on a different [`DomainParticipant`], the operation will have no effect and it will return [`DdsError::PreconditionNotMet`](crate::infrastructure::error::DdsError).
+    pub fn delete_topic<Foo>(&self, a_topic: &Topic<Foo>) -> DdsResult<()> {
+        match &a_topic.node() {
+            TopicNodeKind::UserDefined(t) => {
+                self.call_participant_mut_method(|dp| {
+                    crate::implementation::behavior::domain_participant::delete_topic(dp, t.guid())
+                })?;
+                THE_DDS_DOMAIN_PARTICIPANT_FACTORY.delete_topic_listener(&t.guid());
+            }
+            TopicNodeKind::Listener(_) => todo!(),
+        }
+
+        Ok(())
+    }
+
+    /// This operation gives access to an existing (or ready to exist) enabled [`Topic`], based on its name. The operation takes
+    /// as arguments the name of the [`Topic`], a timeout and the type as a generic type argument `Foo`.
+    /// If a [`Topic`] of the same name and type already exists, it gives access to it, otherwise it waits (blocks the caller) until another mechanism
+    /// creates it (or the specified timeout occurs). This other mechanism can be another thread, a configuration tool, or some other
+    /// middleware service. Note that the [`Topic`] is a local object that acts as a ‘proxy’ to designate the global concept of topic.
+    /// Middleware implementations could choose to propagate topics and make remotely created topics locally available.
+    /// A [`Topic`] obtained by means of [`DomainParticipant::find_topic()`], must also be deleted by means of [`DomainParticipant::delete_topic()`] so that the local resources can be
+    /// released. If a [`Topic`] is obtained multiple times by means of [`DomainParticipant::find_topic()`] or [`DomainParticipant::create_topic()`], it must also be deleted that same number
+    /// of times using [`DomainParticipant::delete_topic()`].
+    /// Regardless of whether the middleware chooses to propagate topics, the [`DomainParticipant::delete_topic()`] operation deletes only the local proxy.
+    /// If the operation times-out, a [`DdsError::Timeout`](crate::infrastructure::error::DdsError) error is returned.
+    pub fn find_topic<Foo>(&self, topic_name: &str, timeout: Duration) -> DdsResult<Topic<Foo>>
+    where
+        Foo: DdsType,
+    {
+        let start_time = Instant::now();
+
+        while start_time.elapsed() < std::time::Duration::from(timeout) {
+            if let Some(topic) = self.call_participant_mut_method(|dp| {
+                Ok(
+                    crate::implementation::behavior::domain_participant::find_topic(
+                        dp,
+                        topic_name,
+                        Foo::type_name(),
+                    ),
+                )
+            })? {
+                return Ok(Topic::new(TopicNodeKind::UserDefined(topic)));
+            }
+        }
+
+        Err(DdsError::Timeout)
+    }
+
+    /// This operation gives access to an existing locally-created [`Topic`], based on its name and type. The
+    /// operation takes as argument the name of the [`Topic`] and the type as a generic type argument `Foo`.
+    /// If a [`Topic`] of the same name already exists, it gives access to it, otherwise it returns a [`None`] value. The operation
+    /// never blocks.
+    /// The operation [`DomainParticipant::lookup_topicdescription()`] may be used to locate any locally-created [`Topic`].
+    /// Unlike [`DomainParticipant::find_topic()`], the operation [`DomainParticipant::lookup_topicdescription()`] searches only among the locally created topics. Therefore, it should
+    /// never create a new [`Topic`]. The [`Topic`] returned by [`DomainParticipant::lookup_topicdescription()`] does not require any extra
+    /// deletion. It is still possible to delete the [`Topic`] returned by [`DomainParticipant::lookup_topicdescription()`], provided it has no readers or
+    /// writers, but then it is really deleted and subsequent lookups will fail.
+    /// If the operation fails to locate a [`Topic`], the operation succeeds and a [`None`] value is returned.
+    pub fn lookup_topicdescription<Foo>(&self, topic_name: &str) -> DdsResult<Option<Topic<Foo>>>
+    where
+        Foo: DdsType,
+    {
+        self.call_participant_method(|dp| {
+            Ok(
+                crate::implementation::behavior::domain_participant::lookup_topicdescription(
+                    dp,
+                    topic_name,
+                    Foo::type_name(),
+                )?
+                .map(|x| Topic::new(TopicNodeKind::UserDefined(x))),
+            )
+        })
+    }
+
+    /// This operation allows access to the built-in [`Subscriber`]. Each [`DomainParticipant`] contains several built-in [`Topic`] objects as
+    /// well as corresponding [`DataReader`](crate::subscription::data_reader::DataReader) objects to access them. All these [`DataReader`](crate::subscription::data_reader::DataReader) objects belong to a single built-in [`Subscriber`].
+    /// The built-in topics are used to communicate information about other [`DomainParticipant`], [`Topic`], [`DataReader`](crate::subscription::data_reader::DataReader), and [`DataWriter`](crate::publication::data_writer::DataWriter)
+    /// objects.
+    pub fn get_builtin_subscriber(&self) -> DdsResult<Subscriber> {
+        self.call_participant_method(|dp| {
+            crate::implementation::behavior::domain_participant::get_builtin_subscriber(dp)
+                .map(|x| Subscriber::new(SubscriberNodeKind::Builtin(x)))
+        })
+    }
+
+    /// This operation allows an application to instruct the Service to locally ignore a remote domain participant. From that point
+    /// onwards the Service will locally behave as if the remote participant did not exist. This means it will ignore any topic,
+    /// publication, or subscription that originates on that domain participant.
+    /// This operation can be used, in conjunction with the discovery of remote participants offered by means of the
+    /// “DCPSParticipant” built-in [`Topic`], to provide, for example, access control.
+    /// Application data can be associated with a [`DomainParticipant`] by means of the [`UserDataQosPolicy`](crate::infrastructure::qos_policy::UserDataQosPolicy).
+    /// This application data is propagated as a field in the built-in topic and can be used by an application to implement its own access control policy.
+    /// The domain participant to ignore is identified by the `handle` argument. This handle is the one that appears in the [`SampleInfo`](crate::subscription::sample_info::SampleInfo)
+    /// retrieved when reading the data-samples available for the built-in DataReader to the “DCPSParticipant” topic. The built-in
+    /// [`DataReader`](crate::subscription::data_reader::DataReader) is read with the same read/take operations used for any DataReader.
+    /// The [`DomainParticipant::ignore_participant()`] operation is not reversible.
+    pub fn ignore_participant(&self, handle: InstanceHandle) -> DdsResult<()> {
+        self.call_participant_mut_method(|dp| {
+            crate::implementation::behavior::domain_participant::ignore_participant(dp, handle)
+        })
+    }
+
+    /// This operation allows an application to instruct the Service to locally ignore a remote topic. This means it will locally ignore any
+    /// publication or subscription to the Topic.
+    /// This operation can be used to save local resources when the application knows that it will never publish or subscribe to data
+    /// under certain topics.
+    /// The Topic to ignore is identified by the handle argument. This handle is the one that appears in the [`SampleInfo`](crate::subscription::sample_info::SampleInfo) retrieved when
+    /// reading the data-samples from the built-in [`DataReader`](crate::subscription::data_reader::DataReader) to the “DCPSTopic” topic.
+    /// The [`DomainParticipant::ignore_topic()`] operation is not reversible.
+    pub fn ignore_topic(&self, handle: InstanceHandle) -> DdsResult<()> {
+        self.call_participant_mut_method(|dp| {
+            crate::implementation::behavior::domain_participant::ignore_topic(dp, handle)
+        })
+    }
+
+    /// This operation allows an application to instruct the Service to locally ignore a remote publication; a publication is defined by
+    /// the association of a topic name, and user data and partition set on the Publisher. After this call, any data written related to that publication will be ignored.
+    /// The DataWriter to ignore is identified by the handle argument. This handle is the one that appears in the [`SampleInfo`](crate::subscription::sample_info::SampleInfo) retrieved
+    /// when reading the data-samples from the built-in [`DataReader`](crate::subscription::data_reader::DataReader) to the “DCPSPublication” topic.
+    /// The [`DomainParticipant::ignore_publication()`] operation is not reversible.
+    pub fn ignore_publication(&self, handle: InstanceHandle) -> DdsResult<()> {
+        self.call_participant_mut_method(|dp| {
+            crate::implementation::behavior::domain_participant::ignore_publication(dp, handle)
+        })
+    }
+
+    /// This operation allows an application to instruct the Service to locally ignore a remote subscription; a subscription is defined by
+    /// the association of a topic name, and user data and partition set on the Subscriber.
+    /// After this call, any data received related to that subscription will be ignored.
+    /// The DataReader to ignore is identified by the handle argument. This handle is the one that appears in the [`SampleInfo`](crate::subscription::sample_info::SampleInfo)
+    /// retrieved when reading the data-samples from the built-in [`DataReader`](crate::subscription::data_reader::DataReader) to the “DCPSSubscription” topic.
+    /// The [`DomainParticipant::ignore_subscription()`] operation is not reversible.
+    pub fn ignore_subscription(&self, handle: InstanceHandle) -> DdsResult<()> {
+        self.call_participant_mut_method(|dp| {
+            crate::implementation::behavior::domain_participant::ignore_subscription(dp, handle)
+        })
+    }
+
+    /// This operation retrieves the [`DomainId`] used to create the DomainParticipant. The [`DomainId`] identifies the DDS domain to
+    /// which the [`DomainParticipant`] belongs. Each DDS domain represents a separate data “communication plane” isolated from other domains.
+    pub fn get_domain_id(&self) -> DdsResult<DomainId> {
+        self.call_participant_method(|dp| {
+            crate::implementation::behavior::domain_participant::get_domain_id(dp)
+        })
+    }
+
+    /// This operation deletes all the entities that were created by means of the “create” operations on the DomainParticipant. That is,
+    /// it deletes all contained [`Publisher`], [`Subscriber`] and [`Topic`] entities.
+    /// Prior to deleting each contained entity, this operation will recursively call the corresponding `delete_contained_entities()`
+    /// operation on each contained entity (if applicable). This pattern is applied recursively. In this manner the operation
+    /// [`DomainParticipant::delete_contained_entities()`] will end up deleting all the entities recursively contained in the
+    /// [`DomainParticipant`], that is also the [`DataWriter`](crate::publication::data_writer::DataWriter), [`DataReader`](crate::subscription::data_reader::DataReader).
+    /// The operation will return [`DdsError::PreconditionNotMet`](crate::infrastructure::error::DdsError) if the any of the contained entities is in a state where it cannot be
+    /// deleted.
+    /// Once this operation returns successfully, the application may delete the [`DomainParticipant`] knowing that it has no
+    /// contained entities.
+    pub fn delete_contained_entities(&self) -> DdsResult<()> {
+        self.call_participant_mut_method(|dp| {
+            crate::implementation::behavior::domain_participant::delete_contained_entities(dp)
+        })
+    }
+
+    /// This operation manually asserts the liveliness of the [`DomainParticipant`]. This is used in combination
+    /// with the [`LivelinessQosPolicy`](crate::infrastructure::qos_policy::LivelinessQosPolicy)
+    /// to indicate to the Service that the entity remains active.
+    /// This operation needs to only be used if the [`DomainParticipant`] contains  [`DataWriter`](crate::publication::data_writer::DataWriter) entities with the LIVELINESS set to
+    /// MANUAL_BY_PARTICIPANT and it only affects the liveliness of those  [`DataWriter`](crate::publication::data_writer::DataWriter) entities. Otherwise, it has no effect.
+    /// NOTE: Writing data via the write operation on a  [`DataWriter`](crate::publication::data_writer::DataWriter) asserts liveliness on the DataWriter itself and its
+    /// [`DomainParticipant`]. Consequently the use of this operation is only needed if the application is not writing data regularly.
+    pub fn assert_liveliness(&self) -> DdsResult<()> {
+        self.call_participant_method(|dp| {
+            crate::implementation::behavior::domain_participant::assert_liveliness(dp)
+        })
+    }
+
+    /// This operation sets a default value of the Publisher QoS policies which will be used for newly created [`Publisher`] entities in the
+    /// case where the QoS policies are defaulted in the [`DomainParticipant::create_publisher()`] operation.
+    /// This operation will check that the resulting policies are self consistent; if they are not, the operation will have no effect and
+    /// return [`DdsError::InconsistenPolicy`](crate::infrastructure::error::DdsError).
+    /// The special value [`QosKind::Default`] may be passed to this operation to indicate that the default QoS should be
+    /// reset back to the initial values the factory would use, that is the values the default values of [`PublisherQos`].
+    pub fn set_default_publisher_qos(&self, qos: QosKind<PublisherQos>) -> DdsResult<()> {
+        self.call_participant_mut_method(|dp| {
+            crate::implementation::behavior::domain_participant::set_default_publisher_qos(dp, qos)
+        })
+    }
+
+    /// This operation retrieves the default value of the Publisher QoS, that is, the QoS policies which will be used for newly created
+    /// [`Publisher`] entities in the case where the QoS policies are defaulted in the [`DomainParticipant::create_publisher()`] operation.
+    /// The values retrieved by this operation will match the set of values specified on the last successful call to
+    /// [`DomainParticipant::set_default_publisher_qos()`], or else, if the call was never made, the default values of the [`PublisherQos`].
+    pub fn get_default_publisher_qos(&self) -> DdsResult<PublisherQos> {
+        self.call_participant_method(|dp| {
+            crate::implementation::behavior::domain_participant::get_default_publisher_qos(dp)
+        })
+    }
+
+    /// This operation sets a default value of the Subscriber QoS policies that will be used for newly created [`Subscriber`] entities in the
+    /// case where the QoS policies are defaulted in the [`DomainParticipant::create_subscriber()`] operation.
+    /// This operation will check that the resulting policies are self consistent; if they are not, the operation will have no effect and
+    /// return [`DdsError::InconsistenPolicy`](crate::infrastructure::error::DdsError).
+    /// The special value [`QosKind::Default`] may be passed to this operation to indicate that the default QoS should be
+    /// reset back to the initial values the factory would use, that is the default values of [`SubscriberQos`].
+    pub fn set_default_subscriber_qos(&self, qos: QosKind<SubscriberQos>) -> DdsResult<()> {
+        self.call_participant_mut_method(|dp| {
+            crate::implementation::behavior::domain_participant::set_default_subscriber_qos(dp, qos)
+        })
+    }
+
+    /// This operation retrieves the default value of the Subscriber QoS, that is, the QoS policies which will be used for newly created
+    /// [`Subscriber`] entities in the case where the QoS policies are defaulted in the [`DomainParticipant::create_subscriber()`] operation.
+    /// The values retrieved by this operation will match the set of values specified on the last successful call to
+    /// [`DomainParticipant::set_default_subscriber_qos()`], or else, if the call was never made, the default values of [`SubscriberQos`].
+    pub fn get_default_subscriber_qos(&self) -> DdsResult<SubscriberQos> {
+        self.call_participant_method(|dp| {
+            crate::implementation::behavior::domain_participant::get_default_subscriber_qos(dp)
+        })
+    }
+
+    /// This operation sets a default value of the Topic QoS policies which will be used for newly created [`Topic`] entities in the case
+    /// where the QoS policies are defaulted in the [`DomainParticipant::create_topic`] operation.
+    /// This operation will check that the resulting policies are self consistent; if they are not, the operation will have no effect and
+    /// return [`DdsError::InconsistenPolicy`](crate::infrastructure::error::DdsError).
+    /// The special value [`QosKind::Default`] may be passed to this operation to indicate that the default QoS should be reset
+    /// back to the initial values the factory would use, that is the default values of [`TopicQos`].
+    pub fn set_default_topic_qos(&self, qos: QosKind<TopicQos>) -> DdsResult<()> {
+        self.call_participant_mut_method(|dp| {
+            crate::implementation::behavior::domain_participant::set_default_topic_qos(dp, qos)
+        })
+    }
+
+    /// This operation retrieves the default value of the Topic QoS, that is, the QoS policies that will be used for newly created [`Topic`]
+    /// entities in the case where the QoS policies are defaulted in the [`DomainParticipant::create_topic()`] operation.
+    /// The values retrieved by this operation will match the set of values specified on the last successful call to
+    /// [`DomainParticipant::set_default_topic_qos()`], or else, if the call was never made, the default values of [`TopicQos`]
+    pub fn get_default_topic_qos(&self) -> DdsResult<TopicQos> {
+        self.call_participant_method(|dp| {
+            crate::implementation::behavior::domain_participant::get_default_topic_qos(dp)
+        })
+    }
+
+    /// This operation retrieves the list of DomainParticipants that have been discovered in the domain and that the application has not
+    /// indicated should be “ignored” by means of the [`DomainParticipant::ignore_participant()`] operation.
+    pub fn get_discovered_participants(&self) -> DdsResult<Vec<InstanceHandle>> {
+        self.call_participant_method(|dp| {
+            crate::implementation::behavior::domain_participant::get_discovered_participants(dp)
+        })
+    }
+
+    /// This operation retrieves information on a [`DomainParticipant`] that has been discovered on the network. The participant must
+    /// be in the same domain as the participant on which this operation is invoked and must not have been “ignored” by means of the
+    /// [`DomainParticipant::ignore_participant()`] operation.
+    /// The participant_handle must correspond to such a DomainParticipant. Otherwise, the operation will fail and return
+    /// [`DdsError::PreconditionNotMet`](crate::infrastructure::error::DdsError).
+    /// Use the operation [`DomainParticipant::get_discovered_participants()`] to find the DomainParticipants that are currently discovered.
+    pub fn get_discovered_participant_data(
+        &self,
+        participant_handle: InstanceHandle,
+    ) -> DdsResult<ParticipantBuiltinTopicData> {
+        self.call_participant_method(|dp| {
+            crate::implementation::behavior::domain_participant::get_discovered_participant_data(
+                dp,
+                participant_handle,
+            )
+        })
+    }
+
+    /// This operation retrieves the list of Topics that have been discovered in the domain and that the application has not indicated
+    /// should be “ignored” by means of the [`DomainParticipant::ignore_topic()`] operation.
+    pub fn get_discovered_topics(&self) -> DdsResult<Vec<InstanceHandle>> {
+        self.call_participant_method(|dp| {
+            crate::implementation::behavior::domain_participant::get_discovered_topics(dp)
+        })
+    }
+
+    /// This operation retrieves information on a Topic that has been discovered on the network. The topic must have been created by
+    /// a participant in the same domain as the participant on which this operation is invoked and must not have been “ignored” by
+    /// means of the [`DomainParticipant::ignore_topic()`] operation.
+    /// The `topic_handle` must correspond to such a topic. Otherwise, the operation will fail and return
+    /// [`DdsError::PreconditionNotMet`](crate::infrastructure::error::DdsError).
+    /// Use the operation [`DomainParticipant::get_discovered_topics()`] to find the topics that are currently discovered.
+    pub fn get_discovered_topic_data(
+        &self,
+        topic_handle: InstanceHandle,
+    ) -> DdsResult<TopicBuiltinTopicData> {
+        self.call_participant_method(|dp| {
+            crate::implementation::behavior::domain_participant::get_discovered_topic_data(
+                dp,
+                topic_handle,
+            )
+        })
+    }
+
+    /// This operation checks whether or not the given `a_handle` represents an Entity that was created from the [`DomainParticipant`].
+    /// The containment applies recursively. That is, it applies both to entities ([`Topic`], [`Publisher`], or [`Subscriber`]) created
+    /// directly using the [`DomainParticipant`] as well as entities created using a contained [`Publisher`], or [`Subscriber`] as the factory, and
+    /// so forth.
+    /// The instance handle for an Entity may be obtained from built-in topic data, from various statuses, or from the Entity operation
+    /// `get_instance_handle`.
+    pub fn contains_entity(&self, a_handle: InstanceHandle) -> DdsResult<bool> {
+        self.call_participant_method(|dp| {
+            crate::implementation::behavior::domain_participant::contains_entity(dp, a_handle)
+        })
+    }
+
+    /// This operation returns the current value of the time that the service uses to time-stamp data-writes and to set the reception timestamp
+    /// for the data-updates it receives.
+    pub fn get_current_time(&self) -> DdsResult<Time> {
+        self.call_participant_method(|dp| {
+            crate::implementation::behavior::domain_participant::get_current_time(dp)
+        })
+    }
+}
+
+/// This implementation block contains the Entity operations for the [`DomainParticipant`].
+impl DomainParticipant {
+    /// This operation is used to set the QoS policies of the Entity and replacing the values of any policies previously set.
+    /// Certain policies are “immutable;” they can only be set at Entity creation time, or before the entity is made enabled.
+    /// If [`Self::set_qos()`] is invoked after the Entity is enabled and it attempts to change the value of an “immutable” policy, the operation will
+    /// fail and returns [`DdsError::ImmutablePolicy`](crate::infrastructure::error::DdsError).
+    /// Certain values of QoS policies can be incompatible with the settings of the other policies. This operation will also fail if it specifies
+    /// a set of values that once combined with the existing values would result in an inconsistent set of policies. In this case,
+    /// the return value is [`DdsError::InconsistentPolicy`](crate::infrastructure::error::DdsError).
+    /// The existing set of policies are only changed if the [`Self::set_qos()`] operation succeeds. This is indicated by the [`Ok`] return value. In all
+    /// other cases, none of the policies is modified.
+    /// The parameter `qos` can be set to [`QosKind::Default`] to indicate that the QoS of the Entity should be changed to match the current default QoS set in the Entity’s factory.
+    /// The operation [`Self::set_qos()`] cannot modify the immutable QoS so a successful return of the operation indicates that the mutable QoS for the Entity has been
+    /// modified to match the current default for the Entity’s factory.
+    pub fn set_qos(&self, qos: QosKind<DomainParticipantQos>) -> DdsResult<()> {
+        self.call_participant_mut_method(|dp| {
+            crate::implementation::behavior::domain_participant::set_qos(dp, qos)
+        })
+    }
+
+    /// This operation allows access to the existing set of [`DomainParticipantQos`] policies.
+    pub fn get_qos(&self) -> DdsResult<DomainParticipantQos> {
+        self.call_participant_method(|dp| {
+            crate::implementation::behavior::domain_participant::get_qos(dp)
+        })
+    }
+
+    /// This operation installs a Listener on the Entity. The listener will only be invoked on the changes of communication status
+    /// indicated by the specified mask. It is permitted to use [`None`] as the value of the listener. The [`None`] listener behaves
+    /// as a Listener whose operations perform no action.
+    /// Only one listener can be attached to each Entity. If a listener was already set, the operation [`Self::set_listener()`] will replace it with the
+    /// new one. Consequently if the value [`None`] is passed for the listener parameter to the [`Self::set_listener()`] operation, any existing listener
+    /// will be removed.
+    pub fn set_listener(
+        &self,
+        _a_listener: Option<Box<dyn DomainParticipantListener + Send + Sync>>,
+        _mask: &[StatusKind],
+    ) -> DdsResult<()> {
+        todo!()
+    }
+
+    /// This operation allows access to the [`StatusCondition`] associated with the Entity. The returned
+    /// condition can then be added to a [`WaitSet`](crate::infrastructure::wait_set::WaitSet) so that the application can wait for specific status changes
+    /// that affect the Entity.
+    pub fn get_statuscondition(&self) -> DdsResult<StatusCondition> {
+        THE_DDS_DOMAIN_PARTICIPANT_FACTORY.get_domain_participant_listener(
+            &self.0.guid(),
+            |domain_participant_listener| {
+                Ok(domain_participant_listener
+                    .ok_or(DdsError::AlreadyDeleted)?
+                    .get_status_condition())
+            },
+        )
+    }
+
+    /// This operation retrieves the list of communication statuses in the Entity that are ‘triggered.’ That is, the list of statuses whose
+    /// value has changed since the last time the application read the status.
+    /// When the entity is first created or if the entity is not enabled, all communication statuses are in the “untriggered” state so the
+    /// list returned by the [`Self::get_status_changes`] operation will be empty.
+    /// The list of statuses returned by the [`Self::get_status_changes`] operation refers to the status that are triggered on the Entity itself
+    /// and does not include statuses that apply to contained entities.
+    pub fn get_status_changes(&self) -> DdsResult<Vec<StatusKind>> {
+        THE_DDS_DOMAIN_PARTICIPANT_FACTORY.get_domain_participant_listener(
+            &self.0.guid(),
+            |domain_participant_listener| {
+                Ok(domain_participant_listener
+                    .ok_or(DdsError::AlreadyDeleted)?
+                    .get_status_changes())
+            },
+        )
+    }
+
+    /// This operation enables the Entity. Entity objects can be created either enabled or disabled. This is controlled by the value of
+    /// the [`EntityFactoryQosPolicy`](crate::infrastructure::qos_policy::EntityFactoryQosPolicy) on the corresponding factory for the Entity.
+    /// The default setting of [`EntityFactoryQosPolicy`](crate::infrastructure::qos_policy::EntityFactoryQosPolicy) is such that, by default, it is not necessary to explicitly call enable on newly
+    /// created entities.
+    /// The [`Self::enable()`] operation is idempotent. Calling [`Self::enable()`] on an already enabled Entity returns [`Ok`] and has no effect.
+    /// If an Entity has not yet been enabled, the following kinds of operations may be invoked on it:
+    /// - Operations to set or get an Entity’s QoS policies (including default QoS policies) and listener
+    /// - [`Self::get_statuscondition()`]
+    /// - Factory and lookup operations
+    /// - [`Self::get_status_changes()`] and other get status operations (although the status of a disabled entity never changes)
+    /// Other operations may explicitly state that they may be called on disabled entities; those that do not will return the error
+    /// NotEnabled.
+    /// It is legal to delete an Entity that has not been enabled by calling the proper operation on its factory.
+    /// Entities created from a factory that is disabled, are created disabled regardless of the setting of the
+    /// [`EntityFactoryQosPolicy`](crate::infrastructure::qos_policy::EntityFactoryQosPolicy).
+    /// Calling enable on an Entity whose factory is not enabled will fail and return [`DdsError::PreconditionNotMet`](crate::infrastructure::error::DdsError).
+    /// If the `autoenable_created_entities` field of [`EntityFactoryQosPolicy`](crate::infrastructure::qos_policy::EntityFactoryQosPolicy) is set to [`true`], the [`Self::enable()`] operation on the factory will
+    /// automatically enable all entities created from the factory.
+    /// The Listeners associated with an entity are not called until the entity is enabled. Conditions associated with an entity that is not
+    /// enabled are “inactive”, that is, the operation [`StatusCondition::get_trigger_value()`] will always return `false`.
+    pub fn enable(&self) -> DdsResult<()> {
+        self.call_participant_mut_method(|dp| {
+            THE_TASK_RUNTIME.block_on(async {
+                crate::implementation::behavior::domain_participant::enable(dp).await
+            })
+        })
+    }
+
+    /// This operation returns the [`InstanceHandle`] that represents the Entity.
+    pub fn get_instance_handle(&self) -> DdsResult<InstanceHandle> {
+        Ok(self.0.guid().into())
+    }
+
+    fn call_participant_method<F, O>(&self, f: F) -> DdsResult<O>
+    where
+        F: FnOnce(&DdsDomainParticipant) -> DdsResult<O>,
+    {
+        THE_DDS_DOMAIN_PARTICIPANT_FACTORY.get_participant(&self.0.guid().prefix(), |dp| {
+            f(dp.ok_or(DdsError::AlreadyDeleted)?)
+        })
+    }
+
+    fn call_participant_mut_method<F, O>(&self, f: F) -> DdsResult<O>
+    where
+        F: FnOnce(&mut DdsDomainParticipant) -> DdsResult<O>,
+    {
+        THE_DDS_DOMAIN_PARTICIPANT_FACTORY.get_participant_mut(&self.0.guid().prefix(), |dp| {
+            f(dp.ok_or(DdsError::AlreadyDeleted)?)
+        })
+    }
+}
+
+/////////////////////////////////////////////////////////////////////////
+
+pub async fn task_announce_participant(participant_guid_prefix: GuidPrefix) {
+    let mut interval = tokio::time::interval(tokio::time::Duration::from_secs(5));
+    loop {
+        THE_DDS_DOMAIN_PARTICIPANT_FACTORY
+            .get_participant_mut_async(&participant_guid_prefix, |dp| {
+                if let Some(dp) = dp {
+                    dp.announce_participant().ok();
+                }
+            })
+            .await;
+        interval.tick().await;
+    }
+}
+
+pub async fn task_unicast_user_defined_communication_send(
+    participant_guid_prefix: GuidPrefix,
+    _user_defined_data_send_condvar: DdsCondvar,
+) {
+    let socket = std::net::UdpSocket::bind("0.0.0.0:0000").unwrap();
+    let mut default_unicast_transport_send = UdpTransportWrite::new(socket);
+
+    loop {
+        tokio::time::sleep(tokio::time::Duration::from_millis(50)).await;
+
+        // let _r = user_defined_data_send_condvar.wait_timeout(Duration::new(0, 100_000_000));
+
+        THE_DDS_DOMAIN_PARTICIPANT_FACTORY
+            .get_participant_mut_async(&participant_guid_prefix, |dp| {
+                if let Some(dp) = dp {
+                    user_defined_communication_send(dp, &mut default_unicast_transport_send);
+                }
+            })
+            .await
+    }
+}
+
+pub async fn task_unicast_metatraffic_communication_send(
+    participant_guid_prefix: GuidPrefix,
+    _sedp_condvar: DdsCondvar,
+) {
+    let socket = std::net::UdpSocket::bind("0.0.0.0:0000").unwrap();
+
+    let mut metatraffic_unicast_transport_send = UdpTransportWrite::new(socket);
+
+    loop {
+        tokio::time::sleep(tokio::time::Duration::from_millis(50)).await;
+
+        // let _r = sedp_condvar.wait_timeout(Duration::new(0, 500000000));
+        THE_DDS_DOMAIN_PARTICIPANT_FACTORY
+            .get_participant_mut_async(&participant_guid_prefix, |dp| {
+                if let Some(dp) = dp {
+                    send_builtin_message(dp, &mut metatraffic_unicast_transport_send);
+                }
+            })
+            .await;
+    }
+}
+
+pub async fn task_send_entity_announce(
+    participant_guid_prefix: GuidPrefix,
+    mut announce_receiver: Receiver<AnnounceKind>,
+) {
+    loop {
+        if let Some(announce_kind) = announce_receiver.recv().await {
+            THE_TASK_RUNTIME
+                .spawn_blocking(move || {
+                    THE_DDS_DOMAIN_PARTICIPANT_FACTORY.get_participant_mut(
+                        &participant_guid_prefix,
+                        |dp| {
+                            if let Some(dp) = dp {
+                                announce_entity(dp, announce_kind);
+                            }
+                        },
+                    )
+                })
+                .await
+                .unwrap()
+        }
+    }
+}
+
+fn announce_entity(domain_participant: &mut DdsDomainParticipant, announce_kind: AnnounceKind) {
+    match announce_kind {
+        AnnounceKind::CreatedDataReader(discovered_reader_data) => {
+            announce_created_data_reader(domain_participant, discovered_reader_data)
+        }
+        AnnounceKind::CreatedDataWriter(discovered_writer_data) => {
+            announce_created_data_writer(domain_participant, discovered_writer_data)
+        }
+        AnnounceKind::CratedTopic(discovered_topic_data) => {
+            announce_created_topic(domain_participant, discovered_topic_data)
+        }
+        AnnounceKind::DeletedDataReader(deleted_reader_handle) => {
+            announce_deleted_reader(domain_participant, deleted_reader_handle)
+        }
+        AnnounceKind::DeletedDataWriter(deleted_writer_handle) => {
+            announce_deleted_writer(domain_participant, deleted_writer_handle)
+        }
+        AnnounceKind::DeletedParticipant => (),
+    }
+}
+
+pub async fn task_user_defined_receive(
+    participant_guid_prefix: GuidPrefix,
+    mut default_unicast_transport: UdpTransportRead,
+    listener_sender: Sender<ListenerTriggerKind>,
+) {
+    loop {
+        if let Some((locator, message)) = default_unicast_transport.read().await {
+            THE_DDS_DOMAIN_PARTICIPANT_FACTORY
+                .get_participant_mut_async(&participant_guid_prefix, |dp| {
+                    if let Some(dp) = dp {
+                        dp.receive_user_defined_data(locator, message, &listener_sender)
+                            .ok();
+                    }
+                })
+                .await;
+        }
+    }
+}
+
+pub async fn task_metatraffic_unicast_receive(
+    participant_guid_prefix: GuidPrefix,
+    mut metatraffic_unicast_transport: UdpTransportRead,
+    sedp_condvar: DdsCondvar,
+    listener_sender: Sender<ListenerTriggerKind>,
+) {
+    loop {
+        if let Some((locator, message)) = metatraffic_unicast_transport.read().await {
+            THE_DDS_DOMAIN_PARTICIPANT_FACTORY
+                .get_participant_mut_async(&participant_guid_prefix, |dp| {
+                    if let Some(dp) = dp {
+                        receive_builtin_message(
+                            dp,
+                            message,
+                            locator,
+                            &sedp_condvar,
+                            &listener_sender,
+                        )
+                    }
+                })
+                .await
+        }
+    }
+}
+
+pub async fn task_metatraffic_multicast_receive(
+    participant_guid_prefix: GuidPrefix,
+    mut metatraffic_multicast_transport: UdpTransportRead,
+    sedp_condvar: DdsCondvar,
+    listener_sender: Sender<ListenerTriggerKind>,
+) {
+    loop {
+        if let Some((locator, message)) = metatraffic_multicast_transport.read().await {
+            THE_DDS_DOMAIN_PARTICIPANT_FACTORY
+                .get_participant_mut_async(&participant_guid_prefix, |dp| {
+                    if let Some(dp) = dp {
+                        receive_builtin_message(
+                            dp,
+                            message,
+                            locator,
+                            &sedp_condvar,
+                            &listener_sender,
+                        )
+                    }
+                })
+                .await
+        }
+    }
+}
+
+pub async fn task_update_communication_status(
+    participant_guid_prefix: GuidPrefix,
+    listener_sender: Sender<ListenerTriggerKind>,
+) {
+    loop {
+        THE_DDS_DOMAIN_PARTICIPANT_FACTORY
+            .get_participant_mut_async(&participant_guid_prefix, |dp| {
+                if let Some(dp) = dp {
+                    dp.update_communication_status(&listener_sender).ok();
+                }
+            })
+            .await;
+        tokio::time::sleep(tokio::time::Duration::from_millis(50)).await;
+    }
+}
+
+pub async fn task_listener_receiver(mut listener_receiver: Receiver<ListenerTriggerKind>) {
+    loop {
+        if let Some(l) = listener_receiver.recv().await {
+            match l {
+                ListenerTriggerKind::RequestedDeadlineMissed(dr) => {
+                    THE_TASK_RUNTIME.spawn_blocking(move || {
+                        on_requested_deadline_missed_communication_change(dr)
+                    });
+                }
+                ListenerTriggerKind::OnDataAvailable(dr) => {
+                    THE_TASK_RUNTIME
+                        .spawn_blocking(move || on_data_available_communication_change(dr));
+                }
+                ListenerTriggerKind::SubscriptionMatched(dr) => {
+                    THE_TASK_RUNTIME
+                        .spawn_blocking(move || on_subscription_matched_communication_change(dr));
+                }
+                ListenerTriggerKind::RequestedIncompatibleQos(dr) => {
+                    THE_TASK_RUNTIME.spawn_blocking(move || {
+                        on_requested_incompatible_qos_communication_change(dr)
+                    });
+                }
+                ListenerTriggerKind::OnSampleRejected(dr) => {
+                    THE_TASK_RUNTIME
+                        .spawn_blocking(move || on_sample_rejected_communication_change(dr));
+                }
+                ListenerTriggerKind::OnSampleLost(dr) => {
+                    THE_TASK_RUNTIME
+                        .spawn_blocking(move || on_sample_lost_communication_change(dr));
+                }
+                ListenerTriggerKind::OfferedIncompatibleQos(dw) => {
+                    THE_TASK_RUNTIME.spawn_blocking(move || {
+                        on_offered_incompatible_qos_communication_change(dw)
+                    });
+                }
+                ListenerTriggerKind::PublicationMatched(dw) => {
+                    THE_TASK_RUNTIME
+                        .spawn_blocking(move || on_publication_matched_communication_change(dw));
+                }
+                ListenerTriggerKind::InconsistentTopic(t) => {
+                    THE_TASK_RUNTIME
+                        .spawn_blocking(move || on_inconsistent_topic_communication_change(t));
+                }
+            }
+        }
+    }
+}
+
+fn on_requested_deadline_missed_communication_change(data_reader_node: DataReaderNode) {
+    fn get_requested_deadline_missed_status(
+        data_reader_node: &DataReaderNode,
+    ) -> DdsResult<RequestedDeadlineMissedStatus> {
+        THE_DDS_DOMAIN_PARTICIPANT_FACTORY
+            .get_participant_mut(&data_reader_node.parent_participant().prefix(), |dp| {
+                crate::implementation::behavior::user_defined_data_reader::get_requested_deadline_missed_status(dp.ok_or(DdsError::AlreadyDeleted)?, data_reader_node.guid(), data_reader_node.parent_subscriber())
+            })
+    }
+
+    let status_kind = StatusKind::RequestedDeadlineMissed;
+    let reader_listener = THE_DDS_DOMAIN_PARTICIPANT_FACTORY.get_data_reader_listener(
+        &data_reader_node.guid(),
+        |data_reader_listener| match data_reader_listener {
+            Some(l) if l.is_enabled(&status_kind) => {
+                if let Ok(status) = get_requested_deadline_missed_status(&data_reader_node) {
+                    l.listener_mut()
+                        .as_mut()
+                        .expect("Listener should be some")
+                        .trigger_on_requested_deadline_missed(data_reader_node, status);
+                }
+                true
+            }
+            _ => false,
+        },
+    );
+
+    if !reader_listener {
+        let subscriber_listener = THE_DDS_DOMAIN_PARTICIPANT_FACTORY.get_subscriber_listener(
+            &data_reader_node.parent_subscriber(),
+            |subscriber_listener| match subscriber_listener {
+                Some(l) if l.is_enabled(&status_kind) => {
+                    if let Ok(status) = get_requested_deadline_missed_status(&data_reader_node) {
+                        l.listener_mut()
+                            .as_mut()
+                            .expect("Listener should be some")
+                            .on_requested_deadline_missed(&data_reader_node, status)
+                    }
+                    true
+                }
+                _ => false,
+            },
+        );
+
+        if !subscriber_listener {
+            THE_DDS_DOMAIN_PARTICIPANT_FACTORY.get_domain_participant_listener(
+                &data_reader_node.parent_participant(),
+                |participant_listener| match participant_listener {
+                    Some(l) if l.is_enabled(&status_kind) => {
+                        if let Ok(status) = get_requested_deadline_missed_status(&data_reader_node)
+                        {
+                            l.listener_mut()
+                                .as_mut()
+                                .expect("Listener should be some")
+                                .on_requested_deadline_missed(&data_reader_node, status)
+                        }
+                    }
+                    _ => (),
+                },
+            );
+        }
+    }
+
+    THE_DDS_DOMAIN_PARTICIPANT_FACTORY.get_data_reader_listener(
+        &data_reader_node.guid(),
+        |data_reader_listener| {
+            if let Some(l) = data_reader_listener {
+                l.add_communication_state(status_kind);
+            }
+        },
+    )
+}
+
+fn on_data_available_communication_change(data_reader_node: DataReaderNode) {
+    let data_on_reader_listener = THE_DDS_DOMAIN_PARTICIPANT_FACTORY.get_subscriber_listener(
+        &data_reader_node.parent_subscriber(),
+        |subscriber_listener| match subscriber_listener {
+            Some(l) if l.is_enabled(&StatusKind::DataOnReaders) => {
+                l.listener_mut()
+                    .as_mut()
+                    .expect("Listener should be some")
+                    .on_data_on_readers(&Subscriber::new(SubscriberNodeKind::Listener(
+                        SubscriberNode::new(
+                            data_reader_node.parent_subscriber(),
+                            data_reader_node.parent_participant(),
+                        ),
+                    )));
+                true
+            }
+            _ => false,
+        },
+    );
+    if !data_on_reader_listener {
+        let reader_listener = THE_DDS_DOMAIN_PARTICIPANT_FACTORY.get_data_reader_listener(
+            &data_reader_node.guid(),
+            |data_reader_listener| match data_reader_listener {
+                Some(l) if l.is_enabled(&StatusKind::DataAvailable) => {
+                    l.listener_mut()
+                        .as_mut()
+                        .expect("Listener should be some")
+                        .trigger_on_data_available(data_reader_node);
+                    true
+                }
+                _ => false,
+            },
+        );
+        if !reader_listener {
+            let subscriber_listener = THE_DDS_DOMAIN_PARTICIPANT_FACTORY.get_subscriber_listener(
+                &data_reader_node.parent_subscriber(),
+                |subscriber_listener| match subscriber_listener {
+                    Some(l) if l.is_enabled(&StatusKind::DataAvailable) => {
+                        l.listener_mut()
+                            .as_mut()
+                            .expect("Listener should be some")
+                            .on_data_available(&data_reader_node);
+
+                        true
+                    }
+                    _ => false,
+                },
+            );
+            if !subscriber_listener {
+                THE_DDS_DOMAIN_PARTICIPANT_FACTORY.get_domain_participant_listener(
+                    &data_reader_node.parent_participant(),
+                    |participant_listener| match participant_listener {
+                        Some(l) if l.is_enabled(&StatusKind::DataAvailable) => l
+                            .listener_mut()
+                            .as_mut()
+                            .expect("Listener should be some")
+                            .on_data_available(&data_reader_node),
+                        _ => (),
+                    },
+                );
+            }
+        }
+    }
+
+    THE_DDS_DOMAIN_PARTICIPANT_FACTORY.get_subscriber_listener(
+        &data_reader_node.parent_subscriber(),
+        |subscriber_listener| {
+            if let Some(l) = subscriber_listener {
+                l.add_communication_state(StatusKind::DataOnReaders);
+            }
+        },
+    );
+
+    THE_DDS_DOMAIN_PARTICIPANT_FACTORY.get_data_reader_listener(
+        &data_reader_node.guid(),
+        |data_reader_listener| {
+            if let Some(l) = data_reader_listener {
+                l.add_communication_state(StatusKind::DataAvailable);
+            }
+        },
+    )
+}
+
+fn on_subscription_matched_communication_change(data_reader_node: DataReaderNode) {
+    fn get_subscription_matched_status(
+        data_reader_node: &DataReaderNode,
+    ) -> DdsResult<SubscriptionMatchedStatus> {
+        THE_DDS_DOMAIN_PARTICIPANT_FACTORY.get_participant_mut(
+            &data_reader_node.parent_participant().prefix(),
+            |dp| {
+                crate::implementation::behavior::user_defined_data_reader::get_subscription_matched_status(dp.ok_or(DdsError::AlreadyDeleted)?, data_reader_node.guid(), data_reader_node.parent_subscriber())
+            },
+        )
+    }
+
+    let status_kind = StatusKind::SubscriptionMatched;
+    let reader_listener = THE_DDS_DOMAIN_PARTICIPANT_FACTORY.get_data_reader_listener(
+        &data_reader_node.guid(),
+        |data_reader_listener| match data_reader_listener {
+            Some(l) if l.is_enabled(&status_kind) => {
+                if let Ok(status) = get_subscription_matched_status(&data_reader_node) {
+                    l.listener_mut()
+                        .as_mut()
+                        .expect("Listener should be some")
+                        .trigger_on_subscription_matched(data_reader_node, status)
+                }
+                true
+            }
+            _ => false,
+        },
+    );
+    if !reader_listener {
+        let subscriber_listener = THE_DDS_DOMAIN_PARTICIPANT_FACTORY.get_subscriber_listener(
+            &data_reader_node.parent_subscriber(),
+            |subscriber_listener| match subscriber_listener {
+                Some(l) if l.is_enabled(&status_kind) => {
+                    if let Ok(status) = get_subscription_matched_status(&data_reader_node) {
+                        l.listener_mut()
+                            .as_mut()
+                            .expect("Listener should be some")
+                            .on_subscription_matched(&data_reader_node, status)
+                    }
+                    true
+                }
+                _ => false,
+            },
+        );
+        if !subscriber_listener {
+            THE_DDS_DOMAIN_PARTICIPANT_FACTORY.get_domain_participant_listener(
+                &data_reader_node.parent_participant(),
+                |participant_listener| match participant_listener {
+                    Some(l) if l.is_enabled(&status_kind) => {
+                        if let Ok(status) = get_subscription_matched_status(&data_reader_node) {
+                            l.listener_mut()
+                                .as_mut()
+                                .expect("Listener should be some")
+                                .on_subscription_matched(&data_reader_node, status)
+                        }
+                    }
+                    _ => (),
+                },
+            );
+        }
+    }
+
+    THE_DDS_DOMAIN_PARTICIPANT_FACTORY.get_data_reader_listener(
+        &data_reader_node.guid(),
+        |data_reader_listener| {
+            if let Some(l) = data_reader_listener {
+                l.add_communication_state(status_kind);
+            }
+        },
+    )
+}
+
+fn on_requested_incompatible_qos_communication_change(data_reader_node: DataReaderNode) {
+    fn get_requested_incompatible_qos_status(
+        data_reader_node: &DataReaderNode,
+    ) -> DdsResult<RequestedIncompatibleQosStatus> {
+        THE_DDS_DOMAIN_PARTICIPANT_FACTORY.get_participant_mut(
+            &data_reader_node.parent_participant().prefix(),
+            |dp| {
+                crate::implementation::behavior::user_defined_data_reader::get_requested_incompatible_qos_status(dp.ok_or(DdsError::AlreadyDeleted)?, data_reader_node.guid(), data_reader_node.parent_subscriber())
+            },
+        )
+    }
+
+    let status_kind = StatusKind::RequestedIncompatibleQos;
+    let reader_listener = THE_DDS_DOMAIN_PARTICIPANT_FACTORY.get_data_reader_listener(
+        &data_reader_node.guid(),
+        |data_reader_listener| match data_reader_listener {
+            Some(l) if l.is_enabled(&status_kind) => {
+                if let Ok(status) = get_requested_incompatible_qos_status(&data_reader_node) {
+                    l.listener_mut()
+                        .as_mut()
+                        .expect("Listener should be some")
+                        .trigger_on_requested_incompatible_qos(data_reader_node, status)
+                }
+                true
+            }
+            _ => false,
+        },
+    );
+    if !reader_listener {
+        let subscriber_listener = THE_DDS_DOMAIN_PARTICIPANT_FACTORY.get_subscriber_listener(
+            &data_reader_node.parent_subscriber(),
+            |subscriber_listener| match subscriber_listener {
+                Some(l) if l.is_enabled(&status_kind) => {
+                    if let Ok(status) = get_requested_incompatible_qos_status(&data_reader_node) {
+                        l.listener_mut()
+                            .as_mut()
+                            .expect("Listener should be some")
+                            .on_requested_incompatible_qos(&data_reader_node, status)
+                    }
+                    true
+                }
+                _ => false,
+            },
+        );
+        if !subscriber_listener {
+            THE_DDS_DOMAIN_PARTICIPANT_FACTORY.get_domain_participant_listener(
+                &data_reader_node.parent_participant(),
+                |participant_listener| match participant_listener {
+                    Some(l) if l.is_enabled(&status_kind) => {
+                        if let Ok(status) = get_requested_incompatible_qos_status(&data_reader_node)
+                        {
+                            l.listener_mut()
+                                .as_mut()
+                                .expect("Listener should be some")
+                                .on_requested_incompatible_qos(&data_reader_node, status)
+                        }
+                    }
+                    _ => (),
+                },
+            );
+        }
+    }
+
+    THE_DDS_DOMAIN_PARTICIPANT_FACTORY.get_data_reader_listener(
+        &data_reader_node.guid(),
+        |data_reader_listener| {
+            if let Some(l) = data_reader_listener {
+                l.add_communication_state(status_kind);
+            }
+        },
+    )
+}
+
+fn on_sample_rejected_communication_change(data_reader_node: DataReaderNode) {
+    fn get_sample_rejected_status(
+        data_reader_node: &DataReaderNode,
+    ) -> DdsResult<SampleRejectedStatus> {
+        THE_DDS_DOMAIN_PARTICIPANT_FACTORY
+            .get_participant_mut(&data_reader_node.parent_participant().prefix(), |dp| {
+                crate::implementation::behavior::user_defined_data_reader::get_sample_rejected_status(dp.ok_or(DdsError::AlreadyDeleted)?, data_reader_node.guid(), data_reader_node.parent_subscriber())
+            })
+    }
+
+    let status_kind = StatusKind::SampleRejected;
+    let reader_listener = THE_DDS_DOMAIN_PARTICIPANT_FACTORY.get_data_reader_listener(
+        &data_reader_node.guid(),
+        |data_reader_listener| match data_reader_listener {
+            Some(l) if l.is_enabled(&status_kind) => {
+                if let Ok(status) = get_sample_rejected_status(&data_reader_node) {
+                    l.listener_mut()
+                        .as_mut()
+                        .expect("Listener should be some")
+                        .trigger_on_sample_rejected(data_reader_node, status)
+                }
+                true
+            }
+            _ => false,
+        },
+    );
+    if !reader_listener {
+        let subscriber_listener = THE_DDS_DOMAIN_PARTICIPANT_FACTORY.get_subscriber_listener(
+            &data_reader_node.parent_subscriber(),
+            |subscriber_listener| match subscriber_listener {
+                Some(l) if l.is_enabled(&status_kind) => {
+                    if let Ok(status) = get_sample_rejected_status(&data_reader_node) {
+                        l.listener_mut()
+                            .as_mut()
+                            .expect("Listener should be some")
+                            .on_sample_rejected(&data_reader_node, status)
+                    }
+                    true
+                }
+                _ => false,
+            },
+        );
+        if !subscriber_listener {
+            THE_DDS_DOMAIN_PARTICIPANT_FACTORY.get_domain_participant_listener(
+                &data_reader_node.parent_participant(),
+                |participant_listener| match participant_listener {
+                    Some(l) if l.is_enabled(&status_kind) => {
+                        if let Ok(status) = get_sample_rejected_status(&data_reader_node) {
+                            l.listener_mut()
+                                .as_mut()
+                                .expect("Listener should be some")
+                                .on_sample_rejected(&data_reader_node, status)
+                        }
+                    }
+                    _ => (),
+                },
+            );
+        }
+    }
+
+    THE_DDS_DOMAIN_PARTICIPANT_FACTORY.get_data_reader_listener(
+        &data_reader_node.guid(),
+        |data_reader_listener| {
+            if let Some(l) = data_reader_listener {
+                l.add_communication_state(status_kind);
+            }
+        },
+    )
+}
+
+fn on_sample_lost_communication_change(data_reader_node: DataReaderNode) {
+    fn get_sample_lost_status(data_reader_node: &DataReaderNode) -> DdsResult<SampleLostStatus> {
+        THE_DDS_DOMAIN_PARTICIPANT_FACTORY.get_participant_mut(
+            &data_reader_node.parent_participant().prefix(),
+            |dp| {
+                crate::implementation::behavior::user_defined_data_reader::get_sample_lost_status(
+                    dp.ok_or(DdsError::AlreadyDeleted)?,
+                    data_reader_node.guid(),
+                    data_reader_node.parent_subscriber(),
+                )
+            },
+        )
+    }
+
+    let status_kind = StatusKind::SampleLost;
+    let reader_listener = THE_DDS_DOMAIN_PARTICIPANT_FACTORY.get_data_reader_listener(
+        &data_reader_node.guid(),
+        |data_reader_listener| match data_reader_listener {
+            Some(l) if l.is_enabled(&status_kind) => {
+                if let Ok(status) = get_sample_lost_status(&data_reader_node) {
+                    l.listener_mut()
+                        .as_mut()
+                        .expect("Listener should be some")
+                        .trigger_on_sample_lost(data_reader_node, status)
+                }
+                true
+            }
+            _ => false,
+        },
+    );
+    if !reader_listener {
+        let subscriber_listener = THE_DDS_DOMAIN_PARTICIPANT_FACTORY.get_subscriber_listener(
+            &data_reader_node.parent_subscriber(),
+            |subscriber_listener| match subscriber_listener {
+                Some(l) if l.is_enabled(&status_kind) => {
+                    if let Ok(status) = get_sample_lost_status(&data_reader_node) {
+                        l.listener_mut()
+                            .as_mut()
+                            .expect("Listener should be some")
+                            .on_sample_lost(&data_reader_node, status)
+                    }
+                    true
+                }
+                _ => false,
+            },
+        );
+        if !subscriber_listener {
+            THE_DDS_DOMAIN_PARTICIPANT_FACTORY.get_domain_participant_listener(
+                &data_reader_node.parent_participant(),
+                |participant_listener| match participant_listener {
+                    Some(l) if l.is_enabled(&status_kind) => {
+                        if let Ok(status) = get_sample_lost_status(&data_reader_node) {
+                            l.listener_mut()
+                                .as_mut()
+                                .expect("Listener should be some")
+                                .on_sample_lost(&data_reader_node, status)
+                        }
+                    }
+                    _ => (),
+                },
+            );
+        }
+    }
+
+    THE_DDS_DOMAIN_PARTICIPANT_FACTORY.get_data_reader_listener(
+        &data_reader_node.guid(),
+        |data_reader_listener| {
+            if let Some(l) = data_reader_listener {
+                l.add_communication_state(status_kind);
+            }
+        },
+    )
+}
+
+fn on_offered_incompatible_qos_communication_change(data_writer_node: DataWriterNode) {
+    fn get_offered_incompatible_qos_status(
+        data_writer_node: &DataWriterNode,
+    ) -> DdsResult<OfferedIncompatibleQosStatus> {
+        THE_DDS_DOMAIN_PARTICIPANT_FACTORY.get_participant_mut(
+            &data_writer_node.parent_participant().prefix(),
+            |dp| {
+                crate::implementation::behavior::user_defined_data_writer::get_offered_incompatible_qos_status(
+                    dp.ok_or(DdsError::AlreadyDeleted)?,
+                    data_writer_node.guid(),
+                    data_writer_node.parent_publisher(),
+                )
+            },
+        )
+    }
+
+    let status_kind = StatusKind::OfferedIncompatibleQos;
+    let writer_listener = THE_DDS_DOMAIN_PARTICIPANT_FACTORY.get_data_writer_listener(
+        &data_writer_node.guid(),
+        |data_writer_listener| match data_writer_listener {
+            Some(l) if l.is_enabled(&status_kind) => {
+                if let Ok(status) = get_offered_incompatible_qos_status(&data_writer_node) {
+                    l.listener_mut()
+                        .as_mut()
+                        .expect("Listener should be some")
+                        .trigger_on_offered_incompatible_qos(data_writer_node, status)
+                }
+                true
+            }
+            _ => false,
+        },
+    );
+    if !writer_listener {
+        let publisher_listener = THE_DDS_DOMAIN_PARTICIPANT_FACTORY.get_publisher_listener(
+            &data_writer_node.parent_publisher(),
+            |publisher_listener| match publisher_listener {
+                Some(l) if l.is_enabled(&status_kind) => {
+                    if let Ok(status) = get_offered_incompatible_qos_status(&data_writer_node) {
+                        l.listener_mut()
+                            .as_mut()
+                            .expect("Listener should be some")
+                            .on_offered_incompatible_qos(&data_writer_node, status)
+                    }
+                    true
+                }
+                _ => false,
+            },
+        );
+        if !publisher_listener {
+            THE_DDS_DOMAIN_PARTICIPANT_FACTORY.get_domain_participant_listener(
+                &data_writer_node.parent_participant(),
+                |participant_listener| match participant_listener {
+                    Some(l) if l.is_enabled(&status_kind) => {
+                        if let Ok(status) = get_offered_incompatible_qos_status(&data_writer_node) {
+                            l.listener_mut()
+                                .as_mut()
+                                .expect("Listener should be some")
+                                .on_offered_incompatible_qos(&data_writer_node, status)
+                        }
+                    }
+                    _ => (),
+                },
+            );
+        }
+    }
+
+    THE_DDS_DOMAIN_PARTICIPANT_FACTORY.get_data_writer_listener(
+        &data_writer_node.guid(),
+        |data_writer_listener| {
+            if let Some(l) = data_writer_listener {
+                l.add_communication_state(status_kind);
+            }
+        },
+    )
+}
+
+fn on_publication_matched_communication_change(data_writer_node: DataWriterNode) {
+    fn get_publication_matched_status(
+        data_writer_node: &DataWriterNode,
+    ) -> DdsResult<PublicationMatchedStatus> {
+        THE_DDS_DOMAIN_PARTICIPANT_FACTORY.get_participant_mut(
+            &data_writer_node.parent_participant().prefix(),
+            |dp| {
+                crate::implementation::behavior::user_defined_data_writer::get_publication_matched_status(dp.ok_or(DdsError::AlreadyDeleted)?,data_writer_node.guid(),
+                data_writer_node.parent_publisher(),)
+            },
+        )
+    }
+
+    let status_kind = StatusKind::PublicationMatched;
+    let writer_listener = THE_DDS_DOMAIN_PARTICIPANT_FACTORY.get_data_writer_listener(
+        &data_writer_node.guid(),
+        |data_writer_listener| match data_writer_listener {
+            Some(l) if l.is_enabled(&status_kind) => {
+                if let Ok(status) = get_publication_matched_status(&data_writer_node) {
+                    l.listener_mut()
+                        .as_mut()
+                        .expect("Listener should be some")
+                        .trigger_on_publication_matched(data_writer_node, status)
+                }
+                true
+            }
+            _ => false,
+        },
+    );
+    if !writer_listener {
+        let publisher_listener = THE_DDS_DOMAIN_PARTICIPANT_FACTORY.get_publisher_listener(
+            &data_writer_node.parent_publisher(),
+            |publisher_listener| match publisher_listener {
+                Some(l) if l.is_enabled(&status_kind) => {
+                    if let Ok(status) = get_publication_matched_status(&data_writer_node) {
+                        l.listener_mut()
+                            .as_mut()
+                            .expect("Listener should be some")
+                            .on_publication_matched(&data_writer_node, status)
+                    }
+                    true
+                }
+                _ => false,
+            },
+        );
+        if !publisher_listener {
+            THE_DDS_DOMAIN_PARTICIPANT_FACTORY.get_domain_participant_listener(
+                &data_writer_node.parent_participant(),
+                |participant_listener| match participant_listener {
+                    Some(l) if l.is_enabled(&status_kind) => {
+                        if let Ok(status) = get_publication_matched_status(&data_writer_node) {
+                            l.listener_mut()
+                                .as_mut()
+                                .expect("Listener should be some")
+                                .on_publication_matched(&data_writer_node, status)
+                        }
+                    }
+                    _ => (),
+                },
+            );
+        }
+    }
+
+    THE_DDS_DOMAIN_PARTICIPANT_FACTORY.get_data_writer_listener(
+        &data_writer_node.guid(),
+        |data_writer_listener| {
+            if let Some(l) = data_writer_listener {
+                l.add_communication_state(status_kind);
+            }
+        },
+    )
+}
+
+fn on_inconsistent_topic_communication_change(topic_node: TopicNode) {
+    fn get_inconsistent_topic_status(topic_node: &TopicNode) -> DdsResult<InconsistentTopicStatus> {
+        THE_DDS_DOMAIN_PARTICIPANT_FACTORY.get_participant_mut(
+            &topic_node.parent_participant().prefix(),
+            |dp| {
+                crate::implementation::behavior::user_defined_topic::get_inconsistent_topic_status(
+                    dp.ok_or(DdsError::AlreadyDeleted)?,
+                    topic_node.guid(),
+                )
+            },
+        )
+    }
+
+    let status_kind = StatusKind::InconsistentTopic;
+    let topic_listener = THE_DDS_DOMAIN_PARTICIPANT_FACTORY.get_topic_listener(
+        &topic_node.guid(),
+        |topic_listener| match topic_listener {
+            Some(l) if l.is_enabled(&status_kind) => {
+                if let Ok(status) = get_inconsistent_topic_status(&topic_node) {
+                    l.listener_mut()
+                        .as_mut()
+                        .expect("Listener should be some")
+                        .trigger_on_inconsistent_topic(topic_node, status)
+                }
+                true
+            }
+            _ => false,
+        },
+    );
+    if !topic_listener {
+        THE_DDS_DOMAIN_PARTICIPANT_FACTORY.get_domain_participant_listener(
+            &topic_node.parent_participant(),
+            |participant_listener| match participant_listener {
+                Some(l) if l.is_enabled(&status_kind) => {
+                    if let Ok(status) = get_inconsistent_topic_status(&topic_node) {
+                        l.listener_mut()
+                            .as_mut()
+                            .expect("Listener should be some")
+                            .on_inconsistent_topic(&topic_node, status)
+                    }
+                }
+                _ => (),
+            },
+        );
+    }
+
+    THE_DDS_DOMAIN_PARTICIPANT_FACTORY.get_topic_listener(&topic_node.guid(), |topic_listener| {
+        if let Some(l) = topic_listener {
+            l.add_communication_state(status_kind);
+        }
+    })
+}
+
+fn announce_created_data_reader(
+    domain_participant: &mut DdsDomainParticipant,
+    discovered_reader_data: DiscoveredReaderData,
+) {
+    let reader_proxy = ReaderProxy::new(
+        discovered_reader_data.reader_proxy().remote_reader_guid(),
+        discovered_reader_data
+            .reader_proxy()
+            .remote_group_entity_id(),
+        domain_participant.default_unicast_locator_list().to_vec(),
+        domain_participant.default_multicast_locator_list().to_vec(),
+        discovered_reader_data.reader_proxy().expects_inline_qos(),
+    );
+    let reader_data = &DiscoveredReaderData::new(
+        reader_proxy,
+        discovered_reader_data
+            .subscription_builtin_topic_data()
+            .clone(),
+    );
+
+    let serialized_data = dds_serialize(reader_data).expect("Failed to serialize data");
+
+    let timestamp = domain_participant.get_current_time();
+
+    domain_participant
+        .get_builtin_publisher_mut()
+        .stateful_data_writer_list()
+        .iter()
+        .find(|x| {
+            x.send(dds_data_writer::GetTypeName).unwrap() == DiscoveredReaderData::type_name()
+        })
+        .unwrap()
+        .send(dds_data_writer::WriteWithTimestamp::new(
+            serialized_data,
+            reader_data.get_serialized_key(),
+            None,
+            timestamp,
+        ))
+        .expect("Message sending should not fail")
+        .expect("Should not fail to write built-in message");
+}
+
+fn announce_created_data_writer(
+    domain_participant: &mut DdsDomainParticipant,
+    discovered_writer_data: DiscoveredWriterData,
+) {
+    let writer_data = &DiscoveredWriterData::new(
+        discovered_writer_data.dds_publication_data().clone(),
+        WriterProxy::new(
+            discovered_writer_data.writer_proxy().remote_writer_guid(),
+            discovered_writer_data
+                .writer_proxy()
+                .remote_group_entity_id(),
+            domain_participant.default_unicast_locator_list().to_vec(),
+            domain_participant.default_multicast_locator_list().to_vec(),
+            discovered_writer_data
+                .writer_proxy()
+                .data_max_size_serialized(),
+        ),
+    );
+
+    let serialized_data = dds_serialize(writer_data).expect("Failed to serialize data");
+
+    let timestamp = domain_participant.get_current_time();
+
+    domain_participant
+        .get_builtin_publisher_mut()
+        .stateful_data_writer_list()
+        .iter()
+        .find(|x| {
+            x.send(dds_data_writer::GetTypeName).unwrap() == DiscoveredWriterData::type_name()
+        })
+        .unwrap()
+        .send(dds_data_writer::WriteWithTimestamp::new(
+            serialized_data,
+            writer_data.get_serialized_key(),
+            None,
+            timestamp,
+        ))
+        .expect("Message sending failed")
+        .expect("Should not fail to write built-in message");
+}
+
+fn announce_created_topic(
+    domain_participant: &mut DdsDomainParticipant,
+    discovered_topic: DiscoveredTopicData,
+) {
+    let serialized_data = dds_serialize(&discovered_topic).expect("Failed to serialize data");
+
+    let timestamp = domain_participant.get_current_time();
+
+    domain_participant
+        .get_builtin_publisher_mut()
+        .stateful_data_writer_list()
+        .iter()
+        .find(|x| x.send(dds_data_writer::GetTypeName).unwrap() == DiscoveredTopicData::type_name())
+        .unwrap()
+        .send(dds_data_writer::WriteWithTimestamp::new(
+            serialized_data,
+            discovered_topic.get_serialized_key(),
+            None,
+            timestamp,
+        ))
+        .expect("Failed to send builtin message")
+        .expect("Should not fail to write built-in message")
+}
+
+fn announce_deleted_reader(
+    domain_participant: &mut DdsDomainParticipant,
+    reader_handle: InstanceHandle,
+) {
+    let serialized_key = DdsSerializedKey::from(reader_handle.as_ref());
+    let instance_serialized_key =
+        cdr::serialize::<_, _, cdr::CdrLe>(&serialized_key, cdr::Infinite)
+            .map_err(|e| DdsError::PreconditionNotMet(e.to_string()))
+            .expect("Failed to serialize data");
+
+    let timestamp = domain_participant.get_current_time();
+
+    domain_participant
+        .get_builtin_publisher_mut()
+        .stateful_data_writer_list()
+        .iter()
+        .find(|x| {
+            x.send(dds_data_writer::GetTypeName).unwrap() == DiscoveredReaderData::type_name()
+        })
+        .unwrap()
+        .send(dds_data_writer::DisposeWithTimestamp::new(
+            instance_serialized_key,
+            reader_handle,
+            timestamp,
+        ))
+        .expect("Should not fail message sending")
+        .expect("Should not fail to write built-in message");
+}
+
+fn announce_deleted_writer(
+    domain_participant: &mut DdsDomainParticipant,
+    writer_handle: InstanceHandle,
+) {
+    let serialized_key = DdsSerializedKey::from(writer_handle.as_ref());
+    let instance_serialized_key =
+        cdr::serialize::<_, _, cdr::CdrLe>(&serialized_key, cdr::Infinite)
+            .map_err(|e| DdsError::PreconditionNotMet(e.to_string()))
+            .expect("Failed to serialize data");
+
+    let timestamp = domain_participant.get_current_time();
+
+    domain_participant
+        .get_builtin_publisher_mut()
+        .stateful_data_writer_list()
+        .iter()
+        .find(|x| {
+            x.send(dds_data_writer::GetTypeName).unwrap() == DiscoveredWriterData::type_name()
+        })
+        .unwrap()
+        .send(dds_data_writer::DisposeWithTimestamp::new(
+            instance_serialized_key,
+            writer_handle,
+            timestamp,
+        ))
+        .expect("Shoud not fail message sending")
+        .expect("Should not fail to write built-in message");
+}
+
+fn send_builtin_message(
+    domain_participant: &mut DdsDomainParticipant,
+    metatraffic_unicast_transport_send: &mut impl TransportWrite,
+) {
+    let header = RtpsMessageHeader::new(
+        domain_participant.protocol_version(),
+        domain_participant.vendor_id(),
+        domain_participant.guid().prefix(),
+    );
+
+    let _now = domain_participant.get_current_time();
+    stateless_writer_send_message(
+        domain_participant
+            .get_builtin_publisher_mut()
+            .stateless_data_writer_list_mut()
+            .iter_mut()
+            .find(|x| x.get_type_name() == SpdpDiscoveredParticipantData::type_name())
+            .unwrap(),
+        header,
+        metatraffic_unicast_transport_send,
+    );
+
+    todo!();
+
+    // stateful_writer_send_message(
+    //     domain_participant
+    //         .get_builtin_publisher_mut()
+    //         .stateful_data_writer_list_mut()
+    //         .iter_mut()
+    //         .find(|x| x.get_type_name() == DiscoveredWriterData::type_name())
+    //         .unwrap(),
+    //     header,
+    //     metatraffic_unicast_transport_send,
+    // );
+
+    // stateful_writer_send_message(
+    //     domain_participant
+    //         .get_builtin_publisher_mut()
+    //         .stateful_data_writer_list_mut()
+    //         .iter_mut()
+    //         .find(|x| x.get_type_name() == DiscoveredReaderData::type_name())
+    //         .unwrap(),
+    //     header,
+    //     metatraffic_unicast_transport_send,
+    // );
+
+    // stateful_writer_send_message(
+    //     domain_participant
+    //         .get_builtin_publisher_mut()
+    //         .stateful_data_writer_list_mut()
+    //         .iter_mut()
+    //         .find(|x| x.get_type_name() == DiscoveredTopicData::type_name())
+    //         .unwrap(),
+    //     header,
+    //     metatraffic_unicast_transport_send,
+    // );
+
+    for stateful_readers in domain_participant
+        .get_builtin_subscriber_mut()
+        .stateful_data_reader_list_mut()
+    {
+        stateful_readers.send_message(header, metatraffic_unicast_transport_send)
+    }
+}
+
+fn user_defined_communication_send(
+    domain_participant: &mut DdsDomainParticipant,
+    default_unicast_transport_send: &mut impl TransportWrite,
+) {
+    let header = RtpsMessageHeader::new(
+        domain_participant.protocol_version(),
+        domain_participant.vendor_id(),
+        domain_participant.guid().prefix(),
+    );
+    let now = domain_participant.get_current_time();
+
+    for publisher in domain_participant.user_defined_publisher_list_mut() {
+        todo!()
+        // for data_writer in publisher.stateful_data_writer_list_mut() {
+        //     let writer_id = data_writer.guid().entity_id();
+        //     let data_max_size_serialized = data_writer.data_max_size_serialized();
+        //     let heartbeat_period = data_writer.heartbeat_period();
+        //     let first_sn = data_writer
+        //         .change_list()
+        //         .iter()
+        //         .map(|x| x.sequence_number())
+        //         .min()
+        //         .unwrap_or(SequenceNumber::new(1));
+        //     let last_sn = data_writer
+        //         .change_list()
+        //         .iter()
+        //         .map(|x| x.sequence_number())
+        //         .max()
+        //         .unwrap_or_else(|| SequenceNumber::new(0));
+        //     remove_stale_writer_changes(data_writer, now);
+        //     for reader_proxy in &mut data_writer.matched_reader_list() {
+        //         match reader_proxy.reliability() {
+        //             ReliabilityKind::BestEffort => send_message_best_effort_reader_proxy(
+        //                 reader_proxy,
+        //                 data_max_size_serialized,
+        //                 header,
+        //                 default_unicast_transport_send,
+        //             ),
+        //             ReliabilityKind::Reliable => send_message_reliable_reader_proxy(
+        //                 reader_proxy,
+        //                 data_max_size_serialized,
+        //                 header,
+        //                 default_unicast_transport_send,
+        //                 writer_id,
+        //                 first_sn,
+        //                 last_sn,
+        //                 heartbeat_period,
+        //             ),
+        //         }
+        //     }
+        // }
+    }
+
+    for subscriber in domain_participant.user_defined_subscriber_list_mut() {
+        for data_reader in subscriber.stateful_data_reader_list_mut() {
+            data_reader.send_message(header, default_unicast_transport_send)
+        }
+    }
+}
+
+fn remove_stale_writer_changes(writer: &mut DdsDataWriter<RtpsStatefulWriter>, now: Time) {
+    let timespan_duration = writer.get_qos().lifespan.duration;
+    writer.remove_change(|cc| DurationKind::Finite(now - cc.timestamp()) > timespan_duration);
+}
+
+fn send_message_best_effort_reader_locator(
+    reader_locator: &mut WriterAssociatedReaderLocator,
+    header: RtpsMessageHeader,
+    transport: &mut impl TransportWrite,
+    writer_id: EntityId,
+) {
+    let mut submessages = Vec::new();
+    while let Some(change) = reader_locator.next_unsent_change() {
+        // The post-condition:
+        // "( a_change BELONGS-TO the_reader_locator.unsent_changes() ) == FALSE"
+        // should be full-filled by next_unsent_change()
+        if let Some(cache_change) = change.cache_change() {
+            let info_ts_submessage = info_timestamp_submessage(cache_change.timestamp());
+            let data_submessage = cache_change.as_data_submessage(ENTITYID_UNKNOWN);
+            submessages.push(info_ts_submessage);
+            submessages.push(RtpsSubmessageWriteKind::Data(data_submessage));
+        } else {
+            let gap_submessage = gap_submessage(writer_id, change.sequence_number());
+            submessages.push(gap_submessage);
+        }
+    }
+    if !submessages.is_empty() {
+        transport.write(
+            &RtpsMessageWrite::new(header, submessages),
+            &[reader_locator.locator()],
+        )
+    }
+}
+
+fn send_message_best_effort_reader_proxy(
+    reader_proxy: &mut WriterAssociatedReaderProxy,
+    data_max_size_serialized: usize,
+    header: RtpsMessageHeader,
+    transport: &mut impl TransportWrite,
+) {
+    let info_dst = info_destination_submessage(reader_proxy.remote_reader_guid().prefix());
+    let mut submessages = vec![info_dst];
+
+    while !reader_proxy.unsent_changes().is_empty() {
+        // Note: The readerId is set to the remote reader ID as described in 8.4.9.2.12 Transition T12
+        // in confront to ENTITYID_UNKNOWN as described in 8.4.9.2.4 Transition T4
+        let reader_id = reader_proxy.remote_reader_guid().entity_id();
+        let change = reader_proxy.next_unsent_change();
+
+        if change.is_relevant() {
+            let cache_change = change.cache_change();
+            let timestamp = cache_change.timestamp();
+
+            if cache_change.data_value().len() > data_max_size_serialized {
+                let data_frag_submessage_list =
+                    cache_change.as_data_frag_submessages(data_max_size_serialized, reader_id);
+                for data_frag_submessage in data_frag_submessage_list {
+                    let info_dst =
+                        info_destination_submessage(reader_proxy.remote_reader_guid().prefix());
+
+                    let into_timestamp = info_timestamp_submessage(timestamp);
+                    let data_frag = RtpsSubmessageWriteKind::DataFrag(data_frag_submessage);
+
+                    let submessages = vec![info_dst, into_timestamp, data_frag];
+
+                    transport.write(
+                        &RtpsMessageWrite::new(header, submessages),
+                        reader_proxy.unicast_locator_list(),
+                    )
+                }
+            } else {
+                submessages.push(info_timestamp_submessage(timestamp));
+                submessages.push(RtpsSubmessageWriteKind::Data(
+                    cache_change.as_data_submessage(reader_id),
+                ))
+            }
+        } else {
+            let gap_submessage: GapSubmessageWrite = change
+                .cache_change()
+                .as_gap_message(reader_proxy.remote_reader_guid().entity_id());
+            submessages.push(RtpsSubmessageWriteKind::Gap(gap_submessage));
+        }
+    }
+
+    // Send messages only if more than INFO_DST is added
+    if submessages.len() > 1 {
+        transport.write(
+            &RtpsMessageWrite::new(header, submessages),
+            reader_proxy.unicast_locator_list(),
+        )
+    }
+}
+
+#[allow(clippy::too_many_arguments)]
+fn send_message_reliable_reader_proxy(
+    reader_proxy: &mut WriterAssociatedReaderProxy,
+    data_max_size_serialized: usize,
+    header: RtpsMessageHeader,
+    transport: &mut impl TransportWrite,
+    writer_id: EntityId,
+    first_sn: SequenceNumber,
+    last_sn: SequenceNumber,
+    heartbeat_period: Duration,
+) {
+    let reader_id = reader_proxy.remote_reader_guid().entity_id();
+
+    let info_dst = info_destination_submessage(reader_proxy.remote_reader_guid().prefix());
+
+    let mut submessages = vec![info_dst];
+
+    // Top part of the state machine - Figure 8.19 RTPS standard
+    if !reader_proxy.unsent_changes().is_empty() {
+        // Note: The readerId is set to the remote reader ID as described in 8.4.9.2.12 Transition T12
+        // in confront to ENTITYID_UNKNOWN as described in 8.4.9.2.4 Transition T4
+
+        while !reader_proxy.unsent_changes().is_empty() {
+            let change = reader_proxy.next_unsent_change();
+            // "a_change.status := UNDERWAY;" should be done by next_requested_change() as
+            // it's not done here to avoid the change being a mutable reference
+            // Also the post-condition:
+            // "( a_change BELONGS-TO the_reader_proxy.unsent_changes() ) == FALSE"
+            // should be full-filled by next_unsent_change()
+            if change.is_relevant() {
+                let cache_change = change.cache_change();
+                if cache_change.data_value().len() > data_max_size_serialized {
+                    directly_send_data_frag(
+                        reader_proxy,
+                        cache_change,
+                        writer_id,
+                        data_max_size_serialized,
+                        header,
+                        first_sn,
+                        last_sn,
+                        transport,
+                    );
+                    return;
+                } else {
+                    submessages.push(info_timestamp_submessage(cache_change.timestamp()));
+                    submessages.push(RtpsSubmessageWriteKind::Data(
+                        cache_change.as_data_submessage(reader_id),
+                    ))
+                }
+            } else {
+                let gap_submessage: GapSubmessageWrite =
+                    change.cache_change().as_gap_message(reader_id);
+
+                submessages.push(RtpsSubmessageWriteKind::Gap(gap_submessage));
+            }
+        }
+
+        let heartbeat = reader_proxy
+            .heartbeat_machine()
+            .submessage(writer_id, first_sn, last_sn);
+        submessages.push(heartbeat);
+    } else if reader_proxy.unacked_changes().is_empty() {
+        // Idle
+    } else if reader_proxy
+        .heartbeat_machine()
+        .is_time_for_heartbeat(heartbeat_period)
+    {
+        let heartbeat = reader_proxy
+            .heartbeat_machine()
+            .submessage(writer_id, first_sn, last_sn);
+        submessages.push(heartbeat);
+    }
+
+    // Middle-part of the state-machine - Figure 8.19 RTPS standard
+    if !reader_proxy.requested_changes().is_empty() {
+        let reader_id = reader_proxy.remote_reader_guid().entity_id();
+
+        while !reader_proxy.requested_changes().is_empty() {
+            let change_for_reader = reader_proxy.next_requested_change();
+            // "a_change.status := UNDERWAY;" should be done by next_requested_change() as
+            // it's not done here to avoid the change being a mutable reference
+            // Also the post-condition:
+            // a_change BELONGS-TO the_reader_proxy.requested_changes() ) == FALSE
+            // should be full-filled by next_requested_change()
+            if change_for_reader.is_relevant() {
+                let cache_change = change_for_reader.cache_change();
+                if cache_change.data_value().len() > data_max_size_serialized {
+                    directly_send_data_frag(
+                        reader_proxy,
+                        cache_change,
+                        writer_id,
+                        data_max_size_serialized,
+                        header,
+                        first_sn,
+                        last_sn,
+                        transport,
+                    );
+                    return;
+                } else {
+                    submessages.push(info_timestamp_submessage(cache_change.timestamp()));
+                    submessages.push(RtpsSubmessageWriteKind::Data(
+                        cache_change.as_data_submessage(reader_id),
+                    ))
+                }
+            } else {
+                let gap_submessage: GapSubmessageWrite =
+                    change_for_reader.cache_change().as_gap_message(reader_id);
+
+                submessages.push(RtpsSubmessageWriteKind::Gap(gap_submessage));
+            }
+        }
+        let heartbeat = reader_proxy
+            .heartbeat_machine()
+            .submessage(writer_id, first_sn, last_sn);
+        submessages.push(heartbeat);
+    }
+    // Send messages only if more or equal than INFO_DST and HEARTBEAT is added
+    if submessages.len() >= 2 {
+        transport.write(
+            &RtpsMessageWrite::new(header, submessages),
+            reader_proxy.unicast_locator_list(),
+        )
+    }
+}
+
+fn gap_submessage<'a>(
+    writer_id: EntityId,
+    gap_sequence_number: SequenceNumber,
+) -> RtpsSubmessageWriteKind<'a> {
+    RtpsSubmessageWriteKind::Gap(GapSubmessageWrite::new(
+        ENTITYID_UNKNOWN,
+        writer_id,
+        gap_sequence_number,
+        SequenceNumberSet {
+            base: gap_sequence_number,
+            set: vec![],
+        },
+    ))
+}
+
+fn info_timestamp_submessage<'a>(timestamp: Time) -> RtpsSubmessageWriteKind<'a> {
+    RtpsSubmessageWriteKind::InfoTimestamp(InfoTimestampSubmessageWrite::new(
+        false,
+        crate::implementation::rtps::messages::types::Time::new(
+            timestamp.sec(),
+            timestamp.nanosec(),
+        ),
+    ))
+}
+
+fn info_destination_submessage<'a>(guid_prefix: GuidPrefix) -> RtpsSubmessageWriteKind<'a> {
+    RtpsSubmessageWriteKind::InfoDestination(InfoDestinationSubmessageWrite::new(guid_prefix))
+}
+
+#[allow(clippy::too_many_arguments)]
+fn directly_send_data_frag(
+    reader_proxy: &mut WriterAssociatedReaderProxy,
+    cache_change: &RtpsWriterCacheChange,
+    writer_id: EntityId,
+    data_max_size_serialized: usize,
+    header: RtpsMessageHeader,
+    first_sn: SequenceNumber,
+    last_sn: SequenceNumber,
+    transport: &mut impl TransportWrite,
+) {
+    let reader_id = reader_proxy.remote_reader_guid().entity_id();
+    let timestamp = cache_change.timestamp();
+
+    let mut data_frag_submessage_list = cache_change
+        .as_data_frag_submessages(data_max_size_serialized, reader_id)
+        .into_iter()
+        .peekable();
+
+    while let Some(data_frag_submessage) = data_frag_submessage_list.next() {
+        let writer_sn = data_frag_submessage.writer_sn();
+        let last_fragment_num = FragmentNumber::new(
+            u32::from(data_frag_submessage.fragment_starting_num())
+                + data_frag_submessage.fragments_in_submessage() as u32
+                - 1,
+        );
+
+        let info_dst = info_destination_submessage(reader_proxy.remote_reader_guid().prefix());
+        let into_timestamp = info_timestamp_submessage(timestamp);
+        let data_frag = RtpsSubmessageWriteKind::DataFrag(data_frag_submessage);
+
+        let is_last_fragment = data_frag_submessage_list.peek().is_none();
+        let submessages = if is_last_fragment {
+            let heartbeat_frag = reader_proxy.heartbeat_frag_machine().submessage(
+                writer_id,
+                writer_sn,
+                last_fragment_num,
+            );
+            vec![info_dst, into_timestamp, data_frag, heartbeat_frag]
+        } else {
+            let heartbeat = reader_proxy
+                .heartbeat_machine()
+                .submessage(writer_id, first_sn, last_sn);
+            vec![info_dst, into_timestamp, data_frag, heartbeat]
+        };
+        transport.write(
+            &RtpsMessageWrite::new(header, submessages),
+            reader_proxy.unicast_locator_list(),
+        )
+    }
+}
+
+fn stateless_writer_send_message(
+    writer: &mut DdsDataWriter<RtpsStatelessWriter>,
+    header: RtpsMessageHeader,
+    transport: &mut impl TransportWrite,
+) {
+    let writer_id = writer.guid().entity_id();
+    for mut rl in &mut writer.reader_locator_list().into_iter() {
+        send_message_best_effort_reader_locator(&mut rl, header, transport, writer_id);
+    }
+}
+
+fn stateful_writer_send_message(
+    writer: &mut DdsDataWriter<RtpsStatefulWriter>,
+    header: RtpsMessageHeader,
+    transport: &mut impl TransportWrite,
+) {
+    let data_max_size_serialized = writer.data_max_size_serialized();
+    let writer_id = writer.guid().entity_id();
+    let first_sn = writer
+        .change_list()
+        .iter()
+        .map(|x| x.sequence_number())
+        .min()
+        .unwrap_or_else(|| SequenceNumber::new(1));
+    let last_sn = writer
+        .change_list()
+        .iter()
+        .map(|x| x.sequence_number())
+        .max()
+        .unwrap_or_else(|| SequenceNumber::new(0));
+    let heartbeat_period = writer.heartbeat_period();
+    for reader_proxy in &mut writer.matched_reader_list() {
+        match reader_proxy.reliability() {
+            ReliabilityKind::BestEffort => send_message_best_effort_reader_proxy(
+                reader_proxy,
+                data_max_size_serialized,
+                header,
+                transport,
+            ),
+            ReliabilityKind::Reliable => send_message_reliable_reader_proxy(
+                reader_proxy,
+                data_max_size_serialized,
+                header,
+                transport,
+                writer_id,
+                first_sn,
+                last_sn,
+                heartbeat_period,
+            ),
+        }
+    }
+}
+
+fn discover_matched_writers(
+    domain_participant: &mut DdsDomainParticipant,
+    listener_sender: &tokio::sync::mpsc::Sender<ListenerTriggerKind>,
+) -> DdsResult<()> {
+    let samples = domain_participant
+        .get_builtin_subscriber_mut()
+        .stateful_data_reader_list_mut()
+        .iter_mut()
+        .find(|x| x.get_topic_name() == DCPS_PUBLICATION)
+        .unwrap()
+        .read::<DiscoveredWriterData>(
+            i32::MAX,
+            ANY_SAMPLE_STATE,
+            ANY_VIEW_STATE,
+            ANY_INSTANCE_STATE,
+            None,
+        )?;
+
+    for discovered_writer_data_sample in samples.into_iter() {
+        match discovered_writer_data_sample.sample_info.instance_state {
+            InstanceStateKind::Alive => {
+                if let Some(discovered_writer_data) = discovered_writer_data_sample.data {
+                    if !domain_participant.is_publication_ignored(
+                        discovered_writer_data
+                            .writer_proxy()
+                            .remote_writer_guid()
+                            .into(),
+                    ) {
+                        let remote_writer_guid_prefix = discovered_writer_data
+                            .writer_proxy()
+                            .remote_writer_guid()
+                            .prefix();
+                        let writer_parent_participant_guid =
+                            Guid::new(remote_writer_guid_prefix, ENTITYID_PARTICIPANT);
+
+                        if let Some((
+                            default_unicast_locator_list,
+                            default_multicast_locator_list,
+                        )) = domain_participant
+                            .discovered_participant_list()
+                            .find(|&(h, _)| {
+                                h == &InstanceHandle::from(writer_parent_participant_guid)
+                            })
+                            .map(|(_, discovered_participant_data)| {
+                                (
+                                    discovered_participant_data
+                                        .participant_proxy()
+                                        .default_unicast_locator_list()
+                                        .to_vec(),
+                                    discovered_participant_data
+                                        .participant_proxy()
+                                        .default_multicast_locator_list()
+                                        .to_vec(),
+                                )
+                            })
+                        {
+                            let domain_participant_guid = domain_participant.guid();
+                            for subscriber in domain_participant.user_defined_subscriber_list_mut()
+                            {
+                                subscriber_add_matched_writer(
+                                    subscriber,
+                                    &discovered_writer_data,
+                                    &default_unicast_locator_list,
+                                    &default_multicast_locator_list,
+                                    domain_participant_guid,
+                                    listener_sender,
+                                );
+                            }
+                        }
+                    }
+                }
+            }
+            InstanceStateKind::NotAliveDisposed => {
+                let domain_participant_guid = domain_participant.guid();
+                for subscriber in domain_participant.user_defined_subscriber_list_mut() {
+                    let subscriber_guid = subscriber.guid();
+                    for data_reader in subscriber.stateful_data_reader_list_mut() {
+                        data_reader.remove_matched_writer(
+                            discovered_writer_data_sample.sample_info.instance_handle,
+                            domain_participant_guid,
+                            subscriber_guid,
+                            listener_sender,
+                        )
+                    }
+                }
+            }
+            InstanceStateKind::NotAliveNoWriters => todo!(),
+        }
+    }
+
+    Ok(())
+}
+
+pub fn subscriber_add_matched_writer(
+    user_defined_subscriber: &mut DdsSubscriber,
+    discovered_writer_data: &DiscoveredWriterData,
+    default_unicast_locator_list: &[Locator],
+    default_multicast_locator_list: &[Locator],
+    parent_participant_guid: Guid,
+    listener_sender: &tokio::sync::mpsc::Sender<ListenerTriggerKind>,
+) {
+    let is_discovered_writer_regex_matched_to_subscriber = if let Ok(d) = glob_to_regex(
+        &discovered_writer_data
+            .clone()
+            .dds_publication_data()
+            .partition()
+            .name,
+    ) {
+        d.is_match(&user_defined_subscriber.get_qos().partition.name)
+    } else {
+        false
+    };
+
+    let is_subscriber_regex_matched_to_discovered_writer =
+        if let Ok(d) = glob_to_regex(&user_defined_subscriber.get_qos().partition.name) {
+            d.is_match(
+                &discovered_writer_data
+                    .clone()
+                    .dds_publication_data()
+                    .partition()
+                    .name,
+            )
+        } else {
+            false
+        };
+
+    let is_partition_string_matched = discovered_writer_data
+        .clone()
+        .dds_publication_data()
+        .partition()
+        .name
+        == user_defined_subscriber.get_qos().partition.name;
+
+    if is_discovered_writer_regex_matched_to_subscriber
+        || is_subscriber_regex_matched_to_discovered_writer
+        || is_partition_string_matched
+    {
+        let user_defined_subscriber_qos = user_defined_subscriber.get_qos();
+        let user_defined_subscriber_guid = user_defined_subscriber.guid();
+        for data_reader in user_defined_subscriber.stateful_data_reader_list_mut() {
+            data_reader.add_matched_writer(
+                discovered_writer_data,
+                default_unicast_locator_list,
+                default_multicast_locator_list,
+                &user_defined_subscriber_qos,
+                user_defined_subscriber_guid,
+                parent_participant_guid,
+                listener_sender,
+            )
+        }
+    }
+}
+
+fn discover_matched_participants(
+    domain_participant: &mut DdsDomainParticipant,
+    sedp_condvar: &DdsCondvar,
+) -> DdsResult<()> {
+    while let Ok(samples) = domain_participant
+        .get_builtin_subscriber_mut()
+        .stateless_data_reader_list_mut()
+        .iter_mut()
+        .find(|x| x.get_topic_name() == DCPS_PARTICIPANT)
+        .unwrap()
+        .read(
+            1,
+            &[SampleStateKind::NotRead],
+            ANY_VIEW_STATE,
+            ANY_INSTANCE_STATE,
+            None,
+        )
+    {
+        for discovered_participant_data_sample in samples.into_iter() {
+            if let Some(discovered_participant_data) = discovered_participant_data_sample.data {
+                add_discovered_participant(domain_participant, discovered_participant_data);
+                sedp_condvar.notify_all();
+            }
+        }
+    }
+
+    Ok(())
+}
+
+fn add_discovered_participant(
+    domain_participant: &mut DdsDomainParticipant,
+    discovered_participant_data: SpdpDiscoveredParticipantData,
+) {
+    if ParticipantDiscovery::new(
+        &discovered_participant_data,
+        domain_participant.get_domain_id(),
+        domain_participant.get_domain_tag(),
+    )
+    .is_ok()
+        && !domain_participant
+            .is_participant_ignored(discovered_participant_data.get_serialized_key().into())
+    {
+        todo!();
+        // add_matched_publications_detector(
+        //     domain_participant
+        //         .get_builtin_publisher_mut()
+        //         .stateful_data_writer_list_mut()
+        //         .iter_mut()
+        //         .find(|x| x.get_topic_name() == DCPS_PUBLICATION)
+        //         .unwrap(),
+        //     &discovered_participant_data,
+        // );
+
+        add_matched_publications_announcer(
+            domain_participant
+                .get_builtin_subscriber_mut()
+                .stateful_data_reader_list_mut()
+                .iter_mut()
+                .find(|x| x.get_topic_name() == DCPS_PUBLICATION)
+                .unwrap(),
+            &discovered_participant_data,
+        );
+
+        todo!();
+
+        // add_matched_subscriptions_detector(
+        //     domain_participant
+        //         .get_builtin_publisher_mut()
+        //         .stateful_data_writer_list_mut()
+        //         .iter_mut()
+        //         .find(|x| x.get_topic_name() == DCPS_SUBSCRIPTION)
+        //         .unwrap(),
+        //     &discovered_participant_data,
+        // );
+
+        add_matched_subscriptions_announcer(
+            domain_participant
+                .get_builtin_subscriber_mut()
+                .stateful_data_reader_list_mut()
+                .iter_mut()
+                .find(|x| x.get_topic_name() == DCPS_SUBSCRIPTION)
+                .unwrap(),
+            &discovered_participant_data,
+        );
+
+        // add_matched_topics_detector(
+        //     domain_participant
+        //         .get_builtin_publisher_mut()
+        //         .stateful_data_writer_list_mut()
+        //         .iter_mut()
+        //         .find(|x| x.get_topic_name() == DCPS_TOPIC)
+        //         .unwrap(),
+        //     &discovered_participant_data,
+        // );
+
+        add_matched_topics_announcer(
+            domain_participant
+                .get_builtin_subscriber_mut()
+                .stateful_data_reader_list_mut()
+                .iter_mut()
+                .find(|x| x.get_topic_name() == DCPS_TOPIC)
+                .unwrap(),
+            &discovered_participant_data,
+        );
+
+        domain_participant.discovered_participant_add(
+            discovered_participant_data.get_serialized_key().into(),
+            discovered_participant_data,
+        );
+    }
+}
+
+fn add_matched_subscriptions_announcer(
+    reader: &mut DdsDataReader<RtpsStatefulReader>,
+    discovered_participant_data: &SpdpDiscoveredParticipantData,
+) {
+    if discovered_participant_data
+        .participant_proxy()
+        .available_builtin_endpoints()
+        .has(BuiltinEndpointSet::BUILTIN_ENDPOINT_SUBSCRIPTIONS_ANNOUNCER)
+    {
+        let remote_writer_guid = Guid::new(
+            discovered_participant_data
+                .participant_proxy()
+                .guid_prefix(),
+            ENTITYID_SEDP_BUILTIN_SUBSCRIPTIONS_ANNOUNCER,
+        );
+        let remote_group_entity_id = ENTITYID_UNKNOWN;
+        let data_max_size_serialized = None;
+
+        let proxy = RtpsWriterProxy::new(
+            remote_writer_guid,
+            discovered_participant_data
+                .participant_proxy()
+                .metatraffic_unicast_locator_list(),
+            discovered_participant_data
+                .participant_proxy()
+                .metatraffic_multicast_locator_list(),
+            data_max_size_serialized,
+            remote_group_entity_id,
+        );
+        reader.matched_writer_add(proxy);
+    }
+}
+
+fn add_matched_subscriptions_detector(
+    writer: &mut DdsDataWriter<RtpsStatefulWriter>,
+    discovered_participant_data: &SpdpDiscoveredParticipantData,
+) {
+    if discovered_participant_data
+        .participant_proxy()
+        .available_builtin_endpoints()
+        .has(BuiltinEndpointSet::BUILTIN_ENDPOINT_SUBSCRIPTIONS_DETECTOR)
+    {
+        let remote_reader_guid = Guid::new(
+            discovered_participant_data
+                .participant_proxy()
+                .guid_prefix(),
+            ENTITYID_SEDP_BUILTIN_SUBSCRIPTIONS_DETECTOR,
+        );
+        let remote_group_entity_id = ENTITYID_UNKNOWN;
+        let expects_inline_qos = false;
+        let proxy = RtpsReaderProxy::new(
+            remote_reader_guid,
+            remote_group_entity_id,
+            discovered_participant_data
+                .participant_proxy()
+                .metatraffic_unicast_locator_list(),
+            discovered_participant_data
+                .participant_proxy()
+                .metatraffic_multicast_locator_list(),
+            expects_inline_qos,
+            true,
+            ReliabilityKind::Reliable,
+            DurabilityKind::TransientLocal,
+        );
+        writer.matched_reader_add(proxy);
+    }
+}
+
+fn add_matched_publications_announcer(
+    reader: &mut DdsDataReader<RtpsStatefulReader>,
+    discovered_participant_data: &SpdpDiscoveredParticipantData,
+) {
+    if discovered_participant_data
+        .participant_proxy()
+        .available_builtin_endpoints()
+        .has(BuiltinEndpointSet::BUILTIN_ENDPOINT_PUBLICATIONS_ANNOUNCER)
+    {
+        let remote_writer_guid = Guid::new(
+            discovered_participant_data
+                .participant_proxy()
+                .guid_prefix(),
+            ENTITYID_SEDP_BUILTIN_PUBLICATIONS_ANNOUNCER,
+        );
+        let remote_group_entity_id = ENTITYID_UNKNOWN;
+        let data_max_size_serialized = None;
+
+        let proxy = RtpsWriterProxy::new(
+            remote_writer_guid,
+            discovered_participant_data
+                .participant_proxy()
+                .metatraffic_unicast_locator_list(),
+            discovered_participant_data
+                .participant_proxy()
+                .metatraffic_multicast_locator_list(),
+            data_max_size_serialized,
+            remote_group_entity_id,
+        );
+
+        reader.matched_writer_add(proxy);
+    }
+}
+
+fn add_matched_publications_detector(
+    writer: &mut DdsDataWriter<RtpsStatefulWriter>,
+    discovered_participant_data: &SpdpDiscoveredParticipantData,
+) {
+    if discovered_participant_data
+        .participant_proxy()
+        .available_builtin_endpoints()
+        .has(BuiltinEndpointSet::BUILTIN_ENDPOINT_PUBLICATIONS_DETECTOR)
+    {
+        let remote_reader_guid = Guid::new(
+            discovered_participant_data
+                .participant_proxy()
+                .guid_prefix(),
+            ENTITYID_SEDP_BUILTIN_PUBLICATIONS_DETECTOR,
+        );
+        let remote_group_entity_id = ENTITYID_UNKNOWN;
+        let expects_inline_qos = false;
+        let proxy = RtpsReaderProxy::new(
+            remote_reader_guid,
+            remote_group_entity_id,
+            discovered_participant_data
+                .participant_proxy()
+                .metatraffic_unicast_locator_list(),
+            discovered_participant_data
+                .participant_proxy()
+                .metatraffic_multicast_locator_list(),
+            expects_inline_qos,
+            true,
+            ReliabilityKind::Reliable,
+            DurabilityKind::TransientLocal,
+        );
+        writer.matched_reader_add(proxy);
+    }
+}
+
+fn add_matched_topics_announcer(
+    reader: &mut DdsDataReader<RtpsStatefulReader>,
+    discovered_participant_data: &SpdpDiscoveredParticipantData,
+) {
+    if discovered_participant_data
+        .participant_proxy()
+        .available_builtin_endpoints()
+        .has(BuiltinEndpointSet::BUILTIN_ENDPOINT_TOPICS_ANNOUNCER)
+    {
+        let remote_writer_guid = Guid::new(
+            discovered_participant_data
+                .participant_proxy()
+                .guid_prefix(),
+            ENTITYID_SEDP_BUILTIN_TOPICS_ANNOUNCER,
+        );
+        let remote_group_entity_id = ENTITYID_UNKNOWN;
+        let data_max_size_serialized = None;
+
+        let proxy = RtpsWriterProxy::new(
+            remote_writer_guid,
+            discovered_participant_data
+                .participant_proxy()
+                .metatraffic_unicast_locator_list(),
+            discovered_participant_data
+                .participant_proxy()
+                .metatraffic_multicast_locator_list(),
+            data_max_size_serialized,
+            remote_group_entity_id,
+        );
+        reader.matched_writer_add(proxy);
+    }
+}
+
+fn add_matched_topics_detector(
+    writer: &mut DdsDataWriter<RtpsStatefulWriter>,
+    discovered_participant_data: &SpdpDiscoveredParticipantData,
+) {
+    if discovered_participant_data
+        .participant_proxy()
+        .available_builtin_endpoints()
+        .has(BuiltinEndpointSet::BUILTIN_ENDPOINT_TOPICS_DETECTOR)
+    {
+        let remote_reader_guid = Guid::new(
+            discovered_participant_data
+                .participant_proxy()
+                .guid_prefix(),
+            ENTITYID_SEDP_BUILTIN_TOPICS_DETECTOR,
+        );
+        let remote_group_entity_id = ENTITYID_UNKNOWN;
+        let expects_inline_qos = false;
+        let proxy = RtpsReaderProxy::new(
+            remote_reader_guid,
+            remote_group_entity_id,
+            discovered_participant_data
+                .participant_proxy()
+                .metatraffic_unicast_locator_list(),
+            discovered_participant_data
+                .participant_proxy()
+                .metatraffic_multicast_locator_list(),
+            expects_inline_qos,
+            true,
+            ReliabilityKind::Reliable,
+            DurabilityKind::TransientLocal,
+        );
+        writer.matched_reader_add(proxy);
+    }
+}
+
+fn receive_builtin_message(
+    domain_participant: &mut DdsDomainParticipant,
+    message: RtpsMessageRead,
+    locator: Locator,
+    sedp_condvar: &DdsCondvar,
+    listener_sender: &tokio::sync::mpsc::Sender<ListenerTriggerKind>,
+) {
+    domain_participant
+        .receive_builtin_data(locator, message, listener_sender)
+        .ok();
+
+    discover_matched_participants(domain_participant, sedp_condvar).ok();
+    domain_participant
+        .discover_matched_readers(listener_sender)
+        .ok();
+    discover_matched_writers(domain_participant, listener_sender).ok();
+    domain_participant
+        .discover_matched_topics(listener_sender)
+        .ok();
+}