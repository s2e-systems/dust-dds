use crate::{
    domain::domain_participant::DomainParticipant,
    implementation::{
        actors::{
            data_reader_actor::{self, DataReaderActor},
            data_reader_listener_actor::DataReaderListenerActor,
            data_writer_actor, domain_participant_actor, publisher_actor, subscriber_actor,
        },
        dds::{
            dds_data_reader::DdsDataReader, dds_domain_participant::DdsDomainParticipant,
            dds_subscriber::DdsSubscriber,
        },
        rtps::{
            endpoint::RtpsEndpoint,
            reader::RtpsReader,
            types::{
                EntityId, Guid, TopicKind, USER_DEFINED_READER_NO_KEY, USER_DEFINED_READER_WITH_KEY,
            },
        },
        utils::actor::spawn_actor,
    },
    infrastructure::{
        condition::StatusCondition,
        error::{DdsError, DdsResult},
        instance::InstanceHandle,
        qos::{DataReaderQos, QosKind, SubscriberQos, TopicQos},
        status::{SampleLostStatus, StatusKind},
        time::DURATION_ZERO,
    },
    topic_definition::{
        topic::Topic,
        type_support::{DdsGetKey, DdsHasKey, DdsRepresentation},
    },
};

use super::{
    data_reader::DataReader, data_reader_listener::DataReaderListener,
    subscriber_listener::SubscriberListener,
};

/// A [`Subscriber`] is the object responsible for the actual reception of the data resulting from its subscriptions.
///
/// A [`Subscriber`] acts on the behalf of one or several [`DataReader`] objects that are related to it. When it receives data (from the
/// other parts of the system), it builds the list of concerned [`DataReader`] objects, and then indicates to the application that data is
/// available, through its listener or by enabling related conditions.
<<<<<<< HEAD
pub struct Subscriber(DdsSubscriber);
=======
#[derive(Clone)]
pub struct Subscriber(SubscriberNode);
>>>>>>> c5084f51

impl Subscriber {
    pub(crate) fn new(subscriber: DdsSubscriber) -> Self {
        Self(subscriber)
    }

    pub(crate) fn node(&self) -> &DdsSubscriber {
        &self.0
    }
}

// impl Drop for Subscriber {
//     fn drop(&mut self) {
//         todo!()
//         // match &self.0 {
//         //     SubscriberNodeKind::Builtin(_) | SubscriberNodeKind::Listener(_) => (),
//         //     SubscriberNodeKind::UserDefined(s) => THE_DDS_DOMAIN_PARTICIPANT_FACTORY
//         //         .get_participant_mut(&s.guid().prefix(), |dp| {
//         //             if let Some(dp) = dp {
//         //                 crate::implementation::behavior::domain_participant::delete_subscriber(
//         //                     dp,
//         //                     s.guid(),
//         //                 )
//         //                 .ok();
//         //             }
//         //         }),
//         // }
//     }
// }

impl Subscriber {
    /// This operation creates a [`DataReader`]. The returned [`DataReader`] will be attached and belong to the [`Subscriber`].
    /// The [`DataReader`] returned by this operation has an associated [`Topic`] and a type `Foo`.
    /// The [`Topic`] passed to this operation must have been created from the same [`DomainParticipant`] that was used to create this
    /// [`Subscriber`]. If the [`Topic`] was created from a different [`DomainParticipant`], the operation will fail and
    /// return a [`DdsError::PreconditionNotMet`](crate::infrastructure::error::DdsError). In case of failure, the operation
    /// will return an error and no writer will be created.
    ///
    /// The special value [`QosKind::Default`] can be used to indicate that the [`DataReader`] should be created with the
    /// default qos set in the factory. The use of this value is equivalent to the application obtaining the default
    /// [`DataReaderQos`] by means of the operation [`Subscriber::get_default_datareader_qos`] and using the resulting qos
    /// to create the [`DataReader`]. A common application pattern to construct the [`DataReaderQos`] to ensure consistency with the
    /// associated [`TopicQos`] is to:
    /// 1. Retrieve the QoS policies on the associated [`Topic`] by means of the [`Topic::get_qos`] operation.
    /// 2. Retrieve the default [`DataReaderQos`] qos by means of the [`Subscriber::get_default_datareader_qos`] operation.
    /// 3. Combine those two qos policies using the [`Subscriber::copy_from_topic_qos`] and selectively modify policies as desired and
    /// use the resulting [`DataReaderQos`] to construct the [`DataReader`].
    #[tracing::instrument(skip(self, a_topic, a_listener), fields(with_listener = a_listener.is_some()))]
    pub fn create_datareader<Foo>(
        &self,
        a_topic: &Topic,
        qos: QosKind<DataReaderQos>,
        a_listener: Option<Box<dyn DataReaderListener<Foo> + Send>>,
        mask: &[StatusKind],
    ) -> DdsResult<DataReader<Foo>>
    where
        Foo: DdsHasKey + for<'de> serde::Deserialize<'de> + DdsRepresentation + DdsGetKey + 'static,
    {
        let default_unicast_locator_list = self
            .0
            .participant_address()
            .send_mail_and_await_reply_blocking(
                domain_participant_actor::get_default_unicast_locator_list::new(),
            )?;
        let default_multicast_locator_list = self
            .0
            .participant_address()
            .send_mail_and_await_reply_blocking(
                domain_participant_actor::get_default_unicast_locator_list::new(),
            )?;

        let qos = match qos {
            QosKind::Default => self
                .0
                .subscriber_address()
                .send_mail_and_await_reply_blocking(
                    subscriber_actor::get_default_datareader_qos::new(),
                )?,
            QosKind::Specific(q) => {
                q.is_consistent()?;
                q
            }
        };

        let entity_kind = match Foo::HAS_KEY {
            true => USER_DEFINED_READER_WITH_KEY,
            false => USER_DEFINED_READER_NO_KEY,
        };
        let subscriber_guid = self
            .0
            .subscriber_address()
            .send_mail_and_await_reply_blocking(subscriber_actor::guid::new())?;

        let entity_key: [u8; 3] = [
            subscriber_guid.entity_id().entity_key()[0],
            self.0
                .subscriber_address()
                .send_mail_and_await_reply_blocking(subscriber_actor::get_unique_reader_id::new())?,
            0,
        ];

        let entity_id = EntityId::new(entity_key, entity_kind);
        let guid = Guid::new(subscriber_guid.prefix(), entity_id);

        let topic_kind = match Foo::HAS_KEY {
            true => TopicKind::WithKey,
            false => TopicKind::NoKey,
        };

        let rtps_reader = RtpsReader::new(
            RtpsEndpoint::new(
                guid,
                topic_kind,
                &default_unicast_locator_list,
                &default_multicast_locator_list,
            ),
            DURATION_ZERO,
            DURATION_ZERO,
            false,
        );

        let listener = a_listener.map(|l| spawn_actor(DataReaderListenerActor::new(Box::new(l))));
        let status_kind = mask.to_vec();
        let data_reader = DataReaderActor::new::<Foo>(
            rtps_reader,
            a_topic.get_type_name()?,
            a_topic.get_name()?,
            qos,
            listener,
            status_kind,
        );

        let reader_actor = spawn_actor(data_reader);
        let reader_address = reader_actor.address();
        self.0
            .subscriber_address()
            .send_mail_and_await_reply_blocking(subscriber_actor::data_reader_add::new(
                guid.into(),
                reader_actor,
            ))?;

        let data_reader = DataReader::new(DdsDataReader::new(
            reader_address,
            self.0.subscriber_address().clone(),
            self.0.participant_address().clone(),
        ));

        if self
            .0
            .subscriber_address()
            .send_mail_and_await_reply_blocking(subscriber_actor::is_enabled::new())?
            && self
                .0
                .subscriber_address()
                .send_mail_and_await_reply_blocking(subscriber_actor::get_qos::new())?
                .entity_factory
                .autoenable_created_entities
        {
            data_reader.enable()?;
        }

        Ok(data_reader)
    }

    /// This operation deletes a [`DataReader`] that belongs to the [`Subscriber`]. This operation must be called on the
    /// same [`Subscriber`] object used to create the [`DataReader`]. If [`Subscriber::delete_datareader`] is called on a
    /// different [`Subscriber`], the operation will have no effect and it will return [`DdsError::PreconditionNotMet`](crate::infrastructure::error::DdsError).
    #[tracing::instrument(skip(self, a_datareader))]
    pub fn delete_datareader<Foo>(&self, a_datareader: &DataReader<Foo>) -> DdsResult<()> {
        let reader_handle = a_datareader
            .node()
            .reader_address()
            .send_mail_and_await_reply_blocking(data_reader_actor::get_instance_handle::new())?;
        if self
            .0
            .subscriber_address()
            .send_mail_and_await_reply_blocking(subscriber_actor::guid::new())?
            != a_datareader
                .node()
                .subscriber_address()
                .send_mail_and_await_reply_blocking(subscriber_actor::guid::new())?
        {
            return Err(DdsError::PreconditionNotMet(
                "Data reader can only be deleted from its parent subscriber".to_string(),
            ));
        }

        let reader_is_enabled = a_datareader
            .node()
            .reader_address()
            .send_mail_and_await_reply_blocking(data_reader_actor::is_enabled::new())?;
        self.0
            .subscriber_address()
            .send_mail_and_await_reply_blocking(subscriber_actor::data_reader_delete::new(
                reader_handle,
            ))?;

        if reader_is_enabled {
            let instance_serialized_key =
                cdr::serialize::<_, _, cdr::CdrLe>(&reader_handle, cdr::Infinite)
                    .map_err(|e| DdsError::PreconditionNotMet(e.to_string()))
                    .expect("Failed to serialize data");

            let timestamp = a_datareader
                .node()
                .participant_address()
                .send_mail_and_await_reply_blocking(
                    domain_participant_actor::get_current_time::new(),
                )?;

            let builtin_publisher = a_datareader
                .node()
                .participant_address()
                .send_mail_and_await_reply_blocking(
                    domain_participant_actor::get_builtin_publisher::new(),
                )?;
            let data_writer_list = builtin_publisher
                .send_mail_and_await_reply_blocking(publisher_actor::data_writer_list::new())?;
            for dw in data_writer_list {
                if dw.send_mail_and_await_reply_blocking(data_writer_actor::get_type_name::new())
                    == Ok("DiscoveredReaderData".to_string())
                {
                    dw.send_mail_and_await_reply_blocking(
                        data_writer_actor::dispose_w_timestamp::new(
                            instance_serialized_key,
                            reader_handle,
                            timestamp,
                        ),
                    )??;

                    self.0
                        .participant_address()
                        .send_mail_blocking(domain_participant_actor::send_message::new())?;
                    break;
                }
            }
        }
        Ok(())
    }

    /// This operation retrieves a previously created [`DataReader`] belonging to the [`Subscriber`] that is attached to a [`Topic`].
    /// If no such [`DataReader`] exists, the operation will succeed but return [`None`].
    /// If multiple [`DataReader`] attached to the [`Subscriber`] satisfy this condition, then the operation will return one of them. It is not
    /// specified which one.
    /// The use of this operation on the built-in [`Subscriber`] allows access to the built-in [`DataReader`] entities for the built-in topics.
    #[tracing::instrument(skip(self))]
    pub fn lookup_datareader<Foo>(&self, topic_name: &str) -> DdsResult<Option<DataReader<Foo>>> {
        Ok(self
            .0
            .subscriber_address()
            .send_mail_and_await_reply_blocking(subscriber_actor::lookup_datareader::new(
                topic_name.to_string(),
            ))?
            .map(|reader_address| {
                DataReader::new(DdsDataReader::new(
                    reader_address,
                    self.0.subscriber_address().clone(),
                    self.0.participant_address().clone(),
                ))
            }))
    }

    /// This operation invokes the operation [`DataReaderListener::on_data_available`] on the listener objects attached to contained [`DataReader`]
    /// entities with a [`StatusKind::DataAvailable`] that is considered changed.
    /// This operation is typically invoked from the [`SubscriberListener::on_data_on_readers`] operation. That way the
    /// [`SubscriberListener`] can delegate to the [`DataReaderListener`] objects the handling of the data.
    #[tracing::instrument(skip(self))]
    pub fn notify_datareaders(&self) -> DdsResult<()> {
        todo!()
    }

    /// This operation returns the [`DomainParticipant`] to which the [`Subscriber`] belongs.
    #[tracing::instrument(skip(self))]
    pub fn get_participant(&self) -> DdsResult<DomainParticipant> {
        Ok(DomainParticipant::new(DdsDomainParticipant::new(
            self.0.participant_address().clone(),
        )))
    }

    /// This operation allows access to the [`SampleLostStatus`].
    #[tracing::instrument(skip(self))]
    pub fn get_sample_lost_status(&self) -> DdsResult<SampleLostStatus> {
        todo!()
    }

    /// This operation deletes all the entities that were created by means of the [`Subscriber::create_datareader`] operations.
    /// That is, it deletes all contained [`DataReader`] objects.
    /// he operation will return [`DdsError::PreconditionNotMet`](crate::infrastructure::error::DdsError) if the any of the
    /// contained entities is in a state where it cannot be deleted.
    /// Once this operation returns successfully, the application may delete the [`Subscriber`] knowing that it has no
    /// contained [`DataReader`] objects.
    #[tracing::instrument(skip(self))]
    pub fn delete_contained_entities(&self) -> DdsResult<()> {
        todo!()
    }

    /// This operation sets a default value of the [`DataReaderQos`] which will be used for newly created [`DataReader`] entities in
    /// the case where the qos policies are defaulted in the [`Subscriber::create_datareader`] operation.
    /// This operation will check that the resulting policies are self consistent; if they are not, the operation will have no effect and
    /// return [`DdsError::InconsistentPolicy`](crate::infrastructure::error::DdsError).
    /// The special value [`QosKind::Default`] may be passed to this operation to indicate that the default qos should be
    /// reset back to the initial values the factory would use, that is the default value of [`DataReaderQos`].
    #[tracing::instrument(skip(self))]
    pub fn set_default_datareader_qos(&self, qos: QosKind<DataReaderQos>) -> DdsResult<()> {
        self.0
            .subscriber_address()
            .send_mail_and_await_reply_blocking(
                subscriber_actor::set_default_datareader_qos::new(qos),
            )?
    }

    /// This operation retrieves the default value of the [`DataReaderQos`], that is, the qos policies which will be used for newly
    /// created [`DataReader`] entities in the case where the qos policies are defaulted in the [`Subscriber::create_datareader`] operation.
    /// The values retrieved by this operation will match the set of values specified on the last successful call to
    /// [`Subscriber::get_default_datareader_qos`], or else, if the call was never made, the default values of [`DataReaderQos`].
    #[tracing::instrument(skip(self))]
    pub fn get_default_datareader_qos(&self) -> DdsResult<DataReaderQos> {
        self.0
            .subscriber_address()
            .send_mail_and_await_reply_blocking(subscriber_actor::get_default_datareader_qos::new())
    }

    /// This operation copies the policies in the `a_topic_qos` to the corresponding policies in the `a_datareader_qos`.
    /// This is a “convenience” operation most useful in combination with the operations [`Subscriber::get_default_datareader_qos`] and
    /// [`Topic::get_qos`]. This operation can be used to merge the [`DataReader`] default qos policies with the
    /// corresponding ones on the [`Topic`]. The resulting qos can then be used to create a new [`DataReader`], or set its qos.
    /// This operation does not check the resulting `a_datareader_qos` for consistency. This is because the merged `a_datareader_qos`
    /// may not be the final one, as the application can still modify some policies prior to applying the policies to the [`DataReader`].
    #[tracing::instrument]
    pub fn copy_from_topic_qos(
        _a_datareader_qos: &mut DataReaderQos,
        _a_topic_qos: &TopicQos,
    ) -> DdsResult<()> {
        todo!()
    }

    /// This operation is used to set the QoS policies of the Entity and replacing the values of any policies previously set.
    /// Certain policies are “immutable;” they can only be set at Entity creation time, or before the entity is made enabled.
    /// If [`Self::set_qos()`] is invoked after the Entity is enabled and it attempts to change the value of an “immutable” policy, the operation will
    /// fail and returns [`DdsError::ImmutablePolicy`](crate::infrastructure::error::DdsError).
    /// Certain values of QoS policies can be incompatible with the settings of the other policies. This operation will also fail if it specifies
    /// a set of values that once combined with the existing values would result in an inconsistent set of policies. In this case,
    /// the return value is [`DdsError::InconsistentPolicy`](crate::infrastructure::error::DdsError).
    /// The existing set of policies are only changed if the [`Self::set_qos()`] operation succeeds. This is indicated by the [`Ok`] return value. In all
    /// other cases, none of the policies is modified.
    /// The parameter `qos` can be set to [`QosKind::Default`] to indicate that the QoS of the Entity should be changed to match the current default QoS set in the Entity’s factory.
    /// The operation [`Self::set_qos()`] cannot modify the immutable QoS so a successful return of the operation indicates that the mutable QoS for the Entity has been
    /// modified to match the current default for the Entity’s factory.
    #[tracing::instrument(skip(self))]
    pub fn set_qos(&self, _qos: QosKind<SubscriberQos>) -> DdsResult<()> {
        todo!()
    }

    /// This operation allows access to the existing set of [`SubscriberQos`] policies.
    #[tracing::instrument(skip(self))]
    pub fn get_qos(&self) -> DdsResult<SubscriberQos> {
        self.0
            .subscriber_address()
            .send_mail_and_await_reply_blocking(subscriber_actor::get_qos::new())
    }

    /// This operation installs a Listener on the Entity. The listener will only be invoked on the changes of communication status
    /// indicated by the specified mask. It is permitted to use [`None`] as the value of the listener. The [`None`] listener behaves
    /// as a Listener whose operations perform no action.
    /// Only one listener can be attached to each Entity. If a listener was already set, the operation [`Self::set_listener()`] will replace it with the
    /// new one. Consequently if the value [`None`] is passed for the listener parameter to the [`Self::set_listener()`] operation, any existing listener
    /// will be removed.
    #[tracing::instrument(skip(self, a_listener), fields(with_listener = a_listener.is_some()))]
    pub fn set_listener(
        &self,
        a_listener: Option<Box<dyn SubscriberListener + Send + 'static>>,
        mask: &[StatusKind],
    ) -> DdsResult<()> {
        self.0
            .subscriber_address()
            .send_mail_and_await_reply_blocking(dds_subscriber::set_listener::new(
                a_listener,
                mask.to_vec(),
            ))
    }

    /// This operation allows access to the [`StatusCondition`] associated with the Entity. The returned
    /// condition can then be added to a [`WaitSet`](crate::infrastructure::wait_set::WaitSet) so that the application can wait for specific status changes
    /// that affect the Entity.
    #[tracing::instrument(skip(self))]
    pub fn get_statuscondition(&self) -> DdsResult<StatusCondition> {
        self.0
            .subscriber_address()
            .send_mail_and_await_reply_blocking(subscriber_actor::get_statuscondition::new())
            .map(StatusCondition::new)
    }

    /// This operation retrieves the list of communication statuses in the Entity that are ‘triggered.’ That is, the list of statuses whose
    /// value has changed since the last time the application read the status.
    /// When the entity is first created or if the entity is not enabled, all communication statuses are in the “untriggered” state so the
    /// list returned by the [`Self::get_status_changes`] operation will be empty.
    /// The list of statuses returned by the [`Self::get_status_changes`] operation refers to the status that are triggered on the Entity itself
    /// and does not include statuses that apply to contained entities.
    #[tracing::instrument(skip(self))]
    pub fn get_status_changes(&self) -> DdsResult<Vec<StatusKind>> {
        todo!()
    }

    /// This operation enables the Entity. Entity objects can be created either enabled or disabled. This is controlled by the value of
    /// the [`EntityFactoryQosPolicy`](crate::infrastructure::qos_policy::EntityFactoryQosPolicy) on the corresponding factory for the Entity.
    /// The default setting of [`EntityFactoryQosPolicy`](crate::infrastructure::qos_policy::EntityFactoryQosPolicy) is such that, by default, it is not necessary to explicitly call enable on newly
    /// created entities.
    /// The [`Self::enable()`] operation is idempotent. Calling [`Self::enable()`] on an already enabled Entity returns [`Ok`] and has no effect.
    /// If an Entity has not yet been enabled, the following kinds of operations may be invoked on it:
    /// - Operations to set or get an Entity’s QoS policies (including default QoS policies) and listener
    /// - [`Self::get_statuscondition()`]
    /// - Factory and lookup operations
    /// - [`Self::get_status_changes()`] and other get status operations (although the status of a disabled entity never changes)
    /// Other operations may explicitly state that they may be called on disabled entities; those that do not will return the error
    /// NotEnabled.
    /// It is legal to delete an Entity that has not been enabled by calling the proper operation on its factory.
    /// Entities created from a factory that is disabled, are created disabled regardless of the setting of the
    /// [`EntityFactoryQosPolicy`](crate::infrastructure::qos_policy::EntityFactoryQosPolicy).
    /// Calling enable on an Entity whose factory is not enabled will fail and return [`DdsError::PreconditionNotMet`](crate::infrastructure::error::DdsError).
    /// If the `autoenable_created_entities` field of [`EntityFactoryQosPolicy`](crate::infrastructure::qos_policy::EntityFactoryQosPolicy) is set to [`true`], the [`Self::enable()`] operation on the factory will
    /// automatically enable all entities created from the factory.
    /// The Listeners associated with an entity are not called until the entity is enabled. Conditions associated with an entity that is not
    /// enabled are “inactive”, that is, the operation [`StatusCondition::get_trigger_value()`] will always return `false`.
    #[tracing::instrument(skip(self))]
    pub fn enable(&self) -> DdsResult<()> {
        if !self
            .0
            .subscriber_address()
            .send_mail_and_await_reply_blocking(subscriber_actor::is_enabled::new())?
        {
            self.0
                .subscriber_address()
                .send_mail_and_await_reply_blocking(subscriber_actor::enable::new())?;

            if self
                .0
                .subscriber_address()
                .send_mail_and_await_reply_blocking(subscriber_actor::get_qos::new())?
                .entity_factory
                .autoenable_created_entities
            {
                for data_reader in self
                    .0
                    .subscriber_address()
                    .send_mail_and_await_reply_blocking(subscriber_actor::data_reader_list::new())?
                {
                    data_reader
                        .send_mail_and_await_reply_blocking(data_reader_actor::enable::new())?;
                }
            }
        }

        Ok(())
    }

    /// This operation returns the [`InstanceHandle`] that represents the Entity.
    #[tracing::instrument(skip(self))]
    pub fn get_instance_handle(&self) -> DdsResult<InstanceHandle> {
        self.0
            .subscriber_address()
            .send_mail_and_await_reply_blocking(subscriber_actor::get_instance_handle::new())
    }
}
<|MERGE_RESOLUTION|>--- conflicted
+++ resolved
@@ -1,514 +1,509 @@
-use crate::{
-    domain::domain_participant::DomainParticipant,
-    implementation::{
-        actors::{
-            data_reader_actor::{self, DataReaderActor},
-            data_reader_listener_actor::DataReaderListenerActor,
-            data_writer_actor, domain_participant_actor, publisher_actor, subscriber_actor,
-        },
-        dds::{
-            dds_data_reader::DdsDataReader, dds_domain_participant::DdsDomainParticipant,
-            dds_subscriber::DdsSubscriber,
-        },
-        rtps::{
-            endpoint::RtpsEndpoint,
-            reader::RtpsReader,
-            types::{
-                EntityId, Guid, TopicKind, USER_DEFINED_READER_NO_KEY, USER_DEFINED_READER_WITH_KEY,
-            },
-        },
-        utils::actor::spawn_actor,
-    },
-    infrastructure::{
-        condition::StatusCondition,
-        error::{DdsError, DdsResult},
-        instance::InstanceHandle,
-        qos::{DataReaderQos, QosKind, SubscriberQos, TopicQos},
-        status::{SampleLostStatus, StatusKind},
-        time::DURATION_ZERO,
-    },
-    topic_definition::{
-        topic::Topic,
-        type_support::{DdsGetKey, DdsHasKey, DdsRepresentation},
-    },
-};
-
-use super::{
-    data_reader::DataReader, data_reader_listener::DataReaderListener,
-    subscriber_listener::SubscriberListener,
-};
-
-/// A [`Subscriber`] is the object responsible for the actual reception of the data resulting from its subscriptions.
-///
-/// A [`Subscriber`] acts on the behalf of one or several [`DataReader`] objects that are related to it. When it receives data (from the
-/// other parts of the system), it builds the list of concerned [`DataReader`] objects, and then indicates to the application that data is
-/// available, through its listener or by enabling related conditions.
-<<<<<<< HEAD
-pub struct Subscriber(DdsSubscriber);
-=======
-#[derive(Clone)]
-pub struct Subscriber(SubscriberNode);
->>>>>>> c5084f51
-
-impl Subscriber {
-    pub(crate) fn new(subscriber: DdsSubscriber) -> Self {
-        Self(subscriber)
-    }
-
-    pub(crate) fn node(&self) -> &DdsSubscriber {
-        &self.0
-    }
-}
-
-// impl Drop for Subscriber {
-//     fn drop(&mut self) {
-//         todo!()
-//         // match &self.0 {
-//         //     SubscriberNodeKind::Builtin(_) | SubscriberNodeKind::Listener(_) => (),
-//         //     SubscriberNodeKind::UserDefined(s) => THE_DDS_DOMAIN_PARTICIPANT_FACTORY
-//         //         .get_participant_mut(&s.guid().prefix(), |dp| {
-//         //             if let Some(dp) = dp {
-//         //                 crate::implementation::behavior::domain_participant::delete_subscriber(
-//         //                     dp,
-//         //                     s.guid(),
-//         //                 )
-//         //                 .ok();
-//         //             }
-//         //         }),
-//         // }
-//     }
-// }
-
-impl Subscriber {
-    /// This operation creates a [`DataReader`]. The returned [`DataReader`] will be attached and belong to the [`Subscriber`].
-    /// The [`DataReader`] returned by this operation has an associated [`Topic`] and a type `Foo`.
-    /// The [`Topic`] passed to this operation must have been created from the same [`DomainParticipant`] that was used to create this
-    /// [`Subscriber`]. If the [`Topic`] was created from a different [`DomainParticipant`], the operation will fail and
-    /// return a [`DdsError::PreconditionNotMet`](crate::infrastructure::error::DdsError). In case of failure, the operation
-    /// will return an error and no writer will be created.
-    ///
-    /// The special value [`QosKind::Default`] can be used to indicate that the [`DataReader`] should be created with the
-    /// default qos set in the factory. The use of this value is equivalent to the application obtaining the default
-    /// [`DataReaderQos`] by means of the operation [`Subscriber::get_default_datareader_qos`] and using the resulting qos
-    /// to create the [`DataReader`]. A common application pattern to construct the [`DataReaderQos`] to ensure consistency with the
-    /// associated [`TopicQos`] is to:
-    /// 1. Retrieve the QoS policies on the associated [`Topic`] by means of the [`Topic::get_qos`] operation.
-    /// 2. Retrieve the default [`DataReaderQos`] qos by means of the [`Subscriber::get_default_datareader_qos`] operation.
-    /// 3. Combine those two qos policies using the [`Subscriber::copy_from_topic_qos`] and selectively modify policies as desired and
-    /// use the resulting [`DataReaderQos`] to construct the [`DataReader`].
-    #[tracing::instrument(skip(self, a_topic, a_listener), fields(with_listener = a_listener.is_some()))]
-    pub fn create_datareader<Foo>(
-        &self,
-        a_topic: &Topic,
-        qos: QosKind<DataReaderQos>,
-        a_listener: Option<Box<dyn DataReaderListener<Foo> + Send>>,
-        mask: &[StatusKind],
-    ) -> DdsResult<DataReader<Foo>>
-    where
-        Foo: DdsHasKey + for<'de> serde::Deserialize<'de> + DdsRepresentation + DdsGetKey + 'static,
-    {
-        let default_unicast_locator_list = self
-            .0
-            .participant_address()
-            .send_mail_and_await_reply_blocking(
-                domain_participant_actor::get_default_unicast_locator_list::new(),
-            )?;
-        let default_multicast_locator_list = self
-            .0
-            .participant_address()
-            .send_mail_and_await_reply_blocking(
-                domain_participant_actor::get_default_unicast_locator_list::new(),
-            )?;
-
-        let qos = match qos {
-            QosKind::Default => self
-                .0
-                .subscriber_address()
-                .send_mail_and_await_reply_blocking(
-                    subscriber_actor::get_default_datareader_qos::new(),
-                )?,
-            QosKind::Specific(q) => {
-                q.is_consistent()?;
-                q
-            }
-        };
-
-        let entity_kind = match Foo::HAS_KEY {
-            true => USER_DEFINED_READER_WITH_KEY,
-            false => USER_DEFINED_READER_NO_KEY,
-        };
-        let subscriber_guid = self
-            .0
-            .subscriber_address()
-            .send_mail_and_await_reply_blocking(subscriber_actor::guid::new())?;
-
-        let entity_key: [u8; 3] = [
-            subscriber_guid.entity_id().entity_key()[0],
-            self.0
-                .subscriber_address()
-                .send_mail_and_await_reply_blocking(subscriber_actor::get_unique_reader_id::new())?,
-            0,
-        ];
-
-        let entity_id = EntityId::new(entity_key, entity_kind);
-        let guid = Guid::new(subscriber_guid.prefix(), entity_id);
-
-        let topic_kind = match Foo::HAS_KEY {
-            true => TopicKind::WithKey,
-            false => TopicKind::NoKey,
-        };
-
-        let rtps_reader = RtpsReader::new(
-            RtpsEndpoint::new(
-                guid,
-                topic_kind,
-                &default_unicast_locator_list,
-                &default_multicast_locator_list,
-            ),
-            DURATION_ZERO,
-            DURATION_ZERO,
-            false,
-        );
-
-        let listener = a_listener.map(|l| spawn_actor(DataReaderListenerActor::new(Box::new(l))));
-        let status_kind = mask.to_vec();
-        let data_reader = DataReaderActor::new::<Foo>(
-            rtps_reader,
-            a_topic.get_type_name()?,
-            a_topic.get_name()?,
-            qos,
-            listener,
-            status_kind,
-        );
-
-        let reader_actor = spawn_actor(data_reader);
-        let reader_address = reader_actor.address();
-        self.0
-            .subscriber_address()
-            .send_mail_and_await_reply_blocking(subscriber_actor::data_reader_add::new(
-                guid.into(),
-                reader_actor,
-            ))?;
-
-        let data_reader = DataReader::new(DdsDataReader::new(
-            reader_address,
-            self.0.subscriber_address().clone(),
-            self.0.participant_address().clone(),
-        ));
-
-        if self
-            .0
-            .subscriber_address()
-            .send_mail_and_await_reply_blocking(subscriber_actor::is_enabled::new())?
-            && self
-                .0
-                .subscriber_address()
-                .send_mail_and_await_reply_blocking(subscriber_actor::get_qos::new())?
-                .entity_factory
-                .autoenable_created_entities
-        {
-            data_reader.enable()?;
-        }
-
-        Ok(data_reader)
-    }
-
-    /// This operation deletes a [`DataReader`] that belongs to the [`Subscriber`]. This operation must be called on the
-    /// same [`Subscriber`] object used to create the [`DataReader`]. If [`Subscriber::delete_datareader`] is called on a
-    /// different [`Subscriber`], the operation will have no effect and it will return [`DdsError::PreconditionNotMet`](crate::infrastructure::error::DdsError).
-    #[tracing::instrument(skip(self, a_datareader))]
-    pub fn delete_datareader<Foo>(&self, a_datareader: &DataReader<Foo>) -> DdsResult<()> {
-        let reader_handle = a_datareader
-            .node()
-            .reader_address()
-            .send_mail_and_await_reply_blocking(data_reader_actor::get_instance_handle::new())?;
-        if self
-            .0
-            .subscriber_address()
-            .send_mail_and_await_reply_blocking(subscriber_actor::guid::new())?
-            != a_datareader
-                .node()
-                .subscriber_address()
-                .send_mail_and_await_reply_blocking(subscriber_actor::guid::new())?
-        {
-            return Err(DdsError::PreconditionNotMet(
-                "Data reader can only be deleted from its parent subscriber".to_string(),
-            ));
-        }
-
-        let reader_is_enabled = a_datareader
-            .node()
-            .reader_address()
-            .send_mail_and_await_reply_blocking(data_reader_actor::is_enabled::new())?;
-        self.0
-            .subscriber_address()
-            .send_mail_and_await_reply_blocking(subscriber_actor::data_reader_delete::new(
-                reader_handle,
-            ))?;
-
-        if reader_is_enabled {
-            let instance_serialized_key =
-                cdr::serialize::<_, _, cdr::CdrLe>(&reader_handle, cdr::Infinite)
-                    .map_err(|e| DdsError::PreconditionNotMet(e.to_string()))
-                    .expect("Failed to serialize data");
-
-            let timestamp = a_datareader
-                .node()
-                .participant_address()
-                .send_mail_and_await_reply_blocking(
-                    domain_participant_actor::get_current_time::new(),
-                )?;
-
-            let builtin_publisher = a_datareader
-                .node()
-                .participant_address()
-                .send_mail_and_await_reply_blocking(
-                    domain_participant_actor::get_builtin_publisher::new(),
-                )?;
-            let data_writer_list = builtin_publisher
-                .send_mail_and_await_reply_blocking(publisher_actor::data_writer_list::new())?;
-            for dw in data_writer_list {
-                if dw.send_mail_and_await_reply_blocking(data_writer_actor::get_type_name::new())
-                    == Ok("DiscoveredReaderData".to_string())
-                {
-                    dw.send_mail_and_await_reply_blocking(
-                        data_writer_actor::dispose_w_timestamp::new(
-                            instance_serialized_key,
-                            reader_handle,
-                            timestamp,
-                        ),
-                    )??;
-
-                    self.0
-                        .participant_address()
-                        .send_mail_blocking(domain_participant_actor::send_message::new())?;
-                    break;
-                }
-            }
-        }
-        Ok(())
-    }
-
-    /// This operation retrieves a previously created [`DataReader`] belonging to the [`Subscriber`] that is attached to a [`Topic`].
-    /// If no such [`DataReader`] exists, the operation will succeed but return [`None`].
-    /// If multiple [`DataReader`] attached to the [`Subscriber`] satisfy this condition, then the operation will return one of them. It is not
-    /// specified which one.
-    /// The use of this operation on the built-in [`Subscriber`] allows access to the built-in [`DataReader`] entities for the built-in topics.
-    #[tracing::instrument(skip(self))]
-    pub fn lookup_datareader<Foo>(&self, topic_name: &str) -> DdsResult<Option<DataReader<Foo>>> {
-        Ok(self
-            .0
-            .subscriber_address()
-            .send_mail_and_await_reply_blocking(subscriber_actor::lookup_datareader::new(
-                topic_name.to_string(),
-            ))?
-            .map(|reader_address| {
-                DataReader::new(DdsDataReader::new(
-                    reader_address,
-                    self.0.subscriber_address().clone(),
-                    self.0.participant_address().clone(),
-                ))
-            }))
-    }
-
-    /// This operation invokes the operation [`DataReaderListener::on_data_available`] on the listener objects attached to contained [`DataReader`]
-    /// entities with a [`StatusKind::DataAvailable`] that is considered changed.
-    /// This operation is typically invoked from the [`SubscriberListener::on_data_on_readers`] operation. That way the
-    /// [`SubscriberListener`] can delegate to the [`DataReaderListener`] objects the handling of the data.
-    #[tracing::instrument(skip(self))]
-    pub fn notify_datareaders(&self) -> DdsResult<()> {
-        todo!()
-    }
-
-    /// This operation returns the [`DomainParticipant`] to which the [`Subscriber`] belongs.
-    #[tracing::instrument(skip(self))]
-    pub fn get_participant(&self) -> DdsResult<DomainParticipant> {
-        Ok(DomainParticipant::new(DdsDomainParticipant::new(
-            self.0.participant_address().clone(),
-        )))
-    }
-
-    /// This operation allows access to the [`SampleLostStatus`].
-    #[tracing::instrument(skip(self))]
-    pub fn get_sample_lost_status(&self) -> DdsResult<SampleLostStatus> {
-        todo!()
-    }
-
-    /// This operation deletes all the entities that were created by means of the [`Subscriber::create_datareader`] operations.
-    /// That is, it deletes all contained [`DataReader`] objects.
-    /// he operation will return [`DdsError::PreconditionNotMet`](crate::infrastructure::error::DdsError) if the any of the
-    /// contained entities is in a state where it cannot be deleted.
-    /// Once this operation returns successfully, the application may delete the [`Subscriber`] knowing that it has no
-    /// contained [`DataReader`] objects.
-    #[tracing::instrument(skip(self))]
-    pub fn delete_contained_entities(&self) -> DdsResult<()> {
-        todo!()
-    }
-
-    /// This operation sets a default value of the [`DataReaderQos`] which will be used for newly created [`DataReader`] entities in
-    /// the case where the qos policies are defaulted in the [`Subscriber::create_datareader`] operation.
-    /// This operation will check that the resulting policies are self consistent; if they are not, the operation will have no effect and
-    /// return [`DdsError::InconsistentPolicy`](crate::infrastructure::error::DdsError).
-    /// The special value [`QosKind::Default`] may be passed to this operation to indicate that the default qos should be
-    /// reset back to the initial values the factory would use, that is the default value of [`DataReaderQos`].
-    #[tracing::instrument(skip(self))]
-    pub fn set_default_datareader_qos(&self, qos: QosKind<DataReaderQos>) -> DdsResult<()> {
-        self.0
-            .subscriber_address()
-            .send_mail_and_await_reply_blocking(
-                subscriber_actor::set_default_datareader_qos::new(qos),
-            )?
-    }
-
-    /// This operation retrieves the default value of the [`DataReaderQos`], that is, the qos policies which will be used for newly
-    /// created [`DataReader`] entities in the case where the qos policies are defaulted in the [`Subscriber::create_datareader`] operation.
-    /// The values retrieved by this operation will match the set of values specified on the last successful call to
-    /// [`Subscriber::get_default_datareader_qos`], or else, if the call was never made, the default values of [`DataReaderQos`].
-    #[tracing::instrument(skip(self))]
-    pub fn get_default_datareader_qos(&self) -> DdsResult<DataReaderQos> {
-        self.0
-            .subscriber_address()
-            .send_mail_and_await_reply_blocking(subscriber_actor::get_default_datareader_qos::new())
-    }
-
-    /// This operation copies the policies in the `a_topic_qos` to the corresponding policies in the `a_datareader_qos`.
-    /// This is a “convenience” operation most useful in combination with the operations [`Subscriber::get_default_datareader_qos`] and
-    /// [`Topic::get_qos`]. This operation can be used to merge the [`DataReader`] default qos policies with the
-    /// corresponding ones on the [`Topic`]. The resulting qos can then be used to create a new [`DataReader`], or set its qos.
-    /// This operation does not check the resulting `a_datareader_qos` for consistency. This is because the merged `a_datareader_qos`
-    /// may not be the final one, as the application can still modify some policies prior to applying the policies to the [`DataReader`].
-    #[tracing::instrument]
-    pub fn copy_from_topic_qos(
-        _a_datareader_qos: &mut DataReaderQos,
-        _a_topic_qos: &TopicQos,
-    ) -> DdsResult<()> {
-        todo!()
-    }
-
-    /// This operation is used to set the QoS policies of the Entity and replacing the values of any policies previously set.
-    /// Certain policies are “immutable;” they can only be set at Entity creation time, or before the entity is made enabled.
-    /// If [`Self::set_qos()`] is invoked after the Entity is enabled and it attempts to change the value of an “immutable” policy, the operation will
-    /// fail and returns [`DdsError::ImmutablePolicy`](crate::infrastructure::error::DdsError).
-    /// Certain values of QoS policies can be incompatible with the settings of the other policies. This operation will also fail if it specifies
-    /// a set of values that once combined with the existing values would result in an inconsistent set of policies. In this case,
-    /// the return value is [`DdsError::InconsistentPolicy`](crate::infrastructure::error::DdsError).
-    /// The existing set of policies are only changed if the [`Self::set_qos()`] operation succeeds. This is indicated by the [`Ok`] return value. In all
-    /// other cases, none of the policies is modified.
-    /// The parameter `qos` can be set to [`QosKind::Default`] to indicate that the QoS of the Entity should be changed to match the current default QoS set in the Entity’s factory.
-    /// The operation [`Self::set_qos()`] cannot modify the immutable QoS so a successful return of the operation indicates that the mutable QoS for the Entity has been
-    /// modified to match the current default for the Entity’s factory.
-    #[tracing::instrument(skip(self))]
-    pub fn set_qos(&self, _qos: QosKind<SubscriberQos>) -> DdsResult<()> {
-        todo!()
-    }
-
-    /// This operation allows access to the existing set of [`SubscriberQos`] policies.
-    #[tracing::instrument(skip(self))]
-    pub fn get_qos(&self) -> DdsResult<SubscriberQos> {
-        self.0
-            .subscriber_address()
-            .send_mail_and_await_reply_blocking(subscriber_actor::get_qos::new())
-    }
-
-    /// This operation installs a Listener on the Entity. The listener will only be invoked on the changes of communication status
-    /// indicated by the specified mask. It is permitted to use [`None`] as the value of the listener. The [`None`] listener behaves
-    /// as a Listener whose operations perform no action.
-    /// Only one listener can be attached to each Entity. If a listener was already set, the operation [`Self::set_listener()`] will replace it with the
-    /// new one. Consequently if the value [`None`] is passed for the listener parameter to the [`Self::set_listener()`] operation, any existing listener
-    /// will be removed.
-    #[tracing::instrument(skip(self, a_listener), fields(with_listener = a_listener.is_some()))]
-    pub fn set_listener(
-        &self,
-        a_listener: Option<Box<dyn SubscriberListener + Send + 'static>>,
-        mask: &[StatusKind],
-    ) -> DdsResult<()> {
-        self.0
-            .subscriber_address()
-            .send_mail_and_await_reply_blocking(dds_subscriber::set_listener::new(
-                a_listener,
-                mask.to_vec(),
-            ))
-    }
-
-    /// This operation allows access to the [`StatusCondition`] associated with the Entity. The returned
-    /// condition can then be added to a [`WaitSet`](crate::infrastructure::wait_set::WaitSet) so that the application can wait for specific status changes
-    /// that affect the Entity.
-    #[tracing::instrument(skip(self))]
-    pub fn get_statuscondition(&self) -> DdsResult<StatusCondition> {
-        self.0
-            .subscriber_address()
-            .send_mail_and_await_reply_blocking(subscriber_actor::get_statuscondition::new())
-            .map(StatusCondition::new)
-    }
-
-    /// This operation retrieves the list of communication statuses in the Entity that are ‘triggered.’ That is, the list of statuses whose
-    /// value has changed since the last time the application read the status.
-    /// When the entity is first created or if the entity is not enabled, all communication statuses are in the “untriggered” state so the
-    /// list returned by the [`Self::get_status_changes`] operation will be empty.
-    /// The list of statuses returned by the [`Self::get_status_changes`] operation refers to the status that are triggered on the Entity itself
-    /// and does not include statuses that apply to contained entities.
-    #[tracing::instrument(skip(self))]
-    pub fn get_status_changes(&self) -> DdsResult<Vec<StatusKind>> {
-        todo!()
-    }
-
-    /// This operation enables the Entity. Entity objects can be created either enabled or disabled. This is controlled by the value of
-    /// the [`EntityFactoryQosPolicy`](crate::infrastructure::qos_policy::EntityFactoryQosPolicy) on the corresponding factory for the Entity.
-    /// The default setting of [`EntityFactoryQosPolicy`](crate::infrastructure::qos_policy::EntityFactoryQosPolicy) is such that, by default, it is not necessary to explicitly call enable on newly
-    /// created entities.
-    /// The [`Self::enable()`] operation is idempotent. Calling [`Self::enable()`] on an already enabled Entity returns [`Ok`] and has no effect.
-    /// If an Entity has not yet been enabled, the following kinds of operations may be invoked on it:
-    /// - Operations to set or get an Entity’s QoS policies (including default QoS policies) and listener
-    /// - [`Self::get_statuscondition()`]
-    /// - Factory and lookup operations
-    /// - [`Self::get_status_changes()`] and other get status operations (although the status of a disabled entity never changes)
-    /// Other operations may explicitly state that they may be called on disabled entities; those that do not will return the error
-    /// NotEnabled.
-    /// It is legal to delete an Entity that has not been enabled by calling the proper operation on its factory.
-    /// Entities created from a factory that is disabled, are created disabled regardless of the setting of the
-    /// [`EntityFactoryQosPolicy`](crate::infrastructure::qos_policy::EntityFactoryQosPolicy).
-    /// Calling enable on an Entity whose factory is not enabled will fail and return [`DdsError::PreconditionNotMet`](crate::infrastructure::error::DdsError).
-    /// If the `autoenable_created_entities` field of [`EntityFactoryQosPolicy`](crate::infrastructure::qos_policy::EntityFactoryQosPolicy) is set to [`true`], the [`Self::enable()`] operation on the factory will
-    /// automatically enable all entities created from the factory.
-    /// The Listeners associated with an entity are not called until the entity is enabled. Conditions associated with an entity that is not
-    /// enabled are “inactive”, that is, the operation [`StatusCondition::get_trigger_value()`] will always return `false`.
-    #[tracing::instrument(skip(self))]
-    pub fn enable(&self) -> DdsResult<()> {
-        if !self
-            .0
-            .subscriber_address()
-            .send_mail_and_await_reply_blocking(subscriber_actor::is_enabled::new())?
-        {
-            self.0
-                .subscriber_address()
-                .send_mail_and_await_reply_blocking(subscriber_actor::enable::new())?;
-
-            if self
-                .0
-                .subscriber_address()
-                .send_mail_and_await_reply_blocking(subscriber_actor::get_qos::new())?
-                .entity_factory
-                .autoenable_created_entities
-            {
-                for data_reader in self
-                    .0
-                    .subscriber_address()
-                    .send_mail_and_await_reply_blocking(subscriber_actor::data_reader_list::new())?
-                {
-                    data_reader
-                        .send_mail_and_await_reply_blocking(data_reader_actor::enable::new())?;
-                }
-            }
-        }
-
-        Ok(())
-    }
-
-    /// This operation returns the [`InstanceHandle`] that represents the Entity.
-    #[tracing::instrument(skip(self))]
-    pub fn get_instance_handle(&self) -> DdsResult<InstanceHandle> {
-        self.0
-            .subscriber_address()
-            .send_mail_and_await_reply_blocking(subscriber_actor::get_instance_handle::new())
-    }
-}
+use crate::{
+    domain::domain_participant::DomainParticipant,
+    implementation::{
+        actors::{
+            data_reader_actor::{self, DataReaderActor},
+            data_reader_listener_actor::DataReaderListenerActor,
+            data_writer_actor, domain_participant_actor, publisher_actor, subscriber_actor,
+        },
+        dds::{
+            dds_data_reader::DdsDataReader, dds_domain_participant::DdsDomainParticipant,
+            dds_subscriber::DdsSubscriber,
+        },
+        rtps::{
+            endpoint::RtpsEndpoint,
+            reader::RtpsReader,
+            types::{
+                EntityId, Guid, TopicKind, USER_DEFINED_READER_NO_KEY, USER_DEFINED_READER_WITH_KEY,
+            },
+        },
+        utils::actor::spawn_actor,
+    },
+    infrastructure::{
+        condition::StatusCondition,
+        error::{DdsError, DdsResult},
+        instance::InstanceHandle,
+        qos::{DataReaderQos, QosKind, SubscriberQos, TopicQos},
+        status::{SampleLostStatus, StatusKind},
+        time::DURATION_ZERO,
+    },
+    topic_definition::{
+        topic::Topic,
+        type_support::{DdsGetKey, DdsHasKey, DdsRepresentation},
+    },
+};
+
+use super::{
+    data_reader::DataReader, data_reader_listener::DataReaderListener,
+    subscriber_listener::SubscriberListener,
+};
+
+/// A [`Subscriber`] is the object responsible for the actual reception of the data resulting from its subscriptions.
+///
+/// A [`Subscriber`] acts on the behalf of one or several [`DataReader`] objects that are related to it. When it receives data (from the
+/// other parts of the system), it builds the list of concerned [`DataReader`] objects, and then indicates to the application that data is
+/// available, through its listener or by enabling related conditions.
+pub struct Subscriber(DdsSubscriber);
+
+impl Subscriber {
+    pub(crate) fn new(subscriber: DdsSubscriber) -> Self {
+        Self(subscriber)
+    }
+
+    pub(crate) fn node(&self) -> &DdsSubscriber {
+        &self.0
+    }
+}
+
+// impl Drop for Subscriber {
+//     fn drop(&mut self) {
+//         todo!()
+//         // match &self.0 {
+//         //     SubscriberNodeKind::Builtin(_) | SubscriberNodeKind::Listener(_) => (),
+//         //     SubscriberNodeKind::UserDefined(s) => THE_DDS_DOMAIN_PARTICIPANT_FACTORY
+//         //         .get_participant_mut(&s.guid().prefix(), |dp| {
+//         //             if let Some(dp) = dp {
+//         //                 crate::implementation::behavior::domain_participant::delete_subscriber(
+//         //                     dp,
+//         //                     s.guid(),
+//         //                 )
+//         //                 .ok();
+//         //             }
+//         //         }),
+//         // }
+//     }
+// }
+
+impl Subscriber {
+    /// This operation creates a [`DataReader`]. The returned [`DataReader`] will be attached and belong to the [`Subscriber`].
+    /// The [`DataReader`] returned by this operation has an associated [`Topic`] and a type `Foo`.
+    /// The [`Topic`] passed to this operation must have been created from the same [`DomainParticipant`] that was used to create this
+    /// [`Subscriber`]. If the [`Topic`] was created from a different [`DomainParticipant`], the operation will fail and
+    /// return a [`DdsError::PreconditionNotMet`](crate::infrastructure::error::DdsError). In case of failure, the operation
+    /// will return an error and no writer will be created.
+    ///
+    /// The special value [`QosKind::Default`] can be used to indicate that the [`DataReader`] should be created with the
+    /// default qos set in the factory. The use of this value is equivalent to the application obtaining the default
+    /// [`DataReaderQos`] by means of the operation [`Subscriber::get_default_datareader_qos`] and using the resulting qos
+    /// to create the [`DataReader`]. A common application pattern to construct the [`DataReaderQos`] to ensure consistency with the
+    /// associated [`TopicQos`] is to:
+    /// 1. Retrieve the QoS policies on the associated [`Topic`] by means of the [`Topic::get_qos`] operation.
+    /// 2. Retrieve the default [`DataReaderQos`] qos by means of the [`Subscriber::get_default_datareader_qos`] operation.
+    /// 3. Combine those two qos policies using the [`Subscriber::copy_from_topic_qos`] and selectively modify policies as desired and
+    /// use the resulting [`DataReaderQos`] to construct the [`DataReader`].
+    #[tracing::instrument(skip(self, a_topic, a_listener), fields(with_listener = a_listener.is_some()))]
+    pub fn create_datareader<Foo>(
+        &self,
+        a_topic: &Topic,
+        qos: QosKind<DataReaderQos>,
+        a_listener: Option<Box<dyn DataReaderListener<Foo> + Send>>,
+        mask: &[StatusKind],
+    ) -> DdsResult<DataReader<Foo>>
+    where
+        Foo: DdsHasKey + for<'de> serde::Deserialize<'de> + DdsRepresentation + DdsGetKey + 'static,
+    {
+        let default_unicast_locator_list = self
+            .0
+            .participant_address()
+            .send_mail_and_await_reply_blocking(
+                domain_participant_actor::get_default_unicast_locator_list::new(),
+            )?;
+        let default_multicast_locator_list = self
+            .0
+            .participant_address()
+            .send_mail_and_await_reply_blocking(
+                domain_participant_actor::get_default_unicast_locator_list::new(),
+            )?;
+
+        let qos = match qos {
+            QosKind::Default => self
+                .0
+                .subscriber_address()
+                .send_mail_and_await_reply_blocking(
+                    subscriber_actor::get_default_datareader_qos::new(),
+                )?,
+            QosKind::Specific(q) => {
+                q.is_consistent()?;
+                q
+            }
+        };
+
+        let entity_kind = match Foo::HAS_KEY {
+            true => USER_DEFINED_READER_WITH_KEY,
+            false => USER_DEFINED_READER_NO_KEY,
+        };
+        let subscriber_guid = self
+            .0
+            .subscriber_address()
+            .send_mail_and_await_reply_blocking(subscriber_actor::guid::new())?;
+
+        let entity_key: [u8; 3] = [
+            subscriber_guid.entity_id().entity_key()[0],
+            self.0
+                .subscriber_address()
+                .send_mail_and_await_reply_blocking(subscriber_actor::get_unique_reader_id::new())?,
+            0,
+        ];
+
+        let entity_id = EntityId::new(entity_key, entity_kind);
+        let guid = Guid::new(subscriber_guid.prefix(), entity_id);
+
+        let topic_kind = match Foo::HAS_KEY {
+            true => TopicKind::WithKey,
+            false => TopicKind::NoKey,
+        };
+
+        let rtps_reader = RtpsReader::new(
+            RtpsEndpoint::new(
+                guid,
+                topic_kind,
+                &default_unicast_locator_list,
+                &default_multicast_locator_list,
+            ),
+            DURATION_ZERO,
+            DURATION_ZERO,
+            false,
+        );
+
+        let listener = a_listener.map(|l| spawn_actor(DataReaderListenerActor::new(Box::new(l))));
+        let status_kind = mask.to_vec();
+        let data_reader = DataReaderActor::new::<Foo>(
+            rtps_reader,
+            a_topic.get_type_name()?,
+            a_topic.get_name()?,
+            qos,
+            listener,
+            status_kind,
+        );
+
+        let reader_actor = spawn_actor(data_reader);
+        let reader_address = reader_actor.address();
+        self.0
+            .subscriber_address()
+            .send_mail_and_await_reply_blocking(subscriber_actor::data_reader_add::new(
+                guid.into(),
+                reader_actor,
+            ))?;
+
+        let data_reader = DataReader::new(DdsDataReader::new(
+            reader_address,
+            self.0.subscriber_address().clone(),
+            self.0.participant_address().clone(),
+        ));
+
+        if self
+            .0
+            .subscriber_address()
+            .send_mail_and_await_reply_blocking(subscriber_actor::is_enabled::new())?
+            && self
+                .0
+                .subscriber_address()
+                .send_mail_and_await_reply_blocking(subscriber_actor::get_qos::new())?
+                .entity_factory
+                .autoenable_created_entities
+        {
+            data_reader.enable()?;
+        }
+
+        Ok(data_reader)
+    }
+
+    /// This operation deletes a [`DataReader`] that belongs to the [`Subscriber`]. This operation must be called on the
+    /// same [`Subscriber`] object used to create the [`DataReader`]. If [`Subscriber::delete_datareader`] is called on a
+    /// different [`Subscriber`], the operation will have no effect and it will return [`DdsError::PreconditionNotMet`](crate::infrastructure::error::DdsError).
+    #[tracing::instrument(skip(self, a_datareader))]
+    pub fn delete_datareader<Foo>(&self, a_datareader: &DataReader<Foo>) -> DdsResult<()> {
+        let reader_handle = a_datareader
+            .node()
+            .reader_address()
+            .send_mail_and_await_reply_blocking(data_reader_actor::get_instance_handle::new())?;
+        if self
+            .0
+            .subscriber_address()
+            .send_mail_and_await_reply_blocking(subscriber_actor::guid::new())?
+            != a_datareader
+                .node()
+                .subscriber_address()
+                .send_mail_and_await_reply_blocking(subscriber_actor::guid::new())?
+        {
+            return Err(DdsError::PreconditionNotMet(
+                "Data reader can only be deleted from its parent subscriber".to_string(),
+            ));
+        }
+
+        let reader_is_enabled = a_datareader
+            .node()
+            .reader_address()
+            .send_mail_and_await_reply_blocking(data_reader_actor::is_enabled::new())?;
+        self.0
+            .subscriber_address()
+            .send_mail_and_await_reply_blocking(subscriber_actor::data_reader_delete::new(
+                reader_handle,
+            ))?;
+
+        if reader_is_enabled {
+            let instance_serialized_key =
+                cdr::serialize::<_, _, cdr::CdrLe>(&reader_handle, cdr::Infinite)
+                    .map_err(|e| DdsError::PreconditionNotMet(e.to_string()))
+                    .expect("Failed to serialize data");
+
+            let timestamp = a_datareader
+                .node()
+                .participant_address()
+                .send_mail_and_await_reply_blocking(
+                    domain_participant_actor::get_current_time::new(),
+                )?;
+
+            let builtin_publisher = a_datareader
+                .node()
+                .participant_address()
+                .send_mail_and_await_reply_blocking(
+                    domain_participant_actor::get_builtin_publisher::new(),
+                )?;
+            let data_writer_list = builtin_publisher
+                .send_mail_and_await_reply_blocking(publisher_actor::data_writer_list::new())?;
+            for dw in data_writer_list {
+                if dw.send_mail_and_await_reply_blocking(data_writer_actor::get_type_name::new())
+                    == Ok("DiscoveredReaderData".to_string())
+                {
+                    dw.send_mail_and_await_reply_blocking(
+                        data_writer_actor::dispose_w_timestamp::new(
+                            instance_serialized_key,
+                            reader_handle,
+                            timestamp,
+                        ),
+                    )??;
+
+                    self.0
+                        .participant_address()
+                        .send_mail_blocking(domain_participant_actor::send_message::new())?;
+                    break;
+                }
+            }
+        }
+        Ok(())
+    }
+
+    /// This operation retrieves a previously created [`DataReader`] belonging to the [`Subscriber`] that is attached to a [`Topic`].
+    /// If no such [`DataReader`] exists, the operation will succeed but return [`None`].
+    /// If multiple [`DataReader`] attached to the [`Subscriber`] satisfy this condition, then the operation will return one of them. It is not
+    /// specified which one.
+    /// The use of this operation on the built-in [`Subscriber`] allows access to the built-in [`DataReader`] entities for the built-in topics.
+    #[tracing::instrument(skip(self))]
+    pub fn lookup_datareader<Foo>(&self, topic_name: &str) -> DdsResult<Option<DataReader<Foo>>> {
+        Ok(self
+            .0
+            .subscriber_address()
+            .send_mail_and_await_reply_blocking(subscriber_actor::lookup_datareader::new(
+                topic_name.to_string(),
+            ))?
+            .map(|reader_address| {
+                DataReader::new(DdsDataReader::new(
+                    reader_address,
+                    self.0.subscriber_address().clone(),
+                    self.0.participant_address().clone(),
+                ))
+            }))
+    }
+
+    /// This operation invokes the operation [`DataReaderListener::on_data_available`] on the listener objects attached to contained [`DataReader`]
+    /// entities with a [`StatusKind::DataAvailable`] that is considered changed.
+    /// This operation is typically invoked from the [`SubscriberListener::on_data_on_readers`] operation. That way the
+    /// [`SubscriberListener`] can delegate to the [`DataReaderListener`] objects the handling of the data.
+    #[tracing::instrument(skip(self))]
+    pub fn notify_datareaders(&self) -> DdsResult<()> {
+        todo!()
+    }
+
+    /// This operation returns the [`DomainParticipant`] to which the [`Subscriber`] belongs.
+    #[tracing::instrument(skip(self))]
+    pub fn get_participant(&self) -> DdsResult<DomainParticipant> {
+        Ok(DomainParticipant::new(DdsDomainParticipant::new(
+            self.0.participant_address().clone(),
+        )))
+    }
+
+    /// This operation allows access to the [`SampleLostStatus`].
+    #[tracing::instrument(skip(self))]
+    pub fn get_sample_lost_status(&self) -> DdsResult<SampleLostStatus> {
+        todo!()
+    }
+
+    /// This operation deletes all the entities that were created by means of the [`Subscriber::create_datareader`] operations.
+    /// That is, it deletes all contained [`DataReader`] objects.
+    /// he operation will return [`DdsError::PreconditionNotMet`](crate::infrastructure::error::DdsError) if the any of the
+    /// contained entities is in a state where it cannot be deleted.
+    /// Once this operation returns successfully, the application may delete the [`Subscriber`] knowing that it has no
+    /// contained [`DataReader`] objects.
+    #[tracing::instrument(skip(self))]
+    pub fn delete_contained_entities(&self) -> DdsResult<()> {
+        todo!()
+    }
+
+    /// This operation sets a default value of the [`DataReaderQos`] which will be used for newly created [`DataReader`] entities in
+    /// the case where the qos policies are defaulted in the [`Subscriber::create_datareader`] operation.
+    /// This operation will check that the resulting policies are self consistent; if they are not, the operation will have no effect and
+    /// return [`DdsError::InconsistentPolicy`](crate::infrastructure::error::DdsError).
+    /// The special value [`QosKind::Default`] may be passed to this operation to indicate that the default qos should be
+    /// reset back to the initial values the factory would use, that is the default value of [`DataReaderQos`].
+    #[tracing::instrument(skip(self))]
+    pub fn set_default_datareader_qos(&self, qos: QosKind<DataReaderQos>) -> DdsResult<()> {
+        self.0
+            .subscriber_address()
+            .send_mail_and_await_reply_blocking(
+                subscriber_actor::set_default_datareader_qos::new(qos),
+            )?
+    }
+
+    /// This operation retrieves the default value of the [`DataReaderQos`], that is, the qos policies which will be used for newly
+    /// created [`DataReader`] entities in the case where the qos policies are defaulted in the [`Subscriber::create_datareader`] operation.
+    /// The values retrieved by this operation will match the set of values specified on the last successful call to
+    /// [`Subscriber::get_default_datareader_qos`], or else, if the call was never made, the default values of [`DataReaderQos`].
+    #[tracing::instrument(skip(self))]
+    pub fn get_default_datareader_qos(&self) -> DdsResult<DataReaderQos> {
+        self.0
+            .subscriber_address()
+            .send_mail_and_await_reply_blocking(subscriber_actor::get_default_datareader_qos::new())
+    }
+
+    /// This operation copies the policies in the `a_topic_qos` to the corresponding policies in the `a_datareader_qos`.
+    /// This is a “convenience” operation most useful in combination with the operations [`Subscriber::get_default_datareader_qos`] and
+    /// [`Topic::get_qos`]. This operation can be used to merge the [`DataReader`] default qos policies with the
+    /// corresponding ones on the [`Topic`]. The resulting qos can then be used to create a new [`DataReader`], or set its qos.
+    /// This operation does not check the resulting `a_datareader_qos` for consistency. This is because the merged `a_datareader_qos`
+    /// may not be the final one, as the application can still modify some policies prior to applying the policies to the [`DataReader`].
+    #[tracing::instrument]
+    pub fn copy_from_topic_qos(
+        _a_datareader_qos: &mut DataReaderQos,
+        _a_topic_qos: &TopicQos,
+    ) -> DdsResult<()> {
+        todo!()
+    }
+
+    /// This operation is used to set the QoS policies of the Entity and replacing the values of any policies previously set.
+    /// Certain policies are “immutable;” they can only be set at Entity creation time, or before the entity is made enabled.
+    /// If [`Self::set_qos()`] is invoked after the Entity is enabled and it attempts to change the value of an “immutable” policy, the operation will
+    /// fail and returns [`DdsError::ImmutablePolicy`](crate::infrastructure::error::DdsError).
+    /// Certain values of QoS policies can be incompatible with the settings of the other policies. This operation will also fail if it specifies
+    /// a set of values that once combined with the existing values would result in an inconsistent set of policies. In this case,
+    /// the return value is [`DdsError::InconsistentPolicy`](crate::infrastructure::error::DdsError).
+    /// The existing set of policies are only changed if the [`Self::set_qos()`] operation succeeds. This is indicated by the [`Ok`] return value. In all
+    /// other cases, none of the policies is modified.
+    /// The parameter `qos` can be set to [`QosKind::Default`] to indicate that the QoS of the Entity should be changed to match the current default QoS set in the Entity’s factory.
+    /// The operation [`Self::set_qos()`] cannot modify the immutable QoS so a successful return of the operation indicates that the mutable QoS for the Entity has been
+    /// modified to match the current default for the Entity’s factory.
+    #[tracing::instrument(skip(self))]
+    pub fn set_qos(&self, _qos: QosKind<SubscriberQos>) -> DdsResult<()> {
+        todo!()
+    }
+
+    /// This operation allows access to the existing set of [`SubscriberQos`] policies.
+    #[tracing::instrument(skip(self))]
+    pub fn get_qos(&self) -> DdsResult<SubscriberQos> {
+        self.0
+            .subscriber_address()
+            .send_mail_and_await_reply_blocking(subscriber_actor::get_qos::new())
+    }
+
+    /// This operation installs a Listener on the Entity. The listener will only be invoked on the changes of communication status
+    /// indicated by the specified mask. It is permitted to use [`None`] as the value of the listener. The [`None`] listener behaves
+    /// as a Listener whose operations perform no action.
+    /// Only one listener can be attached to each Entity. If a listener was already set, the operation [`Self::set_listener()`] will replace it with the
+    /// new one. Consequently if the value [`None`] is passed for the listener parameter to the [`Self::set_listener()`] operation, any existing listener
+    /// will be removed.
+    #[tracing::instrument(skip(self, a_listener), fields(with_listener = a_listener.is_some()))]
+    pub fn set_listener(
+        &self,
+        a_listener: Option<Box<dyn SubscriberListener + Send + 'static>>,
+        mask: &[StatusKind],
+    ) -> DdsResult<()> {
+        self.0
+            .subscriber_address()
+            .send_mail_and_await_reply_blocking(subscriber_actor::set_listener::new(
+                a_listener,
+                mask.to_vec(),
+            ))
+    }
+
+    /// This operation allows access to the [`StatusCondition`] associated with the Entity. The returned
+    /// condition can then be added to a [`WaitSet`](crate::infrastructure::wait_set::WaitSet) so that the application can wait for specific status changes
+    /// that affect the Entity.
+    #[tracing::instrument(skip(self))]
+    pub fn get_statuscondition(&self) -> DdsResult<StatusCondition> {
+        self.0
+            .subscriber_address()
+            .send_mail_and_await_reply_blocking(subscriber_actor::get_statuscondition::new())
+            .map(StatusCondition::new)
+    }
+
+    /// This operation retrieves the list of communication statuses in the Entity that are ‘triggered.’ That is, the list of statuses whose
+    /// value has changed since the last time the application read the status.
+    /// When the entity is first created or if the entity is not enabled, all communication statuses are in the “untriggered” state so the
+    /// list returned by the [`Self::get_status_changes`] operation will be empty.
+    /// The list of statuses returned by the [`Self::get_status_changes`] operation refers to the status that are triggered on the Entity itself
+    /// and does not include statuses that apply to contained entities.
+    #[tracing::instrument(skip(self))]
+    pub fn get_status_changes(&self) -> DdsResult<Vec<StatusKind>> {
+        todo!()
+    }
+
+    /// This operation enables the Entity. Entity objects can be created either enabled or disabled. This is controlled by the value of
+    /// the [`EntityFactoryQosPolicy`](crate::infrastructure::qos_policy::EntityFactoryQosPolicy) on the corresponding factory for the Entity.
+    /// The default setting of [`EntityFactoryQosPolicy`](crate::infrastructure::qos_policy::EntityFactoryQosPolicy) is such that, by default, it is not necessary to explicitly call enable on newly
+    /// created entities.
+    /// The [`Self::enable()`] operation is idempotent. Calling [`Self::enable()`] on an already enabled Entity returns [`Ok`] and has no effect.
+    /// If an Entity has not yet been enabled, the following kinds of operations may be invoked on it:
+    /// - Operations to set or get an Entity’s QoS policies (including default QoS policies) and listener
+    /// - [`Self::get_statuscondition()`]
+    /// - Factory and lookup operations
+    /// - [`Self::get_status_changes()`] and other get status operations (although the status of a disabled entity never changes)
+    /// Other operations may explicitly state that they may be called on disabled entities; those that do not will return the error
+    /// NotEnabled.
+    /// It is legal to delete an Entity that has not been enabled by calling the proper operation on its factory.
+    /// Entities created from a factory that is disabled, are created disabled regardless of the setting of the
+    /// [`EntityFactoryQosPolicy`](crate::infrastructure::qos_policy::EntityFactoryQosPolicy).
+    /// Calling enable on an Entity whose factory is not enabled will fail and return [`DdsError::PreconditionNotMet`](crate::infrastructure::error::DdsError).
+    /// If the `autoenable_created_entities` field of [`EntityFactoryQosPolicy`](crate::infrastructure::qos_policy::EntityFactoryQosPolicy) is set to [`true`], the [`Self::enable()`] operation on the factory will
+    /// automatically enable all entities created from the factory.
+    /// The Listeners associated with an entity are not called until the entity is enabled. Conditions associated with an entity that is not
+    /// enabled are “inactive”, that is, the operation [`StatusCondition::get_trigger_value()`] will always return `false`.
+    #[tracing::instrument(skip(self))]
+    pub fn enable(&self) -> DdsResult<()> {
+        if !self
+            .0
+            .subscriber_address()
+            .send_mail_and_await_reply_blocking(subscriber_actor::is_enabled::new())?
+        {
+            self.0
+                .subscriber_address()
+                .send_mail_and_await_reply_blocking(subscriber_actor::enable::new())?;
+
+            if self
+                .0
+                .subscriber_address()
+                .send_mail_and_await_reply_blocking(subscriber_actor::get_qos::new())?
+                .entity_factory
+                .autoenable_created_entities
+            {
+                for data_reader in self
+                    .0
+                    .subscriber_address()
+                    .send_mail_and_await_reply_blocking(subscriber_actor::data_reader_list::new())?
+                {
+                    data_reader
+                        .send_mail_and_await_reply_blocking(data_reader_actor::enable::new())?;
+                }
+            }
+        }
+
+        Ok(())
+    }
+
+    /// This operation returns the [`InstanceHandle`] that represents the Entity.
+    #[tracing::instrument(skip(self))]
+    pub fn get_instance_handle(&self) -> DdsResult<InstanceHandle> {
+        self.0
+            .subscriber_address()
+            .send_mail_and_await_reply_blocking(subscriber_actor::get_instance_handle::new())
+    }
+}