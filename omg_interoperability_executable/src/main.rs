--- conflicted
+++ resolved
@@ -1,748 +1,733 @@
-use clap::Parser;
-use ctrlc;
-use dust_dds::{
-    domain::{
-        domain_participant::DomainParticipant,
-        domain_participant_factory::DomainParticipantFactory,
-        domain_participant_listener::DomainParticipantListener,
-    },
-    infrastructure::{
-        error::DdsError,
-        qos::{DataReaderQos, DataWriterQos, PublisherQos, QosKind, SubscriberQos},
-        qos_policy::{
-            self, DataRepresentationQosPolicy, DurabilityQosPolicy, HistoryQosPolicy,
-            HistoryQosPolicyKind, OwnershipQosPolicy, OwnershipQosPolicyKind,
-            OwnershipStrengthQosPolicy, PartitionQosPolicy, ReliabilityQosPolicy,
-            XCDR2_DATA_REPRESENTATION, XCDR_DATA_REPRESENTATION,
-        },
-        status::{InconsistentTopicStatus, StatusKind, NO_STATUS},
-        time::{Duration, DurationKind},
-    },
-    publication::data_writer::DataWriter,
-    subscription::{
-        data_reader::DataReader,
-        sample_info::{ANY_INSTANCE_STATE, ANY_SAMPLE_STATE, ANY_VIEW_STATE},
-    },
-    topic_definition::topic::Topic,
-};
-use rand::{random, thread_rng, Rng};
-use std::{
-    fmt::Debug,
-    io::Write,
-    process::{ExitCode, Termination},
-    sync::mpsc::Receiver,
-};
-
-include!(concat!(env!("OUT_DIR"), "/idl/shape.rs"));
-
-fn qos_policy_name(id: i32) -> String {
-    match id {
-        qos_policy::DATA_REPRESENTATION_QOS_POLICY_ID => "DATAREPRESENTATION",
-        qos_policy::DEADLINE_QOS_POLICY_ID => "DEADLINE",
-        qos_policy::DESTINATIONORDER_QOS_POLICY_ID => "DESTINATIONORDER",
-        qos_policy::DURABILITY_QOS_POLICY_ID => "DURABILITY",
-        qos_policy::DURABILITYSERVICE_QOS_POLICY_ID => "DURABILITYSERVICE",
-        qos_policy::ENTITYFACTORY_QOS_POLICY_ID => "ENTITYFACTORY",
-        qos_policy::GROUPDATA_QOS_POLICY_ID => "GROUPDATA",
-        qos_policy::HISTORY_QOS_POLICY_ID => "HISTORY",
-        qos_policy::LATENCYBUDGET_QOS_POLICY_ID => "LATENCYBUDGET",
-        qos_policy::LIFESPAN_QOS_POLICY_ID => "LIFESPAN",
-        qos_policy::LIVELINESS_QOS_POLICY_ID => "LIVELINESS",
-        qos_policy::OWNERSHIP_QOS_POLICY_ID => "OWNERSHIP",
-        qos_policy::PARTITION_QOS_POLICY_ID => "PARTITION",
-        qos_policy::PRESENTATION_QOS_POLICY_ID => "PRESENTATION",
-        qos_policy::READERDATALIFECYCLE_QOS_POLICY_ID => "READERDATALIFECYCLE",
-        qos_policy::RELIABILITY_QOS_POLICY_ID => "RELIABILITY",
-        qos_policy::RESOURCELIMITS_QOS_POLICY_ID => "RESOURCELIMITS",
-        qos_policy::TIMEBASEDFILTER_QOS_POLICY_ID => "TIMEBASEDFILTER",
-        qos_policy::TOPICDATA_QOS_POLICY_ID => "TOPICDATA",
-        qos_policy::TRANSPORTPRIORITY_QOS_POLICY_ID => "TRANSPORTPRIORITY",
-        qos_policy::USERDATA_QOS_POLICY_ID => "USERDATA",
-        qos_policy::WRITERDATALIFECYCLE_QOS_POLICY_ID => "WRITERDATALIFECYCLE",
-        _ => "UNKNOWN",
-    }
-    .to_string()
-}
-
-#[derive(Parser, Clone)]
-#[command(author, version, about, long_about = None)]
-struct Options {
-    /// publish samples
-    #[clap(short = 'P', default_value_t = false)]
-    publish: bool,
-
-    /// subscribe samples
-    #[clap(short = 'S', default_value_t = false)]
-    subscribe: bool,
-
-    /// domain id
-    #[clap(short = 'd', default_value_t = 0)]
-    domain_id: i32,
-
-    /// BEST_EFFORT reliability
-    #[clap(short = 'b', default_value_t = false)]
-    best_effort_reliability: bool,
-
-    /// RELIABLE reliability
-    #[clap(short = 'r', default_value_t = false)]
-    reliable_reliability: bool,
-
-    /// keep history depth (-1: use default, 0: KEEP_ALL)
-    #[clap(short = 'k', default_value_t = -1, allow_negative_numbers = true)]
-    history_depth: i32,
-
-    /// set a 'deadline' with interval (seconds) (0: OFF)
-    #[clap(short = 'f', default_value_t = 0)]
-    deadline_interval: i32,
-
-    /// apply 'time based filter' with interval (seconds) (0: OFF)
-    #[clap(short = 'i', default_value_t = 0)]
-    timebasedfilter_interval: i32,
-
-    /// set ownership strength (-1: SHARED)
-    #[clap(short = 's', default_value_t = -1, allow_negative_numbers = true)]
-    ownership_strength: i32,
-
-    ///  set the topic name
-    #[clap(short = 't', default_value = "Square")]
-    topic_name: String,
-
-    /// set color to publish (filter if subscriber)
-    #[clap(short = 'c', default_value = None)]
-    color: Option<String>,
-
-    /// set a 'partition' string
-    #[clap(short = 'p')]
-    partition: Option<String>,
-
-    /// set durability (v: VOLATILE,  l: TRANSIENT_LOCAL, t: TRANSIENT, p: PERSISTENT)
-    #[clap(short = 'D', default_value_t = 'v')]
-    durability_kind: char,
-
-    /// set data representation (1: XCDR, 2: XCDR2)
-    #[clap(short = 'x', default_value_t = 1)]
-    data_representation: u16,
-
-    /// print Publisher's samples
-    #[clap(short = 'w', default_value_t = false)]
-    print_writer_samples: bool,
-
-    /// set shapesize (0: increase the size for every sample)
-    #[clap(short = 'z', default_value_t = 20)]
-    shapesize: i32,
-
-    /// use 'read()' instead of 'take()'
-    #[clap(short = 'R', default_value_t = false)]
-    use_read: bool,
-
-    /// waiting period between 'write()' operations in ms.
-    #[clap(long = "write-period", default_value_t = 33)]
-    write_period_ms: i32,
-
-    /// waiting period between 'read()' or 'take()' operations in ms.
-    #[clap(long = "read-period", default_value_t = 100)]
-    read_period_ms: i32,
-
-    /// set log message verbosity (e: ERROR, d: DEBUG)
-    #[clap(short = 'v', default_value_t = 'e')]
-    log_message_verbosity: char,
-}
-
-impl Options {
-    fn validate(&self) -> Result<(), ParsingError> {
-        if self.subscribe && self.publish || (!self.subscribe && !self.publish) {
-            return Err(ParsingError(
-                "must be either subscribe or publish".to_string(),
-            ));
-        }
-
-        Ok(())
-    }
-
-    fn color_for_publisher(&self) -> String {
-        match self.color.clone() {
-            Some(color) => color,
-            None => {
-                let default_color = "BLUE".to_string();
-                println!(
-                    "warning: color was not specified, defaulting to \"{}\"",
-                    default_color
-                );
-                default_color
-            }
-        }
-    }
-
-    fn reliability_qos_policy(&self) -> ReliabilityQosPolicy {
-        let mut reliability = DataWriterQos::default().reliability;
-        if self.best_effort_reliability {
-            reliability.kind = qos_policy::ReliabilityQosPolicyKind::BestEffort;
-        }
-        if self.reliable_reliability {
-            reliability.kind = qos_policy::ReliabilityQosPolicyKind::Reliable;
-        }
-        reliability
-    }
-
-    fn partition_qos_policy(&self) -> PartitionQosPolicy {
-        if let Some(partition) = &self.partition {
-            PartitionQosPolicy {
-                name: vec![partition.to_owned()],
-            }
-        } else {
-            PartitionQosPolicy::default()
-        }
-    }
-
-    fn durability_qos_policy(&self) -> DurabilityQosPolicy {
-        DurabilityQosPolicy {
-            kind: match self.durability_kind {
-                'v' => qos_policy::DurabilityQosPolicyKind::Volatile,
-                'l' => qos_policy::DurabilityQosPolicyKind::TransientLocal,
-                't' => qos_policy::DurabilityQosPolicyKind::Transient,
-                'p' => qos_policy::DurabilityQosPolicyKind::Persistent,
-                _ => panic!("durability not valid"),
-            },
-        }
-    }
-
-    fn data_representation_qos_policy(&self) -> DataRepresentationQosPolicy {
-        let data_representation = match self.data_representation {
-            1 => XCDR_DATA_REPRESENTATION,
-            2 => XCDR2_DATA_REPRESENTATION,
-            _ => panic!("Wrong data representation"),
-        };
-        qos_policy::DataRepresentationQosPolicy {
-            value: vec![data_representation],
-        }
-    }
-
-    fn ownership_qos_policy(&self) -> OwnershipQosPolicy {
-        OwnershipQosPolicy {
-            kind: match self.ownership_strength {
-                -1 => qos_policy::OwnershipQosPolicyKind::Shared,
-                _ => qos_policy::OwnershipQosPolicyKind::Exclusive,
-            },
-        }
-    }
-
-    fn history_depth_qos_policy(&self) -> HistoryQosPolicy {
-        match self.history_depth {
-            -1 => HistoryQosPolicy::default(),
-            0 => HistoryQosPolicy {
-                kind: HistoryQosPolicyKind::KeepAll,
-            },
-            x if x >= 1 => HistoryQosPolicy {
-                kind: HistoryQosPolicyKind::KeepLast(x as u32),
-            },
-            _ => panic!("history_depth not valid"),
-        }
-    }
-
-    fn ownership_strength_qos_policy(&self) -> OwnershipStrengthQosPolicy {
-        if self.ownership_strength < -1 {
-            panic!("Ownership strength must be positive or zero")
-        }
-        OwnershipStrengthQosPolicy {
-            value: self.ownership_strength,
-        }
-    }
-}
-
-<<<<<<< HEAD
-#[derive(
-    Debug,
-    dust_dds::topic_definition::type_support::DdsType,
-)]
-pub struct ShapeType {
-    #[dust_dds(key)]
-    pub color: String,
-    pub x: i32,
-    pub y: i32,
-    pub shapesize: i32,
-}
-
-=======
->>>>>>> a60aa650
-struct Listener;
-impl DomainParticipantListener for Listener {
-    fn on_inconsistent_topic(&mut self, the_topic: Topic, _status: InconsistentTopicStatus) {
-        println!(
-            "on_inconsistent_topic() topic: '{}'  type: '{}'",
-            the_topic.get_name(),
-            the_topic.get_type_name(),
-        );
-    }
-
-    fn on_offered_incompatible_qos(
-        &mut self,
-        the_writer: dust_dds::publication::data_writer::DataWriter<()>,
-        status: dust_dds::infrastructure::status::OfferedIncompatibleQosStatus,
-    ) {
-        let policy_name = qos_policy_name(status.last_policy_id);
-        println!(
-            "on_offered_incompatible_qos() topic: '{}'  type: '{}' : {:?} ({})",
-            the_writer.get_topic().get_name(),
-            the_writer.get_topic().get_type_name(),
-            status.last_policy_id,
-            policy_name
-        );
-    }
-
-    fn on_publication_matched(
-        &mut self,
-        the_writer: dust_dds::publication::data_writer::DataWriter<()>,
-        status: dust_dds::infrastructure::status::PublicationMatchedStatus,
-    ) {
-        if !the_writer.get_topic().get_name().starts_with("DCPS") {
-            println!(
-            "on_publication_matched() topic: '{}'  type: '{}' : matched readers {} (change = {})",
-            the_writer.get_topic().get_name(),
-            the_writer.get_topic().get_type_name(),
-            status.current_count,
-            status.current_count_change
-        );
-        }
-    }
-
-    fn on_offered_deadline_missed(
-        &mut self,
-        the_writer: dust_dds::publication::data_writer::DataWriter<()>,
-        status: dust_dds::infrastructure::status::OfferedDeadlineMissedStatus,
-    ) {
-        println!(
-            "on_offered_deadline_missed() topic: '{}'  type: '{}' : (total = {}, change = {})",
-            the_writer.get_topic().get_name(),
-            the_writer.get_topic().get_type_name(),
-            status.total_count,
-            status.total_count_change
-        );
-    }
-
-    fn on_liveliness_lost(
-        &mut self,
-        the_writer: dust_dds::publication::data_writer::DataWriter<()>,
-        status: dust_dds::infrastructure::status::LivelinessLostStatus,
-    ) {
-        println!(
-            "on_liveliness_lost() topic: '{}'  type: '{}' : (total = {}, change = {})",
-            the_writer.get_topic().get_name(),
-            the_writer.get_topic().get_type_name(),
-            status.total_count,
-            status.total_count_change
-        );
-    }
-
-    fn on_requested_incompatible_qos(
-        &mut self,
-        the_reader: DataReader<()>,
-        status: dust_dds::infrastructure::status::RequestedIncompatibleQosStatus,
-    ) {
-        let policy_name = qos_policy_name(status.last_policy_id);
-        println!(
-            "on_requested_incompatible_qos() topic: '{}'  type: '{}' : {} ({})\n",
-            the_reader.get_topicdescription().get_name(),
-            the_reader.get_topicdescription().get_type_name(),
-            status.last_policy_id,
-            policy_name
-        );
-    }
-
-    fn on_subscription_matched(
-        &mut self,
-        the_reader: DataReader<()>,
-        status: dust_dds::infrastructure::status::SubscriptionMatchedStatus,
-    ) {
-        if !the_reader
-            .get_topicdescription()
-            .get_name()
-            .starts_with("DCPS")
-        {
-            println!(
-            "on_subscription_matched() topic: '{}'  type: '{}' : matched writers {} (change = {})",
-            the_reader.get_topicdescription().get_name(),
-            the_reader.get_topicdescription().get_type_name(),
-            status.current_count,
-            status.current_count_change
-        );
-        }
-    }
-
-    fn on_requested_deadline_missed(
-        &mut self,
-        the_reader: DataReader<()>,
-        status: dust_dds::infrastructure::status::RequestedDeadlineMissedStatus,
-    ) {
-        println!(
-            "on_requested_deadline_missed() topic: '{}'  type: '{}' : (total = {}, change = {})\n",
-            the_reader.get_topicdescription().get_name(),
-            the_reader.get_topicdescription().get_type_name(),
-            status.total_count,
-            status.total_count_change
-        );
-    }
-
-    fn on_liveliness_changed(
-        &mut self,
-        the_reader: DataReader<()>,
-        status: dust_dds::infrastructure::status::LivelinessChangedStatus,
-    ) {
-        println!(
-            "on_liveliness_changed() topic: '{}'  type: '{}' : (alive = {}, not_alive = {})",
-            the_reader.get_topicdescription().get_name(),
-            the_reader.get_topicdescription().get_type_name(),
-            status.alive_count,
-            status.not_alive_count,
-        );
-    }
-}
-
-fn move_shape(
-    shape: &mut ShapeType,
-    x_vel: &mut i32,
-    y_vel: &mut i32,
-    da_width: i32,
-    da_height: i32,
-) {
-    shape.x = shape.x + *x_vel;
-    shape.y = shape.y + *y_vel;
-    if shape.x < 0 {
-        shape.x = 0;
-        *x_vel = -*x_vel;
-    }
-    if shape.x > da_width {
-        shape.x = da_width;
-        *x_vel = -*x_vel;
-    }
-    if shape.y < 0 {
-        shape.y = 0;
-        *y_vel = -*y_vel;
-    }
-    if shape.y > da_height {
-        shape.y = da_height;
-        *y_vel = -*y_vel;
-    }
-}
-
-fn init_publisher(
-    participant: &DomainParticipant,
-    options: Options,
-) -> Result<DataWriter<ShapeType>, InitializeError> {
-    let topic = participant
-        .lookup_topicdescription(&options.topic_name)
-        .expect("lookup_topicdescription succeeds")
-        .expect("topic existes");
-    let publisher_qos = QosKind::Specific(PublisherQos {
-        partition: options.partition_qos_policy(),
-        ..Default::default()
-    });
-    let publisher = participant.create_publisher(publisher_qos, None, NO_STATUS)?;
-    println!(
-        "Create writer for topic: {} color: {}",
-        options.topic_name,
-        options.color_for_publisher()
-    );
-
-    let mut data_writer_qos = DataWriterQos {
-        durability: options.durability_qos_policy(),
-        reliability: options.reliability_qos_policy(),
-        representation: options.data_representation_qos_policy(),
-        ownership: options.ownership_qos_policy(),
-        history: options.history_depth_qos_policy(),
-        ..Default::default()
-    };
-    if options.deadline_interval > 0 {
-        data_writer_qos.deadline.period =
-            DurationKind::Finite(Duration::new(options.deadline_interval, 0));
-    }
-    if options.ownership_qos_policy().kind == OwnershipQosPolicyKind::Exclusive {
-        data_writer_qos.ownership_strength = options.ownership_strength_qos_policy();
-    }
-
-    let data_writer = publisher.create_datawriter::<ShapeType>(
-        &topic,
-        QosKind::Specific(data_writer_qos),
-        None,
-        NO_STATUS,
-    )?;
-
-    Ok(data_writer)
-}
-
-fn run_publisher(
-    data_writer: &DataWriter<ShapeType>,
-    options: Options,
-    all_done: Receiver<()>,
-) -> Result<(), RunningError> {
-    let mut random_gen = thread_rng();
-
-    let da_width = 240;
-    let da_height = 270;
-    let mut shape = ShapeType {
-        color: options.color_for_publisher(),
-        x: random::<i32>() % da_width,
-        y: random::<i32>() % da_height,
-        shapesize: options.shapesize,
-    };
-
-    // get random non-zero velocity.
-    let mut x_vel = if random() {
-        random_gen.gen_range(1..5)
-    } else {
-        random_gen.gen_range(-5..-1)
-    };
-    let mut y_vel = if random() {
-        random_gen.gen_range(1..5)
-    } else {
-        random_gen.gen_range(-5..-1)
-    };
-
-    while all_done.try_recv().is_err() {
-        if options.shapesize == 0 {
-            shape.shapesize += 1;
-        }
-
-        move_shape(&mut shape, &mut x_vel, &mut y_vel, da_width, da_height);
-        data_writer.write(&shape, None).ok();
-        if options.print_writer_samples {
-            println!(
-                "{:10} {:10} {:03} {:03} [{:}]",
-                options.topic_name.as_str(),
-                shape.color,
-                shape.x,
-                shape.y,
-                shape.shapesize
-            );
-        }
-        std::thread::sleep(std::time::Duration::from_millis(
-            options.write_period_ms as u64,
-        ));
-    }
-    Ok(())
-}
-
-fn init_subscriber(
-    participant: &DomainParticipant,
-    options: Options,
-) -> Result<DataReader<ShapeType>, InitializeError> {
-    let topic = participant
-        .lookup_topicdescription(&options.topic_name)
-        .expect("lookup_topicdescription succeeds")
-        .expect("topic existes");
-    let subscriber_qos = QosKind::Specific(SubscriberQos {
-        partition: options.partition_qos_policy(),
-        ..Default::default()
-    });
-    let subscriber = participant.create_subscriber(subscriber_qos, None, NO_STATUS)?;
-
-    let mut data_reader_qos = DataReaderQos {
-        durability: options.durability_qos_policy(),
-        reliability: options.reliability_qos_policy(),
-        representation: options.data_representation_qos_policy(),
-        ownership: options.ownership_qos_policy(),
-        history: options.history_depth_qos_policy(),
-        ..Default::default()
-    };
-    if options.deadline_interval > 0 {
-        data_reader_qos.deadline.period =
-            DurationKind::Finite(Duration::new(options.deadline_interval, 0));
-    }
-
-    let data_reader = match &options.color {
-        // filter on specified color
-        Some(color) => {
-            let filtered_topic_name = options.topic_name + "_filtered";
-            // return Err(InitializeError(
-            //     "contenfilter topic not implemented".to_string(),
-            // ));
-            println!(
-                "Create reader for topic: {} color: {}",
-                filtered_topic_name, color
-            );
-            subscriber.create_datareader::<ShapeType>(
-                &topic,
-                QosKind::Specific(data_reader_qos),
-                None,
-                NO_STATUS,
-            )?
-        }
-        // No filter on specified color
-        None => {
-            println!("Create reader for topic: {} ", options.topic_name);
-            subscriber.create_datareader::<ShapeType>(
-                &topic,
-                QosKind::Specific(data_reader_qos),
-                None,
-                NO_STATUS,
-            )?
-        }
-    };
-
-    Ok(data_reader)
-}
-
-fn run_subscriber(
-    data_reader: &DataReader<ShapeType>,
-    options: Options,
-    all_done: Receiver<()>,
-) -> Result<(), RunningError> {
-    while all_done.try_recv().is_err() {
-        let mut previous_handle = None;
-        loop {
-            let max_samples = i32::MAX;
-            let read_result = if options.use_read {
-                data_reader.read_next_instance(
-                    max_samples,
-                    previous_handle,
-                    ANY_SAMPLE_STATE,
-                    ANY_VIEW_STATE,
-                    ANY_INSTANCE_STATE,
-                )
-            } else {
-                data_reader.take_next_instance(
-                    max_samples,
-                    previous_handle,
-                    ANY_SAMPLE_STATE,
-                    ANY_VIEW_STATE,
-                    ANY_INSTANCE_STATE,
-                )
-            };
-            match read_result {
-                Ok(samples) => {
-                    for sample in samples {
-                        if sample.sample_info().valid_data {
-                            let smaple_data = sample.data().expect("data present");
-                            println!(
-                                "{:10} {:10} {:03} {:03} [{}]",
-                                data_reader.get_topicdescription().get_name(),
-                                smaple_data.color,
-                                smaple_data.x,
-                                smaple_data.y,
-                                smaple_data.shapesize
-                            );
-                            std::io::stdout().flush().expect("flush stdout succeeds");
-                        }
-                        previous_handle = Some(sample.sample_info().instance_handle);
-                    }
-
-                    std::thread::sleep(std::time::Duration::from_millis(
-                        options.read_period_ms as u64,
-                    ));
-                }
-                Err(_) => break,
-            }
-        }
-    }
-    Ok(())
-}
-
-fn initialize(options: &Options) -> Result<DomainParticipant, InitializeError> {
-    let participant_factory = DomainParticipantFactory::get_instance();
-    let participant = participant_factory.create_participant(
-        options.domain_id,
-        QosKind::Default,
-        Some(Box::new(Listener)),
-        &[
-            StatusKind::InconsistentTopic,
-            StatusKind::OfferedIncompatibleQos,
-            StatusKind::PublicationMatched,
-            StatusKind::OfferedDeadlineMissed,
-            StatusKind::LivelinessLost,
-            StatusKind::RequestedIncompatibleQos,
-            StatusKind::SubscriptionMatched,
-            StatusKind::RequestedDeadlineMissed,
-            StatusKind::LivelinessChanged,
-        ],
-    )?;
-    println!("Create topic: {}", options.topic_name);
-    let _topic = participant.create_topic::<ShapeType>(
-        &options.topic_name,
-        "ShapeType",
-        QosKind::Default,
-        None,
-        NO_STATUS,
-    )?;
-
-    Ok(participant)
-}
-
-struct ParsingError(String);
-struct InitializeError(String);
-struct RunningError(String);
-
-impl From<DdsError> for InitializeError {
-    fn from(value: DdsError) -> Self {
-        Self(format!("DdsError: {:?}", value))
-    }
-}
-impl From<DdsError> for RunningError {
-    fn from(value: DdsError) -> Self {
-        Self(format!("DdsError: {:?}", value))
-    }
-}
-
-struct Return {
-    code: u8,
-    describtion: String,
-}
-impl Debug for Return {
-    fn fmt(&self, f: &mut std::fmt::Formatter<'_>) -> std::fmt::Result {
-        f.write_fmt(format_args!("code {}: {}", self.code, self.describtion))
-    }
-}
-
-impl Termination for Return {
-    fn report(self) -> ExitCode {
-        self.code.into()
-    }
-}
-
-impl From<ParsingError> for Return {
-    fn from(value: ParsingError) -> Self {
-        Self {
-            code: 1,
-            describtion: value.0,
-        }
-    }
-}
-
-impl From<InitializeError> for Return {
-    fn from(value: InitializeError) -> Self {
-        Self {
-            code: 2,
-            describtion: value.0,
-        }
-    }
-}
-
-impl From<RunningError> for Return {
-    fn from(value: RunningError) -> Self {
-        Self {
-            code: 3,
-            describtion: value.0,
-        }
-    }
-}
-
-fn main() -> Result<(), Return> {
-    let (tx, rx) = std::sync::mpsc::channel();
-
-    ctrlc::set_handler(move || tx.send(()).expect("Could not send signal on channel."))
-        .expect("Error setting Ctrl-C handler");
-
-    let options = Options::parse();
-    options.validate()?;
-    let participant = initialize(&options)?;
-    if options.publish {
-        let data_writer = init_publisher(&participant, options.clone())?;
-        run_publisher(&data_writer, options.clone(), rx)?;
-    } else {
-        let data_reader = init_subscriber(&participant, options.clone())?;
-        run_subscriber(&data_reader, options.clone(), rx)?;
-    }
-    participant
-        .delete_contained_entities()
-        .expect("Entites beeing deleted");
-    println!("Done.");
-    Ok(())
-}
+use clap::Parser;
+use ctrlc;
+use dust_dds::{
+    domain::{
+        domain_participant::DomainParticipant,
+        domain_participant_factory::DomainParticipantFactory,
+        domain_participant_listener::DomainParticipantListener,
+    },
+    infrastructure::{
+        error::DdsError,
+        qos::{DataReaderQos, DataWriterQos, PublisherQos, QosKind, SubscriberQos},
+        qos_policy::{
+            self, DataRepresentationQosPolicy, DurabilityQosPolicy, HistoryQosPolicy,
+            HistoryQosPolicyKind, OwnershipQosPolicy, OwnershipQosPolicyKind,
+            OwnershipStrengthQosPolicy, PartitionQosPolicy, ReliabilityQosPolicy,
+            XCDR2_DATA_REPRESENTATION, XCDR_DATA_REPRESENTATION,
+        },
+        status::{InconsistentTopicStatus, StatusKind, NO_STATUS},
+        time::{Duration, DurationKind},
+    },
+    publication::data_writer::DataWriter,
+    subscription::{
+        data_reader::DataReader,
+        sample_info::{ANY_INSTANCE_STATE, ANY_SAMPLE_STATE, ANY_VIEW_STATE},
+    },
+    topic_definition::topic::Topic,
+};
+use rand::{random, thread_rng, Rng};
+use std::{
+    fmt::Debug,
+    io::Write,
+    process::{ExitCode, Termination},
+    sync::mpsc::Receiver,
+};
+
+include!(concat!(env!("OUT_DIR"), "/idl/shape.rs"));
+
+fn qos_policy_name(id: i32) -> String {
+    match id {
+        qos_policy::DATA_REPRESENTATION_QOS_POLICY_ID => "DATAREPRESENTATION",
+        qos_policy::DEADLINE_QOS_POLICY_ID => "DEADLINE",
+        qos_policy::DESTINATIONORDER_QOS_POLICY_ID => "DESTINATIONORDER",
+        qos_policy::DURABILITY_QOS_POLICY_ID => "DURABILITY",
+        qos_policy::DURABILITYSERVICE_QOS_POLICY_ID => "DURABILITYSERVICE",
+        qos_policy::ENTITYFACTORY_QOS_POLICY_ID => "ENTITYFACTORY",
+        qos_policy::GROUPDATA_QOS_POLICY_ID => "GROUPDATA",
+        qos_policy::HISTORY_QOS_POLICY_ID => "HISTORY",
+        qos_policy::LATENCYBUDGET_QOS_POLICY_ID => "LATENCYBUDGET",
+        qos_policy::LIFESPAN_QOS_POLICY_ID => "LIFESPAN",
+        qos_policy::LIVELINESS_QOS_POLICY_ID => "LIVELINESS",
+        qos_policy::OWNERSHIP_QOS_POLICY_ID => "OWNERSHIP",
+        qos_policy::PARTITION_QOS_POLICY_ID => "PARTITION",
+        qos_policy::PRESENTATION_QOS_POLICY_ID => "PRESENTATION",
+        qos_policy::READERDATALIFECYCLE_QOS_POLICY_ID => "READERDATALIFECYCLE",
+        qos_policy::RELIABILITY_QOS_POLICY_ID => "RELIABILITY",
+        qos_policy::RESOURCELIMITS_QOS_POLICY_ID => "RESOURCELIMITS",
+        qos_policy::TIMEBASEDFILTER_QOS_POLICY_ID => "TIMEBASEDFILTER",
+        qos_policy::TOPICDATA_QOS_POLICY_ID => "TOPICDATA",
+        qos_policy::TRANSPORTPRIORITY_QOS_POLICY_ID => "TRANSPORTPRIORITY",
+        qos_policy::USERDATA_QOS_POLICY_ID => "USERDATA",
+        qos_policy::WRITERDATALIFECYCLE_QOS_POLICY_ID => "WRITERDATALIFECYCLE",
+        _ => "UNKNOWN",
+    }
+    .to_string()
+}
+
+#[derive(Parser, Clone)]
+#[command(author, version, about, long_about = None)]
+struct Options {
+    /// publish samples
+    #[clap(short = 'P', default_value_t = false)]
+    publish: bool,
+
+    /// subscribe samples
+    #[clap(short = 'S', default_value_t = false)]
+    subscribe: bool,
+
+    /// domain id
+    #[clap(short = 'd', default_value_t = 0)]
+    domain_id: i32,
+
+    /// BEST_EFFORT reliability
+    #[clap(short = 'b', default_value_t = false)]
+    best_effort_reliability: bool,
+
+    /// RELIABLE reliability
+    #[clap(short = 'r', default_value_t = false)]
+    reliable_reliability: bool,
+
+    /// keep history depth (-1: use default, 0: KEEP_ALL)
+    #[clap(short = 'k', default_value_t = -1, allow_negative_numbers = true)]
+    history_depth: i32,
+
+    /// set a 'deadline' with interval (seconds) (0: OFF)
+    #[clap(short = 'f', default_value_t = 0)]
+    deadline_interval: i32,
+
+    /// apply 'time based filter' with interval (seconds) (0: OFF)
+    #[clap(short = 'i', default_value_t = 0)]
+    timebasedfilter_interval: i32,
+
+    /// set ownership strength (-1: SHARED)
+    #[clap(short = 's', default_value_t = -1, allow_negative_numbers = true)]
+    ownership_strength: i32,
+
+    ///  set the topic name
+    #[clap(short = 't', default_value = "Square")]
+    topic_name: String,
+
+    /// set color to publish (filter if subscriber)
+    #[clap(short = 'c', default_value = None)]
+    color: Option<String>,
+
+    /// set a 'partition' string
+    #[clap(short = 'p')]
+    partition: Option<String>,
+
+    /// set durability (v: VOLATILE,  l: TRANSIENT_LOCAL, t: TRANSIENT, p: PERSISTENT)
+    #[clap(short = 'D', default_value_t = 'v')]
+    durability_kind: char,
+
+    /// set data representation (1: XCDR, 2: XCDR2)
+    #[clap(short = 'x', default_value_t = 1)]
+    data_representation: u16,
+
+    /// print Publisher's samples
+    #[clap(short = 'w', default_value_t = false)]
+    print_writer_samples: bool,
+
+    /// set shapesize (0: increase the size for every sample)
+    #[clap(short = 'z', default_value_t = 20)]
+    shapesize: i32,
+
+    /// use 'read()' instead of 'take()'
+    #[clap(short = 'R', default_value_t = false)]
+    use_read: bool,
+
+    /// waiting period between 'write()' operations in ms.
+    #[clap(long = "write-period", default_value_t = 33)]
+    write_period_ms: i32,
+
+    /// waiting period between 'read()' or 'take()' operations in ms.
+    #[clap(long = "read-period", default_value_t = 100)]
+    read_period_ms: i32,
+
+    /// set log message verbosity (e: ERROR, d: DEBUG)
+    #[clap(short = 'v', default_value_t = 'e')]
+    log_message_verbosity: char,
+}
+
+impl Options {
+    fn validate(&self) -> Result<(), ParsingError> {
+        if self.subscribe && self.publish || (!self.subscribe && !self.publish) {
+            return Err(ParsingError(
+                "must be either subscribe or publish".to_string(),
+            ));
+        }
+
+        Ok(())
+    }
+
+    fn color_for_publisher(&self) -> String {
+        match self.color.clone() {
+            Some(color) => color,
+            None => {
+                let default_color = "BLUE".to_string();
+                println!(
+                    "warning: color was not specified, defaulting to \"{}\"",
+                    default_color
+                );
+                default_color
+            }
+        }
+    }
+
+    fn reliability_qos_policy(&self) -> ReliabilityQosPolicy {
+        let mut reliability = DataWriterQos::default().reliability;
+        if self.best_effort_reliability {
+            reliability.kind = qos_policy::ReliabilityQosPolicyKind::BestEffort;
+        }
+        if self.reliable_reliability {
+            reliability.kind = qos_policy::ReliabilityQosPolicyKind::Reliable;
+        }
+        reliability
+    }
+
+    fn partition_qos_policy(&self) -> PartitionQosPolicy {
+        if let Some(partition) = &self.partition {
+            PartitionQosPolicy {
+                name: vec![partition.to_owned()],
+            }
+        } else {
+            PartitionQosPolicy::default()
+        }
+    }
+
+    fn durability_qos_policy(&self) -> DurabilityQosPolicy {
+        DurabilityQosPolicy {
+            kind: match self.durability_kind {
+                'v' => qos_policy::DurabilityQosPolicyKind::Volatile,
+                'l' => qos_policy::DurabilityQosPolicyKind::TransientLocal,
+                't' => qos_policy::DurabilityQosPolicyKind::Transient,
+                'p' => qos_policy::DurabilityQosPolicyKind::Persistent,
+                _ => panic!("durability not valid"),
+            },
+        }
+    }
+
+    fn data_representation_qos_policy(&self) -> DataRepresentationQosPolicy {
+        let data_representation = match self.data_representation {
+            1 => XCDR_DATA_REPRESENTATION,
+            2 => XCDR2_DATA_REPRESENTATION,
+            _ => panic!("Wrong data representation"),
+        };
+        qos_policy::DataRepresentationQosPolicy {
+            value: vec![data_representation],
+        }
+    }
+
+    fn ownership_qos_policy(&self) -> OwnershipQosPolicy {
+        OwnershipQosPolicy {
+            kind: match self.ownership_strength {
+                -1 => qos_policy::OwnershipQosPolicyKind::Shared,
+                _ => qos_policy::OwnershipQosPolicyKind::Exclusive,
+            },
+        }
+    }
+
+    fn history_depth_qos_policy(&self) -> HistoryQosPolicy {
+        match self.history_depth {
+            -1 => HistoryQosPolicy::default(),
+            0 => HistoryQosPolicy {
+                kind: HistoryQosPolicyKind::KeepAll,
+            },
+            x if x >= 1 => HistoryQosPolicy {
+                kind: HistoryQosPolicyKind::KeepLast(x as u32),
+            },
+            _ => panic!("history_depth not valid"),
+        }
+    }
+
+    fn ownership_strength_qos_policy(&self) -> OwnershipStrengthQosPolicy {
+        if self.ownership_strength < -1 {
+            panic!("Ownership strength must be positive or zero")
+        }
+        OwnershipStrengthQosPolicy {
+            value: self.ownership_strength,
+        }
+    }
+}
+
+struct Listener;
+impl DomainParticipantListener for Listener {
+    fn on_inconsistent_topic(&mut self, the_topic: Topic, _status: InconsistentTopicStatus) {
+        println!(
+            "on_inconsistent_topic() topic: '{}'  type: '{}'",
+            the_topic.get_name(),
+            the_topic.get_type_name(),
+        );
+    }
+
+    fn on_offered_incompatible_qos(
+        &mut self,
+        the_writer: dust_dds::publication::data_writer::DataWriter<()>,
+        status: dust_dds::infrastructure::status::OfferedIncompatibleQosStatus,
+    ) {
+        let policy_name = qos_policy_name(status.last_policy_id);
+        println!(
+            "on_offered_incompatible_qos() topic: '{}'  type: '{}' : {:?} ({})",
+            the_writer.get_topic().get_name(),
+            the_writer.get_topic().get_type_name(),
+            status.last_policy_id,
+            policy_name
+        );
+    }
+
+    fn on_publication_matched(
+        &mut self,
+        the_writer: dust_dds::publication::data_writer::DataWriter<()>,
+        status: dust_dds::infrastructure::status::PublicationMatchedStatus,
+    ) {
+        if !the_writer.get_topic().get_name().starts_with("DCPS") {
+            println!(
+            "on_publication_matched() topic: '{}'  type: '{}' : matched readers {} (change = {})",
+            the_writer.get_topic().get_name(),
+            the_writer.get_topic().get_type_name(),
+            status.current_count,
+            status.current_count_change
+        );
+        }
+    }
+
+    fn on_offered_deadline_missed(
+        &mut self,
+        the_writer: dust_dds::publication::data_writer::DataWriter<()>,
+        status: dust_dds::infrastructure::status::OfferedDeadlineMissedStatus,
+    ) {
+        println!(
+            "on_offered_deadline_missed() topic: '{}'  type: '{}' : (total = {}, change = {})",
+            the_writer.get_topic().get_name(),
+            the_writer.get_topic().get_type_name(),
+            status.total_count,
+            status.total_count_change
+        );
+    }
+
+    fn on_liveliness_lost(
+        &mut self,
+        the_writer: dust_dds::publication::data_writer::DataWriter<()>,
+        status: dust_dds::infrastructure::status::LivelinessLostStatus,
+    ) {
+        println!(
+            "on_liveliness_lost() topic: '{}'  type: '{}' : (total = {}, change = {})",
+            the_writer.get_topic().get_name(),
+            the_writer.get_topic().get_type_name(),
+            status.total_count,
+            status.total_count_change
+        );
+    }
+
+    fn on_requested_incompatible_qos(
+        &mut self,
+        the_reader: DataReader<()>,
+        status: dust_dds::infrastructure::status::RequestedIncompatibleQosStatus,
+    ) {
+        let policy_name = qos_policy_name(status.last_policy_id);
+        println!(
+            "on_requested_incompatible_qos() topic: '{}'  type: '{}' : {} ({})\n",
+            the_reader.get_topicdescription().get_name(),
+            the_reader.get_topicdescription().get_type_name(),
+            status.last_policy_id,
+            policy_name
+        );
+    }
+
+    fn on_subscription_matched(
+        &mut self,
+        the_reader: DataReader<()>,
+        status: dust_dds::infrastructure::status::SubscriptionMatchedStatus,
+    ) {
+        if !the_reader
+            .get_topicdescription()
+            .get_name()
+            .starts_with("DCPS")
+        {
+            println!(
+            "on_subscription_matched() topic: '{}'  type: '{}' : matched writers {} (change = {})",
+            the_reader.get_topicdescription().get_name(),
+            the_reader.get_topicdescription().get_type_name(),
+            status.current_count,
+            status.current_count_change
+        );
+        }
+    }
+
+    fn on_requested_deadline_missed(
+        &mut self,
+        the_reader: DataReader<()>,
+        status: dust_dds::infrastructure::status::RequestedDeadlineMissedStatus,
+    ) {
+        println!(
+            "on_requested_deadline_missed() topic: '{}'  type: '{}' : (total = {}, change = {})\n",
+            the_reader.get_topicdescription().get_name(),
+            the_reader.get_topicdescription().get_type_name(),
+            status.total_count,
+            status.total_count_change
+        );
+    }
+
+    fn on_liveliness_changed(
+        &mut self,
+        the_reader: DataReader<()>,
+        status: dust_dds::infrastructure::status::LivelinessChangedStatus,
+    ) {
+        println!(
+            "on_liveliness_changed() topic: '{}'  type: '{}' : (alive = {}, not_alive = {})",
+            the_reader.get_topicdescription().get_name(),
+            the_reader.get_topicdescription().get_type_name(),
+            status.alive_count,
+            status.not_alive_count,
+        );
+    }
+}
+
+fn move_shape(
+    shape: &mut ShapeType,
+    x_vel: &mut i32,
+    y_vel: &mut i32,
+    da_width: i32,
+    da_height: i32,
+) {
+    shape.x = shape.x + *x_vel;
+    shape.y = shape.y + *y_vel;
+    if shape.x < 0 {
+        shape.x = 0;
+        *x_vel = -*x_vel;
+    }
+    if shape.x > da_width {
+        shape.x = da_width;
+        *x_vel = -*x_vel;
+    }
+    if shape.y < 0 {
+        shape.y = 0;
+        *y_vel = -*y_vel;
+    }
+    if shape.y > da_height {
+        shape.y = da_height;
+        *y_vel = -*y_vel;
+    }
+}
+
+fn init_publisher(
+    participant: &DomainParticipant,
+    options: Options,
+) -> Result<DataWriter<ShapeType>, InitializeError> {
+    let topic = participant
+        .lookup_topicdescription(&options.topic_name)
+        .expect("lookup_topicdescription succeeds")
+        .expect("topic existes");
+    let publisher_qos = QosKind::Specific(PublisherQos {
+        partition: options.partition_qos_policy(),
+        ..Default::default()
+    });
+    let publisher = participant.create_publisher(publisher_qos, None, NO_STATUS)?;
+    println!(
+        "Create writer for topic: {} color: {}",
+        options.topic_name,
+        options.color_for_publisher()
+    );
+
+    let mut data_writer_qos = DataWriterQos {
+        durability: options.durability_qos_policy(),
+        reliability: options.reliability_qos_policy(),
+        representation: options.data_representation_qos_policy(),
+        ownership: options.ownership_qos_policy(),
+        history: options.history_depth_qos_policy(),
+        ..Default::default()
+    };
+    if options.deadline_interval > 0 {
+        data_writer_qos.deadline.period =
+            DurationKind::Finite(Duration::new(options.deadline_interval, 0));
+    }
+    if options.ownership_qos_policy().kind == OwnershipQosPolicyKind::Exclusive {
+        data_writer_qos.ownership_strength = options.ownership_strength_qos_policy();
+    }
+
+    let data_writer = publisher.create_datawriter::<ShapeType>(
+        &topic,
+        QosKind::Specific(data_writer_qos),
+        None,
+        NO_STATUS,
+    )?;
+
+    Ok(data_writer)
+}
+
+fn run_publisher(
+    data_writer: &DataWriter<ShapeType>,
+    options: Options,
+    all_done: Receiver<()>,
+) -> Result<(), RunningError> {
+    let mut random_gen = thread_rng();
+
+    let da_width = 240;
+    let da_height = 270;
+    let mut shape = ShapeType {
+        color: options.color_for_publisher(),
+        x: random::<i32>() % da_width,
+        y: random::<i32>() % da_height,
+        shapesize: options.shapesize,
+    };
+
+    // get random non-zero velocity.
+    let mut x_vel = if random() {
+        random_gen.gen_range(1..5)
+    } else {
+        random_gen.gen_range(-5..-1)
+    };
+    let mut y_vel = if random() {
+        random_gen.gen_range(1..5)
+    } else {
+        random_gen.gen_range(-5..-1)
+    };
+
+    while all_done.try_recv().is_err() {
+        if options.shapesize == 0 {
+            shape.shapesize += 1;
+        }
+
+        move_shape(&mut shape, &mut x_vel, &mut y_vel, da_width, da_height);
+        data_writer.write(&shape, None).ok();
+        if options.print_writer_samples {
+            println!(
+                "{:10} {:10} {:03} {:03} [{:}]",
+                options.topic_name.as_str(),
+                shape.color,
+                shape.x,
+                shape.y,
+                shape.shapesize
+            );
+        }
+        std::thread::sleep(std::time::Duration::from_millis(
+            options.write_period_ms as u64,
+        ));
+    }
+    Ok(())
+}
+
+fn init_subscriber(
+    participant: &DomainParticipant,
+    options: Options,
+) -> Result<DataReader<ShapeType>, InitializeError> {
+    let topic = participant
+        .lookup_topicdescription(&options.topic_name)
+        .expect("lookup_topicdescription succeeds")
+        .expect("topic existes");
+    let subscriber_qos = QosKind::Specific(SubscriberQos {
+        partition: options.partition_qos_policy(),
+        ..Default::default()
+    });
+    let subscriber = participant.create_subscriber(subscriber_qos, None, NO_STATUS)?;
+
+    let mut data_reader_qos = DataReaderQos {
+        durability: options.durability_qos_policy(),
+        reliability: options.reliability_qos_policy(),
+        representation: options.data_representation_qos_policy(),
+        ownership: options.ownership_qos_policy(),
+        history: options.history_depth_qos_policy(),
+        ..Default::default()
+    };
+    if options.deadline_interval > 0 {
+        data_reader_qos.deadline.period =
+            DurationKind::Finite(Duration::new(options.deadline_interval, 0));
+    }
+
+    let data_reader = match &options.color {
+        // filter on specified color
+        Some(color) => {
+            let filtered_topic_name = options.topic_name + "_filtered";
+            // return Err(InitializeError(
+            //     "contenfilter topic not implemented".to_string(),
+            // ));
+            println!(
+                "Create reader for topic: {} color: {}",
+                filtered_topic_name, color
+            );
+            subscriber.create_datareader::<ShapeType>(
+                &topic,
+                QosKind::Specific(data_reader_qos),
+                None,
+                NO_STATUS,
+            )?
+        }
+        // No filter on specified color
+        None => {
+            println!("Create reader for topic: {} ", options.topic_name);
+            subscriber.create_datareader::<ShapeType>(
+                &topic,
+                QosKind::Specific(data_reader_qos),
+                None,
+                NO_STATUS,
+            )?
+        }
+    };
+
+    Ok(data_reader)
+}
+
+fn run_subscriber(
+    data_reader: &DataReader<ShapeType>,
+    options: Options,
+    all_done: Receiver<()>,
+) -> Result<(), RunningError> {
+    while all_done.try_recv().is_err() {
+        let mut previous_handle = None;
+        loop {
+            let max_samples = i32::MAX;
+            let read_result = if options.use_read {
+                data_reader.read_next_instance(
+                    max_samples,
+                    previous_handle,
+                    ANY_SAMPLE_STATE,
+                    ANY_VIEW_STATE,
+                    ANY_INSTANCE_STATE,
+                )
+            } else {
+                data_reader.take_next_instance(
+                    max_samples,
+                    previous_handle,
+                    ANY_SAMPLE_STATE,
+                    ANY_VIEW_STATE,
+                    ANY_INSTANCE_STATE,
+                )
+            };
+            match read_result {
+                Ok(samples) => {
+                    for sample in samples {
+                        if sample.sample_info().valid_data {
+                            let smaple_data = sample.data().expect("data present");
+                            println!(
+                                "{:10} {:10} {:03} {:03} [{}]",
+                                data_reader.get_topicdescription().get_name(),
+                                smaple_data.color,
+                                smaple_data.x,
+                                smaple_data.y,
+                                smaple_data.shapesize
+                            );
+                            std::io::stdout().flush().expect("flush stdout succeeds");
+                        }
+                        previous_handle = Some(sample.sample_info().instance_handle);
+                    }
+
+                    std::thread::sleep(std::time::Duration::from_millis(
+                        options.read_period_ms as u64,
+                    ));
+                }
+                Err(_) => break,
+            }
+        }
+    }
+    Ok(())
+}
+
+fn initialize(options: &Options) -> Result<DomainParticipant, InitializeError> {
+    let participant_factory = DomainParticipantFactory::get_instance();
+    let participant = participant_factory.create_participant(
+        options.domain_id,
+        QosKind::Default,
+        Some(Box::new(Listener)),
+        &[
+            StatusKind::InconsistentTopic,
+            StatusKind::OfferedIncompatibleQos,
+            StatusKind::PublicationMatched,
+            StatusKind::OfferedDeadlineMissed,
+            StatusKind::LivelinessLost,
+            StatusKind::RequestedIncompatibleQos,
+            StatusKind::SubscriptionMatched,
+            StatusKind::RequestedDeadlineMissed,
+            StatusKind::LivelinessChanged,
+        ],
+    )?;
+    println!("Create topic: {}", options.topic_name);
+    let _topic = participant.create_topic::<ShapeType>(
+        &options.topic_name,
+        "ShapeType",
+        QosKind::Default,
+        None,
+        NO_STATUS,
+    )?;
+
+    Ok(participant)
+}
+
+struct ParsingError(String);
+struct InitializeError(String);
+struct RunningError(String);
+
+impl From<DdsError> for InitializeError {
+    fn from(value: DdsError) -> Self {
+        Self(format!("DdsError: {:?}", value))
+    }
+}
+impl From<DdsError> for RunningError {
+    fn from(value: DdsError) -> Self {
+        Self(format!("DdsError: {:?}", value))
+    }
+}
+
+struct Return {
+    code: u8,
+    describtion: String,
+}
+impl Debug for Return {
+    fn fmt(&self, f: &mut std::fmt::Formatter<'_>) -> std::fmt::Result {
+        f.write_fmt(format_args!("code {}: {}", self.code, self.describtion))
+    }
+}
+
+impl Termination for Return {
+    fn report(self) -> ExitCode {
+        self.code.into()
+    }
+}
+
+impl From<ParsingError> for Return {
+    fn from(value: ParsingError) -> Self {
+        Self {
+            code: 1,
+            describtion: value.0,
+        }
+    }
+}
+
+impl From<InitializeError> for Return {
+    fn from(value: InitializeError) -> Self {
+        Self {
+            code: 2,
+            describtion: value.0,
+        }
+    }
+}
+
+impl From<RunningError> for Return {
+    fn from(value: RunningError) -> Self {
+        Self {
+            code: 3,
+            describtion: value.0,
+        }
+    }
+}
+
+fn main() -> Result<(), Return> {
+    let (tx, rx) = std::sync::mpsc::channel();
+
+    ctrlc::set_handler(move || tx.send(()).expect("Could not send signal on channel."))
+        .expect("Error setting Ctrl-C handler");
+
+    let options = Options::parse();
+    options.validate()?;
+    let participant = initialize(&options)?;
+    if options.publish {
+        let data_writer = init_publisher(&participant, options.clone())?;
+        run_publisher(&data_writer, options.clone(), rx)?;
+    } else {
+        let data_reader = init_subscriber(&participant, options.clone())?;
+        run_subscriber(&data_reader, options.clone(), rx)?;
+    }
+    participant
+        .delete_contained_entities()
+        .expect("Entites beeing deleted");
+    println!("Done.");
+    Ok(())
+}